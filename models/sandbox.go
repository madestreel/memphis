--- conflicted
+++ resolved
@@ -11,28 +11,7 @@
 // A "Service" is a commercial offering, product, hosted, or managed service, that allows third parties (other than your own employees and contractors acting on your behalf) to access and/or use the Licensed Work or a substantial set of the features or functionality of the Licensed Work to third parties as a software-as-a-service, platform-as-a-service, infrastructure-as-a-service or other similar services that compete with Licensor products or services.
 package models
 
-import (
-<<<<<<< HEAD
-	"time"
-)
-
-type SandboxUser struct {
-	ID              int       `json:"id" bson:"_id"`
-	Username        string    `json:"username" bson:"username"`
-	Email           string    `json:"email" bson:"email"`
-	FirstName       string    `json:"first_name" bson:"first_name"`
-	LastName        string    `json:"last_name" bson:"last_name"`
-	Password        string    `json:"password" bson:"password"`
-	UserType        string    `json:"user_type" bson:"user_type"`
-	AlreadyLoggedIn bool      `json:"already_logged_in" bson:"already_logged_in"`
-	CreatedAt       time.Time `json:"created_at" bson:"created_at"`
-	AvatarId        int       `json:"avatar_id" bson:"avatar_id"`
-	ProfilePic      string    `json:"profile_pic" bson:"profile_pic"`
-	SkipGetStarted  bool      `json:"skip_get_started" bson:"skip_get_started"`
-}
-=======
-	// "time"
-)
+// "time"
 
 // type SandboxUser struct {
 // 	ID              int       `json:"id" bson:"_id"`
@@ -48,7 +27,6 @@
 // 	ProfilePic      string    `json:"profile_pic" bson:"profile_pic"`
 // 	SkipGetStarted  bool      `json:"skip_get_started" bson:"skip_get_started"`
 // }
->>>>>>> 3e51606c
 
 // type SandboxLoginSchema struct {
 // 	LoginType string `json:"login_type" binding:"required"`

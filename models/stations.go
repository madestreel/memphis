// Credit for The NATS.IO Authors
// Copyright 2021-2022 The Memphis Authors
// Licensed under the Apache License, Version 2.0 (the “License”);
// you may not use this file except in compliance with the License.
// You may obtain a copy of the License at
//
// http://www.apache.org/licenses/LICENSE-2.0
//
// Unless required by applicable law or agreed to in writing, software
// distributed under the License is distributed on an “AS IS” BASIS,
// WITHOUT WARRANTIES OR CONDITIONS OF ANY KIND, either express or implied.
// See the License for the specific language governing permissions and
// limitations under the License.package models
package models

import (
	"time"

	"go.mongodb.org/mongo-driver/bson/primitive"
)

type FunctionParam struct {
	ParamName  string `json:"param_name" bson:"param_name"`
	ParamType  string `json:"param_type" bson:"param_type"`
	ParamValue string `json:"param_value" bson:"param_value"`
}

type Function struct {
	StepNumber     int                `json:"step_number" bson:"step_number"`
	FunctionId     primitive.ObjectID `json:"function_id" bson:"function_id"`
	FunctionParams []FunctionParam    `json:"function_params" bson:"function_params"`
}

type Message struct {
	MessageSeq  int             `json:"message_seq" bson:"message_seq"`
	Producer    ProducerDetails `json:"producer" bson:"producer"`
	PoisonedCgs []PoisonedCg    `json:"poisoned_cgs" bson:"poisoned_cgs"`
	Message     MessagePayload  `json:"message" bson:"message"`
}

type MessageResponse struct {
	MessageSeq  int             `json:"message_seq" bson:"message_seq"`
	Producer    ProducerDetails `json:"producer" bson:"producer"`
	PoisonedCgs []PoisonedCg    `json:"poisoned_cgs" bson:"poisoned_cgs"`
	Message     MessagePayload  `json:"message" bson:"message"`
}

type MessageDetails struct {
	MessageSeq   int               `json:"message_seq" bson:"message_seq"`
	ProducedBy   string            `json:"produced_by" bson:"produced_by"`
	Data         string            `json:"data" bson:"data"`
	TimeSent     time.Time         `json:"creation_date" bson:"creation_date"`
	ConnectionId string            `json:"connection_id" bson:"connection_id"`
	Size         int               `json:"size" bson:"size"`
	Headers      map[string]string `json:"headers" bson:"headers"`
}

type Station struct {
	ID                primitive.ObjectID `json:"id" bson:"_id"`
	Name              string             `json:"name" bson:"name"`
	RetentionType     string             `json:"retention_type" bson:"retention_type"`
	RetentionValue    int                `json:"retention_value" bson:"retention_value"`
	StorageType       string             `json:"storage_type" bson:"storage_type"`
	Replicas          int                `json:"replicas" bson:"replicas"`
	DedupEnabled      bool               `json:"dedup_enabled" bson:"dedup_enabled"`           // TODO deprecated
	DedupWindowInMs   int                `json:"dedup_window_in_ms" bson:"dedup_window_in_ms"` // TODO deprecated
	CreatedByUser     string             `json:"created_by_user" bson:"created_by_user"`
	CreationDate      time.Time          `json:"creation_date" bson:"creation_date"`
	LastUpdate        time.Time          `json:"last_update" bson:"last_update"`
	Functions         []Function         `json:"functions" bson:"functions"`
	IsDeleted         bool               `json:"is_deleted" bson:"is_deleted"`
	Schema            SchemaDetails      `json:"schema" bson:"schema"`
	IdempotencyWindow int                `json:"idempotency_window_in_ms" bson:"idempotency_window_in_ms"`
<<<<<<< HEAD
	IsNative          bool               `json:"is_native" bson:"is_native"`
=======
	DlsConfiguration  DlsConfiguration   `json:"dls_configuration" bson:"dls_configuration"`
>>>>>>> 08371929
}

type GetStationResponseSchema struct {
	ID                primitive.ObjectID `json:"id" bson:"_id"`
	Name              string             `json:"name" bson:"name"`
	RetentionType     string             `json:"retention_type" bson:"retention_type"`
	RetentionValue    int                `json:"retention_value" bson:"retention_value"`
	StorageType       string             `json:"storage_type" bson:"storage_type"`
	Replicas          int                `json:"replicas" bson:"replicas"`
	DedupEnabled      bool               `json:"dedup_enabled" bson:"dedup_enabled"`           // TODO deprecated
	DedupWindowInMs   int                `json:"dedup_window_in_ms" bson:"dedup_window_in_ms"` // TODO deprecated
	CreatedByUser     string             `json:"created_by_user" bson:"created_by_user"`
	CreationDate      time.Time          `json:"creation_date" bson:"creation_date"`
	LastUpdate        time.Time          `json:"last_update" bson:"last_update"`
	Functions         []Function         `json:"functions" bson:"functions"`
	IsDeleted         bool               `json:"is_deleted" bson:"is_deleted"`
	Tags              []CreateTag        `json:"tags"`
	IdempotencyWindow int                `json:"idempotency_window_in_ms" bson:"idempotency_window_in_ms"`
	DlsConfiguration  DlsConfiguration   `json:"dls_configuration" bson:"dls_configuration"`
}

type ExtendedStation struct {
	ID                primitive.ObjectID `json:"id" bson:"_id"`
	Name              string             `json:"name" bson:"name"`
	RetentionType     string             `json:"retention_type" bson:"retention_type"`
	RetentionValue    int                `json:"retention_value" bson:"retention_value"`
	StorageType       string             `json:"storage_type" bson:"storage_type"`
	Replicas          int                `json:"replicas" bson:"replicas"`
	DedupEnabled      bool               `json:"dedup_enabled" bson:"dedup_enabled"`           // TODO deprecated
	DedupWindowInMs   int                `json:"dedup_window_in_ms" bson:"dedup_window_in_ms"` // TODO deprecated
	CreatedByUser     string             `json:"created_by_user" bson:"created_by_user"`
	CreationDate      time.Time          `json:"creation_date" bson:"creation_date"`
	LastUpdate        time.Time          `json:"last_update" bson:"last_update"`
	Functions         []Function         `json:"functions" bson:"functions"`
	TotalMessages     int                `json:"total_messages"`
	PoisonMessages    int                `json:"posion_messages"`
	Tags              []CreateTag        `json:"tags"`
	IdempotencyWindow int                `json:"idempotency_window_in_ms" bson:"idempotency_window_in_ms"`
	DlsConfiguration  DlsConfiguration   `json:"dls_configuration" bson:"dls_configuration"`
}

type ExtendedStationDetails struct {
	Station        Station     `json:"station"`
	TotalMessages  int         `json:"total_messages"`
	PoisonMessages int         `json:"posion_messages"`
	Tags           []CreateTag `json:"tags"`
}

type GetStationSchema struct {
	StationName string `form:"station_name" json:"station_name" binding:"required"`
}

type CreateStationSchema struct {
	Name              string           `json:"name" binding:"required,min=1,max=32"`
	RetentionType     string           `json:"retention_type"`
	RetentionValue    int              `json:"retention_value"`
	Replicas          int              `json:"replicas"`
	StorageType       string           `json:"storage_type"`
	DedupEnabled      bool             `json:"dedup_enabled"`                      // TODO deprecated
	DedupWindowInMs   int              `json:"dedup_window_in_ms" binding:"min=0"` // TODO deprecated
	Tags              []CreateTag      `json:"tags"`
	SchemaName        string           `json:"schema_name"`
	IdempotencyWindow int              `json:"idempotency_window_in_ms"`
	DlsConfiguration  DlsConfiguration `json:"dls_configuration"`
}

type DlsConfiguration struct {
	Poison      bool `json:"poison" bson:"poison"`
	Schemaverse bool `json:"schemaverse" bson:"schemaverse"`
}

type UpdateDlsConfigSchema struct {
	StationName string `json:"station_name" binding:"required"`
	Poison      bool   `json:"poison"`
	Schemaverse bool   `json:"schemaverse"`
}

type AckPoisonMessagesSchema struct {
	PoisonMessageIds []primitive.ObjectID `json:"poison_message_ids" binding:"required"`
}

type ResendPoisonMessagesSchema struct {
	PoisonMessageIds []primitive.ObjectID `json:"poison_message_ids" binding:"required"`
}

type RemoveStationSchema struct {
	StationNames []string `json:"station_names" binding:"required"`
}

type GetPoisonMessageJourneySchema struct {
	MessageId string `form:"message_id" json:"message_id" binding:"required"`
}

type GetMessageDetailsSchema struct {
	IsPoisonMessage bool   `form:"is_poison_message" json:"is_poison_message"`
	MessageId       string `form:"message_id" json:"message_id"`
	MessageSeq      int    `form:"message_seq" json:"message_seq"`
	StationName     string `form:"station_name" json:"station_name" binding:"required"`
}

type UseSchema struct {
	StationNames []string `json:"station_names" binding:"required"`
	SchemaName   string   `json:"schema_name" binding:"required"`
}

type RemoveSchemaFromStation struct {
	StationName string `json:"station_name" binding:"required"`
}

type SchemaDetails struct {
	SchemaName    string `json:"name" bson:"name"`
	VersionNumber int    `json:"version_number" bson:"version_number"`
}

type StationOverviewSchemaDetails struct {
	SchemaName       string `json:"name" bson:"name"`
	VersionNumber    int    `json:"version_number" bson:"version_number"`
	UpdatesAvailable bool   `json:"updates_available"`
}

type GetUpdatesForSchema struct {
	StationName string `form:"station_name" json:"station_name" binding:"required"`
}<|MERGE_RESOLUTION|>--- conflicted
+++ resolved
@@ -71,11 +71,8 @@
 	IsDeleted         bool               `json:"is_deleted" bson:"is_deleted"`
 	Schema            SchemaDetails      `json:"schema" bson:"schema"`
 	IdempotencyWindow int                `json:"idempotency_window_in_ms" bson:"idempotency_window_in_ms"`
-<<<<<<< HEAD
 	IsNative          bool               `json:"is_native" bson:"is_native"`
-=======
 	DlsConfiguration  DlsConfiguration   `json:"dls_configuration" bson:"dls_configuration"`
->>>>>>> 08371929
 }
 
 type GetStationResponseSchema struct {

// Copyright 2022-2023 The Memphis.dev Authors
// Licensed under the Memphis Business Source License 1.0 (the "License");
// you may not use this file except in compliance with the License.
// You may obtain a copy of the License at
//
// Changed License: [Apache License, Version 2.0 (https://www.apache.org/licenses/LICENSE-2.0), as published by the Apache Foundation.
//
// https://github.com/memphisdev/memphis/blob/master/LICENSE
//
// Additional Use Grant: You may make use of the Licensed Work (i) only as part of your own product or service, provided it is not a message broker or a message queue product or service; and (ii) provided that you do not use, provide, distribute, or make available the Licensed Work as a Service.
// A "Service" is a commercial offering, product, hosted, or managed service, that allows third parties (other than your own employees and contractors acting on your behalf) to access and/or use the Licensed Work or a substantial set of the features or functionality of the Licensed Work to third parties as a software-as-a-service, platform-as-a-service, infrastructure-as-a-service or other similar services that compete with Licensor products or services.
package models

import (
	"time"
)

type Consumer struct {
	ID                  int       `json:"id"`
	Name                string    `json:"name"`
	StationId           int       `json:"station_id"`
	Type                string    `json:"type"`
	ConnectionId        string    `json:"connection_id"`
	ConsumersGroup      string    `json:"consumers_group"`
	MaxAckTimeMs        int64     `json:"max_ack_time_ms"`
	IsActive            bool      `json:"is_active"`
	UpdatedAt           time.Time `json:"updated_at"`
	MaxMsgDeliveries    int       `json:"max_msg_deliveries"`
	StartConsumeFromSeq uint64    `json:"start_consume_from_seq"`
	LastMessages        int64     `json:"last_messages"`
	TenantName          string    `json:"tenant_name"`
	PartitionsList      []int     `json:"partitions_list"`
	Version             int       `json:"version"`
	Sdk                 string    `json:"sdk"`
	AppId               string    `json:"app_id"`
}

type ExtendedConsumer struct {
	ID               int       `json:"id"`
	Name             string    `json:"name"`
	UpdatedAt        time.Time `json:"updated_at"`
	IsActive         bool      `json:"is_active"`
	ConsumersGroup   string    `json:"consumers_group"`
	MaxAckTimeMs     int64     `json:"max_ack_time_ms"`
	MaxMsgDeliveries int       `json:"max_msg_deliveries"`
	StationName      string    `json:"station_name,omitempty"`
	PartitionsList   []int     `json:"partitions_list"`
	Count            int       `json:"count"`
}

type LightConsumer struct {
	Name        string `json:"name"`
	StationName string `json:"station_name"`
	Count       int    `json:"count"`
}

type Cg struct {
	Name                  string             `json:"name"`
	UnprocessedMessages   int                `json:"unprocessed_messages"`
	PoisonMessages        int                `json:"poison_messages"`
	IsActive              bool               `json:"is_active"`
	InProcessMessages     int                `json:"in_process_messages"`
	MaxAckTimeMs          int64              `json:"max_ack_time_ms"`
	MaxMsgDeliveries      int                `json:"max_msg_deliveries"`
	ConnectedConsumers    []ExtendedConsumer `json:"connected_consumers"`
	DisconnectedConsumers []ExtendedConsumer `json:"disconnected_consumers"`
	DeletedConsumers      []ExtendedConsumer `json:"deleted_consumers"`
	LastStatusChangeDate  time.Time          `json:"last_status_change_date"`
	PartitionsList        []int              `json:"partitions_list"`
}

type GetAllConsumersByStationSchema struct {
	StationName string `form:"station_name" binding:"required"`
}

type CreateConsumerSchema struct {
	Name             string `json:"name" binding:"required"`
	StationName      string `json:"station_name" binding:"required"`
	ConnectionId     string `json:"connection_id" binding:"required"`
	ConsumerType     string `json:"consumer_type" binding:"required"`
	ConsumersGroup   string `json:"consumers_group"`
	MaxAckTimeMs     int64  `json:"max_ack_time_ms"`
	MaxMsgDeliveries int    `json:"max_msg_deliveries"`
}

type DestroyConsumerSchema struct {
	Name        string `json:"name" binding:"required"`
	StationName string `json:"station_name" binding:"required"`
}

type CgMember struct {
	Name             string `json:"name"`
	ConnectionID     string `json:"Connection_id"`
	IsActive         bool   `json:"is_active"`
	MaxMsgDeliveries int    `json:"max_msg_deliveries"`
	MaxAckTimeMs     int64  `json:"max_ack_time_ms"`
	PartitionsList   []int  `json:"partitions_list"`
	Count            int    `json:"count"`
}

type DelayedCg struct {
	CGName           string `json:"cg_name"`
	NumOfDelayedMsgs uint64 `json:"num_of_delayed_msgs"`
}

type DelayedCgResp struct {
	StationName string      `json:"station_name"`
	CGS         []DelayedCg `json:"cgs"`
}

type LightCG struct {
	CGName         string `json:"cg_name"`
	StationName    string `json:"station_name"`
	StationId      int    `json:"station_id"`
	TenantName     string `json:"tenant_name"`
	PartitionsList []int  `json:"partitions_list"`
}

type ConsumerForGraph struct {
	Name      string `json:"name"`
	StationId int    `json:"station_id"`
	AppId     string `json:"app_id"`
<<<<<<< HEAD
}

type CGForGraph struct {
	Name      string `json:"name"`
	StationId int    `json:"station_id"`
	AppId     string `json:"app_id"`
	Count     int    `json:"count"`
}

type CGMembersCount struct {
	Name  string `json:"name"`
	Count int    `json:"count"`
=======
	IsActive  bool   `json:"is_active"`
>>>>>>> 3dd6deb1
}<|MERGE_RESOLUTION|>--- conflicted
+++ resolved
@@ -120,20 +120,5 @@
 	Name      string `json:"name"`
 	StationId int    `json:"station_id"`
 	AppId     string `json:"app_id"`
-<<<<<<< HEAD
-}
-
-type CGForGraph struct {
-	Name      string `json:"name"`
-	StationId int    `json:"station_id"`
-	AppId     string `json:"app_id"`
-	Count     int    `json:"count"`
-}
-
-type CGMembersCount struct {
-	Name  string `json:"name"`
-	Count int    `json:"count"`
-=======
 	IsActive  bool   `json:"is_active"`
->>>>>>> 3dd6deb1
 }
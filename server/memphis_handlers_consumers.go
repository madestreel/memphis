// Copyright 2022-2023 The Memphis.dev Authors
// Licensed under the Memphis Business Source License 1.0 (the "License");
// you may not use this file except in compliance with the License.
// You may obtain a copy of the License at
//
// Changed License: [Apache License, Version 2.0 (https://www.apache.org/licenses/LICENSE-2.0), as published by the Apache Foundation.
//
// https://github.com/memphisdev/memphis/blob/master/LICENSE
//
// Additional Use Grant: You may make use of the Licensed Work (i) only as part of your own product or service, provided it is not a message broker or a message queue product or service; and (ii) provided that you do not use, provide, distribute, or make available the Licensed Work as a Service.
// A "Service" is a commercial offering, product, hosted, or managed service, that allows third parties (other than your own employees and contractors acting on your behalf) to access and/or use the Licensed Work or a substantial set of the features or functionality of the Licensed Work to third parties as a software-as-a-service, platform-as-a-service, infrastructure-as-a-service or other similar services that compete with Licensor products or services.
package server

import (
	"encoding/json"
	"errors"
	"sort"
	"strconv"

	"memphis/analytics"
	"memphis/db"
	"memphis/models"
	"memphis/utils"
	"strings"
	"time"

	"github.com/gin-gonic/gin"
	"k8s.io/utils/strings/slices"
)

type ConsumersHandler struct{ S *Server }

const (
	consumerObjectName = "Consumer"
)

func validateConsumerName(consumerName string) error {
	return validateName(consumerName, consumerObjectName)
}

func validateConsumerType(consumerType string) error {
	if consumerType != "application" && consumerType != "connector" {
		return errors.New("Consumer type has to be one of the following application/connector")
	}
	return nil
}

func isConsumerGroupExist(consumerGroup string, stationId int) (bool, models.Consumer, error) {
	exist, consumer, err := db.GetActiveConsumerByCG(consumerGroup, stationId)
	if !exist {
		return false, models.Consumer{}, nil
	} else if err != nil {
		return false, models.Consumer{}, err
	}
	return true, consumer, nil
}

func GetConsumerGroupMembers(cgName string, station models.Station) ([]models.CgMember, error) {
	consumers, err := db.GetConsumerGroupMembers(cgName, station.ID)
	if err != nil {
		return consumers, err
	}

	var dedupedConsumers []models.CgMember
	consumersNames := []string{}

	for _, consumer := range consumers {
		if slices.Contains(consumersNames, consumer.Name) {
			continue
		}
		consumersNames = append(consumersNames, consumer.Name)
		dedupedConsumers = append(dedupedConsumers, consumer)
	}

	return dedupedConsumers, nil
}

func (s *Server) createConsumerDirectV0(c *client, reply string, ccr createConsumerRequestV0, requestVersion int) {
	err := s.createConsumerDirectCommon(c, ccr.Name, ccr.StationName, ccr.ConsumerGroup, ccr.ConsumerType, ccr.ConnectionId, ccr.MaxAckTimeMillis, ccr.MaxMsgDeliveries, requestVersion, 1, -1)
	respondWithErr(s, reply, err)
}

func (s *Server) createConsumerDirectCommon(c *client, consumerName, cStationName, cGroup, cType, connectionId string, maxAckTime, maxMsgDeliveries, requestVersion int, startConsumeFromSequence uint64, lastMessages int64) error {
	name := strings.ToLower(consumerName)
	err := validateConsumerName(name)
	if err != nil {
		serv.Warnf("createConsumerDirectCommon: Failed creating consumer " + consumerName + " at station " + cStationName + ": " + err.Error())
		return err
	}

	consumerGroup := strings.ToLower(cGroup)
	if consumerGroup != "" {
		err = validateConsumerName(consumerGroup)
		if err != nil {
			serv.Warnf("createConsumerDirectCommon: Failed creating consumer " + consumerName + " at station " + cStationName + ": " + err.Error())
			return err
		}
	} else {
		consumerGroup = name
	}

	consumerType := strings.ToLower(cType)
	err = validateConsumerType(consumerType)
	if err != nil {
		serv.Warnf("createConsumerDirectCommon: Failed creating consumer " + consumerName + " at station " + cStationName + ": " + err.Error())
		return err
	}

	exist, connection, err := db.GetConnectionByID(connectionId)
	if err != nil {
		errMsg := "Consumer " + consumerName + ": " + err.Error()
		serv.Errorf("createConsumerDirectCommon: " + errMsg)
		return err
	}
	// if !exist {
	// 	errMsg := "Consumer " + consumerName + " at station " + cStationName + ": Connection ID " + connectionId + " was not found"
	// 	serv.Warnf("createConsumerDirectCommon: " + errMsg)
	// 	return errors.New(errMsg)
	// }
	// if !connection.IsActive {
	// 	serv.Warnf("createConsumerDirectCommon: Failed creating consumer " + consumerName + " at station " + cStationName + ": Connection is not active")
	// 	return errors.New("connection is not active")
	// }

	stationName, err := StationNameFromStr(cStationName)
	if err != nil {
		errMsg := "Consumer " + consumerName + " at station " + cStationName + ": " + err.Error()
		serv.Errorf("createConsumerDirectCommon: " + errMsg)
		return err
	}

	_, station, err := db.GetStationByName(stationName.Ext())
	if err != nil {
		errMsg := "Consumer " + consumerName + " at station " + cStationName + ": " + err.Error()
		serv.Errorf("createConsumerDirectCommon: " + errMsg)
		return err
	}
	if !exist {
		var created bool
		station, created, err = CreateDefaultStation(s, stationName, connection.CreatedBy)
		if err != nil {
			errMsg := "creating default station error: Consumer " + consumerName + " at station " + cStationName + ": " + err.Error()
			serv.Errorf("createConsumerDirectCommon: " + errMsg)
			return err
		}

		_, user, err := db.GetUserByUserId(connection.CreatedBy)
		if err != nil {
			errMsg := "creating default station error: Consumer " + consumerName + " at station " + cStationName + ": " + err.Error()
			serv.Errorf("createConsumerDirectCommon: " + errMsg)
			return err
		}

		if created {
			message := "Station " + stationName.Ext() + " has been created by user " + user.Username
			serv.Noticef(message)
			var auditLogs []interface{}
			newAuditLog := models.AuditLog{
				StationName:  stationName.Ext(),
				Message:      message,
				CreatedBy:    connection.CreatedBy,
				CreationDate: time.Now(),
				UserType:     "application",
			}
			auditLogs = append(auditLogs, newAuditLog)
			err = CreateAuditLogs(auditLogs)
			if err != nil {
				errMsg := "Consumer " + consumerName + " at station " + cStationName + ": " + err.Error()
				serv.Errorf("createConsumerDirect: " + errMsg)
			}

			shouldSendAnalytics, _ := shouldSendAnalytics()
			if shouldSendAnalytics {
				param := analytics.EventParam{
					Name:  "station-name",
					Value: stationName.Ext(),
				}
				analyticsParams := []analytics.EventParam{param}
				analytics.SendEventWithParams(strconv.Itoa(connection.CreatedBy), analyticsParams, "user-create-station-sdk")
			}
		}
	}

	exist, _, err = db.GetActiveConsumerByStationID(name, station.ID)
	if err != nil {
		errMsg := "creating default station error: Consumer " + consumerName + " at station " + cStationName + ": " + err.Error()
		serv.Errorf("createConsumerDirectCommon: " + errMsg)
		return err
	}

<<<<<<< HEAD
	// 	if created {
	// 		message := "Station " + stationName.Ext() + " has been created by user " + connection.CreatedByUser
	// 		serv.Noticef(message)
	// 		var auditLogs []interface{}
	// 		newAuditLog := models.AuditLog{
	// 			ID:            primitive.NewObjectID(),
	// 			StationName:   stationName.Ext(),
	// 			Message:       message,
	// 			CreatedByUser: connection.CreatedByUser,
	// 			CreationDate:  time.Now(),
	// 			UserType:      "application",
	// 		}
	// 		auditLogs = append(auditLogs, newAuditLog)
	// 		err = CreateAuditLogs(auditLogs)
	// 		if err != nil {
	// 			errMsg := "Consumer " + consumerName + " at station " + cStationName + ": " + err.Error()
	// 			serv.Errorf("createConsumerDirect: " + errMsg)
	// 		}

	// 		shouldSendAnalytics, _ := shouldSendAnalytics()
	// 		if shouldSendAnalytics {
	// 			param := analytics.EventParam{
	// 				Name:  "station-name",
	// 				Value: stationName.Ext(),
	// 			}
	// 			analyticsParams := []analytics.EventParam{param}
	// 			analytics.SendEventWithParams(connection.CreatedByUser, analyticsParams, "user-create-station-sdk")
	// 		}
	// 	}
	// }

	// exist, _, err = db.GetActiveConsumerByStationID(name, station.ID)
	// if err != nil {
	// 	errMsg := "Consumer " + consumerName + " at station " + cStationName + ": " + err.Error()
	// 	serv.Errorf("createConsumerDirectCommon: " + errMsg)
	// 	return err
	// }
	// if exist {
	// 	errMsg := "Consumer " + consumerName + " at station " + cStationName + ": Consumer name has to be unique per station"
	// 	serv.Warnf("createConsumerDirectCommon: " + errMsg)
	// 	return errors.New("memphis: " + errMsg)
	// }
=======
	if exist {
		errMsg := "Consumer " + consumerName + " at station " + cStationName + ": Consumer name has to be unique per station"
		serv.Warnf("createConsumerDirectCommon: " + errMsg)
		return errors.New("memphis: " + errMsg)
	}
>>>>>>> 4b8ed9f0

	consumerGroupExist, consumerFromGroup, err := isConsumerGroupExist(consumerGroup, station.ID)
	if err != nil {
		errMsg := "Consumer " + consumerName + " at station " + cStationName + ": " + err.Error()
		serv.Errorf("createConsumerDirectCommon: " + errMsg)
		return err
	}

	newConsumer, rowsUpdated, err := db.UpsertNewConsumer(name, station.ID, consumerType, connectionId, connection.CreatedBy, consumerGroup, maxAckTime, maxMsgDeliveries, startConsumeFromSequence, lastMessages)
	if err != nil {
		errMsg := "Consumer " + consumerName + " at station " + cStationName + ": " + err.Error()
		serv.Errorf("createConsumerDirectCommon: " + errMsg)
		return err
	}

	_, user, err := db.GetUserByUserId(connection.CreatedBy)
	if err != nil {
		errMsg := "Consumer " + consumerName + " at station " + cStationName + ": " + err.Error()
		serv.Errorf("createConsumerDirectCommon: " + errMsg)
		return err
	}

	if rowsUpdated == 1 {
		message := "Consumer " + name + " has been created by user " + user.Username
		serv.Noticef(message)
		if consumerGroupExist {
			if requestVersion == 1 {
				if newConsumer.StartConsumeFromSeq != consumerFromGroup.StartConsumeFromSeq || newConsumer.LastMessages != consumerFromGroup.LastMessages {
					errMsg := errors.New("consumer already exists with different uneditable configuration parameters (StartConsumeFromSequence/LastMessages)")
					serv.Warnf("createConsumerDirectCommon: " + errMsg.Error())
					return errMsg
				}
			}

			if newConsumer.MaxAckTimeMs != consumerFromGroup.MaxAckTimeMs || newConsumer.MaxMsgDeliveries != consumerFromGroup.MaxMsgDeliveries {
				err := s.CreateConsumer(newConsumer, station)
				if err != nil {
					if IsNatsErr(err, JSStreamNotFoundErr) {
						errMsg := "Consumer " + consumerName + " at station " + cStationName + ": station does not exist"
						serv.Warnf("createConsumerDirectCommon: " + errMsg)
					} else {
						errMsg := "Consumer " + consumerName + " at station " + cStationName + ": " + err.Error()
						serv.Errorf("createConsumerDirectCommon: " + errMsg)
					}
					return err
				}
			}
		} else {
			err := s.CreateConsumer(newConsumer, station)
			if err != nil {
				if IsNatsErr(err, JSStreamNotFoundErr) {
					errMsg := "Consumer " + consumerName + " at station " + cStationName + ": station does not exist"
					serv.Warnf("createConsumerDirectCommon: " + errMsg)
				} else {
					errMsg := "Consumer " + consumerName + " at station " + cStationName + ": " + err.Error()
					serv.Errorf("createConsumerDirectCommon: " + errMsg)
				}
				return err
			}
		}
		var auditLogs []interface{}
		newAuditLog := models.AuditLog{
			StationName:  stationName.Ext(),
			Message:      message,
			CreatedBy:    connection.CreatedBy,
			CreationDate: time.Now(),
			UserType:     "application",
		}
		auditLogs = append(auditLogs, newAuditLog)
		err = CreateAuditLogs(auditLogs)
		if err != nil {
			errMsg := "Consumer " + consumerName + " at station " + cStationName + ": " + err.Error()
			serv.Errorf("createConsumerDirectCommon: " + errMsg)
		}

		shouldSendAnalytics, _ := shouldSendAnalytics()
		if shouldSendAnalytics {
			param := analytics.EventParam{
				Name:  "consumer-name",
				Value: newConsumer.Name,
			}
			analyticsParams := []analytics.EventParam{param}
			analytics.SendEventWithParams(strconv.Itoa(connection.CreatedBy), analyticsParams, "user-create-consumer-sdk")
		}
	}
	return nil
}

func (s *Server) createConsumerDirect(c *client, reply string, msg []byte) {
	var ccr createConsumerRequestV1
	var resp createConsumerResponse
	if err := json.Unmarshal(msg, &ccr); err != nil || ccr.RequestVersion < 1 {
		var ccrV0 createConsumerRequestV0
		if err := json.Unmarshal(msg, &ccrV0); err != nil {
			s.Errorf("createConsumerDirect: Failed creating consumer: %v\n%v", err.Error(), string(msg))
			respondWithRespErr(s, reply, err, &resp)
			return
		}
		s.createConsumerDirectV0(c, reply, ccrV0, ccr.RequestVersion)
		return
	}

	if ccr.StartConsumeFromSequence <= 0 {
		errMsg := errors.New("startConsumeFromSequence has to be a positive number")
		serv.Warnf("createConsumerDirect: " + errMsg.Error())
		respondWithErr(s, reply, errMsg)
		return
	}

	if ccr.LastMessages < -1 {
		errMsg := errors.New("min value for LastMessages is -1")
		serv.Warnf("createConsumerDirect: " + errMsg.Error())
		respondWithErr(s, reply, errMsg)
		return
	}

	if ccr.StartConsumeFromSequence > 1 && ccr.LastMessages > -1 {
		errMsg := errors.New("consumer creation options can't contain both startConsumeFromSequence and lastMessages")
		serv.Warnf("createConsumerDirect: " + errMsg.Error())
		respondWithErr(s, reply, errMsg)
		return
	}

	err := s.createConsumerDirectCommon(c, ccr.Name, ccr.StationName, ccr.ConsumerGroup, ccr.ConsumerType, ccr.ConnectionId, ccr.MaxAckTimeMillis, ccr.MaxMsgDeliveries, 1, ccr.StartConsumeFromSequence, ccr.LastMessages)
	respondWithErr(s, reply, err)
	return
}

func (ch ConsumersHandler) GetAllConsumers(c *gin.Context) {
	consumers, err := db.GetAllConsumers()
	if err != nil {
		serv.Errorf("GetAllConsumers: " + err.Error())
		c.AbortWithStatusJSON(500, gin.H{"message": "Server error"})
		return
	}
	if len(consumers) == 0 {
		c.IndentedJSON(200, []string{})
	} else {
		c.IndentedJSON(200, consumers)
	}
}

func (ch ConsumersHandler) GetCgsByStation(stationName StationName, station models.Station, poisonedCgMap map[string]int) ([]models.Cg, []models.Cg, []models.Cg, error) { // for socket io endpoint
	var cgs []models.Cg
	consumers, err := db.GetAllConsumersByStation(station.ID)
	if err != nil {
		return cgs, cgs, cgs, err
	}

	if len(consumers) == 0 {
		return []models.Cg{}, []models.Cg{}, []models.Cg{}, nil
	}

	m := make(map[string]*models.Cg)
	consumersGroupNames := []string{}

	for _, consumer := range consumers {
		if slices.Contains(consumersGroupNames, consumer.ConsumersGroup+consumer.Name) {
			continue
		}
		consumersGroupNames = append(consumersGroupNames, consumer.ConsumersGroup+consumer.Name)

		var cg *models.Cg
		if m[consumer.ConsumersGroup] == nil {
			cg = &models.Cg{
				Name:                  consumer.ConsumersGroup,
				MaxAckTimeMs:          consumer.MaxAckTimeMs,
				MaxMsgDeliveries:      consumer.MaxMsgDeliveries,
				ConnectedConsumers:    []models.ExtendedConsumer{},
				DisconnectedConsumers: []models.ExtendedConsumer{},
				DeletedConsumers:      []models.ExtendedConsumer{},
				IsActive:              consumer.IsActive,
				IsDeleted:             consumer.IsDeleted,
				LastStatusChangeDate:  consumer.CreatedAt,
			}
			m[consumer.ConsumersGroup] = cg
		} else {
			cg = m[consumer.ConsumersGroup]
		}

		if consumer.IsActive {
			cg.ConnectedConsumers = append(cg.ConnectedConsumers, consumer)
		} else if !consumer.IsDeleted && !consumer.IsActive {
			cg.DisconnectedConsumers = append(cg.DisconnectedConsumers, consumer)
		} else if consumer.IsDeleted {
			cg.DeletedConsumers = append(cg.DeletedConsumers, consumer)
		}
	}

	var connectedCgs []models.Cg
	var disconnectedCgs []models.Cg
	var deletedCgs []models.Cg

	for _, cg := range m {
		if cg.IsDeleted {
			cg.IsActive = false
			cg.IsDeleted = true
		} else { // not deleted
			cgInfo, err := ch.S.GetCgInfo(stationName, cg.Name)
			if err != nil {
				continue // ignoring cases where the consumer exist in memphis but not in nats
			}

			totalPoisonMsgs := 0
			if _, ok := poisonedCgMap[cg.Name]; ok {
				totalPoisonMsgs = poisonedCgMap[cg.Name]
			}

			cg.InProcessMessages = cgInfo.NumAckPending
			cg.UnprocessedMessages = int(cgInfo.NumPending)
			cg.PoisonMessages = totalPoisonMsgs
		}

		if len(cg.ConnectedConsumers) > 0 {
			connectedCgs = append(connectedCgs, *cg)
		} else if len(cg.DisconnectedConsumers) > 0 {
			disconnectedCgs = append(disconnectedCgs, *cg)
		} else {
			deletedCgs = append(deletedCgs, *cg)
		}
	}

	if len(connectedCgs) == 0 {
		connectedCgs = []models.Cg{}
	}

	if len(disconnectedCgs) == 0 {
		disconnectedCgs = []models.Cg{}
	}

	if len(deletedCgs) == 0 {
		deletedCgs = []models.Cg{}
	}

	sort.Slice(connectedCgs, func(i, j int) bool {
		return connectedCgs[j].LastStatusChangeDate.Before(connectedCgs[i].LastStatusChangeDate)
	})
	sort.Slice(disconnectedCgs, func(i, j int) bool {
		return disconnectedCgs[j].LastStatusChangeDate.Before(disconnectedCgs[i].LastStatusChangeDate)
	})
	sort.Slice(deletedCgs, func(i, j int) bool {
		return deletedCgs[j].LastStatusChangeDate.Before(deletedCgs[i].LastStatusChangeDate)
	})
	return connectedCgs, disconnectedCgs, deletedCgs, nil
}

// TODO fix it
func (ch ConsumersHandler) GetAllConsumersByStation(c *gin.Context) { // for REST endpoint
	var body models.GetAllConsumersByStationSchema
	ok := utils.Validate(c, &body, false, nil)
	if !ok {
		return
	}

	sn, err := StationNameFromStr(body.StationName)
	if err != nil {
		c.AbortWithStatusJSON(500, gin.H{"message": "Server error"})
		return
	}

	exist, station, err := db.GetStationByName(sn.Ext())
	if err != nil {
		serv.Errorf("GetAllConsumersByStation: At station " + body.StationName + ": " + err.Error())
		c.AbortWithStatusJSON(500, gin.H{"message": "Server error"})
		return
	}
	if !exist {
		serv.Warnf("GetAllConsumersByStation: Station " + body.StationName + " does not exist")
		c.AbortWithStatusJSON(configuration.SHOWABLE_ERROR_STATUS_CODE, gin.H{"message": "Station does not exist"})
		return
	}

	consumers, err := db.GetAllConsumersByStation(station.ID)
	if err != nil {
		errMsg := "Station " + body.StationName + ": " + err.Error()
		serv.Errorf("GetAllConsumersByStation: " + errMsg)
		c.AbortWithStatusJSON(500, gin.H{"message": "Server error"})
		return
	}

	if len(consumers) == 0 {
		c.IndentedJSON(200, []string{})
	} else {
		c.IndentedJSON(200, consumers)
	}
}

func (s *Server) destroyConsumerDirect(c *client, reply string, msg []byte) {
	var dcr destroyConsumerRequest
	if err := json.Unmarshal(msg, &dcr); err != nil {
		s.Errorf("destroyConsumerDirect: %v", err.Error())
		respondWithErr(s, reply, err)
		return
	}

	stationName, err := StationNameFromStr(dcr.StationName)
	if err != nil {
		errMsg := "Station " + dcr.StationName + ": " + err.Error()
		serv.Errorf("DestroyConsumer: " + errMsg)
		respondWithErr(s, reply, err)
		return
	}

	name := strings.ToLower(dcr.ConsumerName)
	_, station, err := db.GetStationByName(stationName.Ext())
	if err != nil {
		errMsg := "Station " + dcr.StationName + ": " + err.Error()
		serv.Errorf("DestroyConsumer: " + errMsg)
		respondWithErr(s, reply, err)
		return
	}
	exist, consumer, err := db.DeleteConsumer(name, station.ID)
	if !exist {
		errMsg := "Consumer " + dcr.ConsumerName + " at station " + dcr.StationName + " does not exist"
		serv.Warnf("DestroyConsumer: " + errMsg)
		respondWithErr(s, reply, errors.New(errMsg))
		return
	}
	if err != nil {
		errMsg := "Consumer " + dcr.ConsumerName + " at station " + dcr.StationName + ": " + err.Error()
		serv.Errorf("DestroyConsumer: " + errMsg)
		respondWithErr(s, reply, err)
		return
	}

	// ensure not part of an active consumer group
	count, err := db.CountActiveConsumersInCG(consumer.ConsumersGroup, station.ID)
	if err != nil {
		errMsg := "Consumer " + dcr.ConsumerName + " at station " + dcr.StationName + ": " + err.Error()
		serv.Errorf("DestroyConsumer: " + errMsg)
		respondWithErr(s, reply, err)
		return
	}

	deleted := false
	if count == 0 { // no other members in this group
		err = s.RemoveConsumer(stationName, consumer.ConsumersGroup)
		if err != nil && !IsNatsErr(err, JSConsumerNotFoundErr) && !IsNatsErr(err, JSStreamNotFoundErr) {
			errMsg := "Consumer group " + consumer.ConsumersGroup + " at station " + dcr.StationName + ": " + err.Error()
			serv.Errorf("DestroyConsumer: " + errMsg)
			respondWithErr(s, reply, err)
			return
		}
		if err == nil {
			deleted = true
		}

		err = RemovePoisonedCg(stationName, consumer.ConsumersGroup)
		if err != nil && !IsNatsErr(err, JSConsumerNotFoundErr) && !IsNatsErr(err, JSStreamNotFoundErr) {
			errMsg := "Consumer group " + consumer.ConsumersGroup + " at station " + dcr.StationName + ": " + err.Error()
			serv.Errorf("DestroyConsumer: " + errMsg)
			respondWithErr(s, reply, err)
			return
		}
	}

	if deleted {
		username := c.memphisInfo.username
		if username == "" {
			username = dcr.Username
		}
		_, user, err := db.GetUserByUsername(username)
		if err != nil && !IsNatsErr(err, JSConsumerNotFoundErr) && !IsNatsErr(err, JSStreamNotFoundErr) {
			errMsg := "Consumer group " + consumer.ConsumersGroup + " at station " + dcr.StationName + ": " + err.Error()
			serv.Errorf("DestroyConsumer: " + errMsg)
			respondWithErr(s, reply, err)
			return
		}
		message := "Consumer " + name + " has been deleted by user " + username
		serv.Noticef(message)
		var auditLogs []interface{}
		newAuditLog := models.AuditLog{
			StationName:  stationName.Ext(),
			Message:      message,
			CreatedBy:    user.ID,
			CreationDate: time.Now(),
			UserType:     "application",
		}
		auditLogs = append(auditLogs, newAuditLog)
		err = CreateAuditLogs(auditLogs)
		if err != nil {
			errMsg := "Consumer " + dcr.ConsumerName + " at station " + dcr.StationName + ": " + err.Error()
			serv.Errorf("DestroyConsumer: " + errMsg)
		}

		shouldSendAnalytics, _ := shouldSendAnalytics()
		if shouldSendAnalytics {
			analytics.SendEvent(username, "user-remove-consumer-sdk")
		}
	}

	respondWithErr(s, reply, nil)
}

func (ch ConsumersHandler) ReliveConsumers(connectionId string) error {
	err := db.UpdateConsumersConnection(connectionId, false)
	if err != nil {
		serv.Errorf("ReliveConsumers: " + err.Error())
		return err
	}

	return nil
}<|MERGE_RESOLUTION|>--- conflicted
+++ resolved
@@ -188,56 +188,11 @@
 		return err
 	}
 
-<<<<<<< HEAD
-	// 	if created {
-	// 		message := "Station " + stationName.Ext() + " has been created by user " + connection.CreatedByUser
-	// 		serv.Noticef(message)
-	// 		var auditLogs []interface{}
-	// 		newAuditLog := models.AuditLog{
-	// 			ID:            primitive.NewObjectID(),
-	// 			StationName:   stationName.Ext(),
-	// 			Message:       message,
-	// 			CreatedByUser: connection.CreatedByUser,
-	// 			CreationDate:  time.Now(),
-	// 			UserType:      "application",
-	// 		}
-	// 		auditLogs = append(auditLogs, newAuditLog)
-	// 		err = CreateAuditLogs(auditLogs)
-	// 		if err != nil {
-	// 			errMsg := "Consumer " + consumerName + " at station " + cStationName + ": " + err.Error()
-	// 			serv.Errorf("createConsumerDirect: " + errMsg)
-	// 		}
-
-	// 		shouldSendAnalytics, _ := shouldSendAnalytics()
-	// 		if shouldSendAnalytics {
-	// 			param := analytics.EventParam{
-	// 				Name:  "station-name",
-	// 				Value: stationName.Ext(),
-	// 			}
-	// 			analyticsParams := []analytics.EventParam{param}
-	// 			analytics.SendEventWithParams(connection.CreatedByUser, analyticsParams, "user-create-station-sdk")
-	// 		}
-	// 	}
-	// }
-
-	// exist, _, err = db.GetActiveConsumerByStationID(name, station.ID)
-	// if err != nil {
-	// 	errMsg := "Consumer " + consumerName + " at station " + cStationName + ": " + err.Error()
-	// 	serv.Errorf("createConsumerDirectCommon: " + errMsg)
-	// 	return err
-	// }
-	// if exist {
-	// 	errMsg := "Consumer " + consumerName + " at station " + cStationName + ": Consumer name has to be unique per station"
-	// 	serv.Warnf("createConsumerDirectCommon: " + errMsg)
-	// 	return errors.New("memphis: " + errMsg)
-	// }
-=======
 	if exist {
 		errMsg := "Consumer " + consumerName + " at station " + cStationName + ": Consumer name has to be unique per station"
 		serv.Warnf("createConsumerDirectCommon: " + errMsg)
 		return errors.New("memphis: " + errMsg)
 	}
->>>>>>> 4b8ed9f0
 
 	consumerGroupExist, consumerFromGroup, err := isConsumerGroupExist(consumerGroup, station.ID)
 	if err != nil {

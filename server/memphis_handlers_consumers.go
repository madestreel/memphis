// Credit for The NATS.IO Authors
// Copyright 2021-2022 The Memphis Authors
// Licensed under the MIT License (the "License");
// Permission is hereby granted, free of charge, to any person obtaining a copy
// of this software and associated documentation files (the "Software"), to deal
// in the Software without restriction, including without limitation the rights
// to use, copy, modify, merge, publish, distribute, sublicense, and to permit persons to whom the Software is
// furnished to do so, subject to the following conditions:

// The above copyright notice and this permission notice shall be included in all
// copies or substantial portions of the Software.

// This license limiting reselling the software itself "AS IS".

// THE SOFTWARE IS PROVIDED "AS IS", WITHOUT WARRANTY OF ANY KIND, EXPRESS OR
// IMPLIED, INCLUDING BUT NOT LIMITED TO THE WARRANTIES OF MERCHANTABILITY,
// FITNESS FOR A PARTICULAR PURPOSE AND NONINFRINGEMENT. IN NO EVENT SHALL THE
// AUTHORS OR COPYRIGHT HOLDERS BE LIABLE FOR ANY CLAIM, DAMAGES OR OTHER
// LIABILITY, WHETHER IN AN ACTION OF CONTRACT, TORT OR OTHERWISE, ARISING FROM,
// OUT OF OR IN CONNECTION WITH THE SOFTWARE OR THE USE OR OTHER DEALINGS IN THE
// SOFTWARE.
package server

import (
	"context"
	"encoding/json"
	"errors"
	"sort"

	"memphis-broker/analytics"
	"memphis-broker/models"
	"memphis-broker/utils"

	"strings"
	"time"

	"github.com/gin-gonic/gin"
	"go.mongodb.org/mongo-driver/bson"
	"go.mongodb.org/mongo-driver/bson/primitive"
	"go.mongodb.org/mongo-driver/mongo"
	"go.mongodb.org/mongo-driver/mongo/options"
	"k8s.io/utils/strings/slices"
)

type ConsumersHandler struct{ S *Server }

const (
	consumerObjectName = "Consumer"
)

func validateConsumerName(consumerName string) error {
	return validateName(consumerName, consumerObjectName)
}

func validateConsumerType(consumerType string) error {
	if consumerType != "application" && consumerType != "connector" {
		return errors.New("Consumer type has to be one of the following application/connector")
	}
	return nil
}

func isConsumerGroupExist(consumerGroup string, stationId primitive.ObjectID) (bool, models.Consumer, error) {
	filter := bson.M{"consumers_group": consumerGroup, "station_id": stationId, "is_deleted": false}
	var consumer models.Consumer
	err := consumersCollection.FindOne(context.TODO(), filter).Decode(&consumer)
	if err == mongo.ErrNoDocuments {
		return false, models.Consumer{}, nil
	} else if err != nil {
		return false, models.Consumer{}, err
	}
	return true, consumer, nil
}

func GetConsumerGroupMembers(cgName string, station models.Station) ([]models.CgMember, error) {
	var consumers []models.CgMember

	cursor, err := consumersCollection.Aggregate(context.TODO(), mongo.Pipeline{
		bson.D{{"$match", bson.D{{"consumers_group", cgName}, {"station_id", station.ID}}}},
		bson.D{{"$sort", bson.D{{"creation_date", -1}}}},
		bson.D{{"$lookup", bson.D{{"from", "connections"}, {"localField", "connection_id"}, {"foreignField", "_id"}, {"as", "connection"}}}},
		bson.D{{"$unwind", bson.D{{"path", "$connection"}, {"preserveNullAndEmptyArrays", true}}}},
		bson.D{{"$project", bson.D{{"name", 1}, {"created_by_user", 1}, {"is_active", 1}, {"is_deleted", 1}, {"max_ack_time_ms", 1}, {"max_msg_deliveries", 1}, {"client_address", "$connection.client_address"}}}},
		bson.D{{"$project", bson.D{{"station", 0}, {"connection", 0}}}},
	})

	if err != nil {
		return consumers, err
	}

	if err = cursor.All(context.TODO(), &consumers); err != nil {
		return consumers, err
	}

	var dedupedConsumers []models.CgMember
	consumersNames := []string{}

	for _, consumer := range consumers {
		if slices.Contains(consumersNames, consumer.Name) {
			continue
		}
		consumersNames = append(consumersNames, consumer.Name)
		dedupedConsumers = append(dedupedConsumers, consumer)
	}

	return dedupedConsumers, nil
}

func (s *Server) createConsumerDirect(c *client, reply string, msg []byte) {
	var ccr createConsumerRequest
	if err := json.Unmarshal(msg, &ccr); err != nil {
		s.Warnf("failed creating consumer: %v", err.Error())
		respondWithErr(s, reply, err)
		return
	}
	name := strings.ToLower(ccr.Name)
	err := validateConsumerName(name)
	if err != nil {
		serv.Warnf(err.Error())
		respondWithErr(s, reply, err)
		return
	}

	consumerGroup := strings.ToLower(ccr.ConsumerGroup)
	if consumerGroup != "" {
		err = validateConsumerName(consumerGroup)
		if err != nil {
			serv.Warnf(err.Error())
			respondWithErr(s, reply, err)
			return
		}
	} else {
		consumerGroup = name
	}

	consumerType := strings.ToLower(ccr.ConsumerType)
	err = validateConsumerType(consumerType)
	if err != nil {
		serv.Warnf(err.Error())
		respondWithErr(s, reply, err)
		return
	}

	connectionIdObj, err := primitive.ObjectIDFromHex(ccr.ConnectionId)
	if err != nil {
		serv.Warnf("Connection id is not valid")
		respondWithErr(s, reply, err)
		return
	}
	exist, connection, err := IsConnectionExist(connectionIdObj)
	if err != nil {
		serv.Errorf("CreateConsumer error: " + err.Error())
		respondWithErr(s, reply, err)
		return
	}
	if !exist {
		serv.Warnf("Connection id was not found")
		respondWithErr(s, reply, errors.New("connection id was not found"))
		return
	}
	if !connection.IsActive {
		serv.Warnf("Connection is not active")
		respondWithErr(s, reply, errors.New("connection is not active"))
		return
	}

	stationName := strings.ToLower(ccr.StationName)
	exist, station, err := IsStationExist(stationName)
	if err != nil {
		serv.Errorf("CreateConsumer error: " + err.Error())
		respondWithErr(s, reply, err)
		return
	}
	if !exist {
		var created bool
		station, created, err = CreateDefaultStation(s, stationName, connection.CreatedByUser)
		if err != nil {
			serv.Errorf("creating default station error: " + err.Error())
			respondWithErr(s, reply, err)
			return
		}

		if created {
			message := "Station " + stationName + " has been created"
			serv.Noticef(message)
			var auditLogs []interface{}
			newAuditLog := models.AuditLog{
				ID:            primitive.NewObjectID(),
				StationName:   stationName,
				Message:       message,
				CreatedByUser: c.memphisInfo.username,
				CreationDate:  time.Now(),
				UserType:      "application",
			}
			auditLogs = append(auditLogs, newAuditLog)
			err = CreateAuditLogs(auditLogs)
			if err != nil {
				serv.Errorf("CreateConsumer error: " + err.Error())
			}

			shouldSendAnalytics, _ := shouldSendAnalytics()
			if shouldSendAnalytics {
				analytics.SendEvent(c.memphisInfo.username, "user-create-station")
			}
		}
	}

	exist, _, err = IsConsumerExist(name, station.ID)
	if err != nil {
		serv.Errorf("CreateConsumer error: " + err.Error())
		respondWithErr(s, reply, err)
		return
	}
	if exist {
		serv.Warnf("Consumer name has to be unique per station")
		respondWithErr(s, reply, errors.New("memphis: consumer name has to be unique per station"))
		return
	}

	consumerGroupExist, consumerFromGroup, err := isConsumerGroupExist(consumerGroup, station.ID)
	if err != nil {
		serv.Errorf("CreateConsumer error: " + err.Error())
		respondWithErr(s, reply, err)
		return
	}

	newConsumer := models.Consumer{
<<<<<<< HEAD
		ID:               consumerId,
		Name:             name,
		StationId:        station.ID,
		Type:             consumerType,
		ConnectionId:     connectionIdObj,
		CreatedByUser:    connection.CreatedByUser,
		ConsumersGroup:   consumerGroup,
		IsActive:         true,
		CreationDate:     time.Now(),
		IsDeleted:        false,
		MaxAckTimeMs:     int64(ccr.MaxAckTimeMillis),
		MaxMsgDeliveries: ccr.MaxMsgDeliveries,
=======
		ID:             primitive.NewObjectID(),
		Name:           name,
		StationId:      station.ID,
		Type:           consumerType,
		ConnectionId:   connectionIdObj,
		CreatedByUser:  connection.CreatedByUser,
		ConsumersGroup: consumerGroup,
		IsActive:       true,
		CreationDate:   time.Now(),
		IsDeleted:      false,
>>>>>>> 463b03da
	}

	if consumerGroupExist {
		if newConsumer.MaxAckTimeMs != consumerFromGroup.MaxAckTimeMs || newConsumer.MaxMsgDeliveries != consumerFromGroup.MaxMsgDeliveries {
			err := s.CreateConsumer(newConsumer, station)
			if err != nil {
				serv.Errorf("CreateConsumer error: " + err.Error())
				respondWithErr(s, reply, err)
				return
			}
		}
	} else {
		err := s.CreateConsumer(newConsumer, station)
		if err != nil {
			serv.Errorf("CreateConsumer error: " + err.Error())
			respondWithErr(s, reply, err)
			return
		}
	}

	filter := bson.M{"name": newConsumer.Name, "station_id": station.ID, "is_active": true, "is_deleted": false}
	update := bson.M{
		"$setOnInsert": bson.M{
			"_id":                newConsumer.ID,
			"type":               newConsumer.Type,
			"connection_id":      newConsumer.ConnectionId,
			"created_by_user":    newConsumer.CreatedByUser,
			"consumers_group":    newConsumer.ConsumersGroup,
			"creation_date":      newConsumer.CreationDate,
			"max_ack_time_ms":    newConsumer.MaxAckTimeMs,
			"max_msg_deliveries": newConsumer.MaxMsgDeliveries,
		},
	}
	opts := options.Update().SetUpsert(true)
	updateResults, err := consumersCollection.UpdateOne(context.TODO(), filter, update, opts)
	if err != nil {
		serv.Errorf("CreateConsumer error: " + err.Error())
		respondWithErr(s, reply, err)
		return
	}

	if updateResults.MatchedCount > 0 {
		message := "Consumer " + name + " has been created"
		serv.Noticef(message)
		var auditLogs []interface{}
		newAuditLog := models.AuditLog{
			ID:            primitive.NewObjectID(),
			StationName:   stationName,
			Message:       message,
			CreatedByUser: c.memphisInfo.username,
			CreationDate:  time.Now(),
			UserType:      "application",
		}
		auditLogs = append(auditLogs, newAuditLog)
		err = CreateAuditLogs(auditLogs)
		if err != nil {
			serv.Errorf("CreateConsumer error: " + err.Error())
		}

		shouldSendAnalytics, _ := shouldSendAnalytics()
		if shouldSendAnalytics {
			analytics.SendEvent(c.memphisInfo.username, "user-create-consumer")
		}
	}

	respondWithErr(s, reply, nil)
	return
}

func (ch ConsumersHandler) GetAllConsumers(c *gin.Context) {
	var consumers []models.ExtendedConsumer
	cursor, err := consumersCollection.Aggregate(context.TODO(), mongo.Pipeline{
		bson.D{{"$match", bson.D{}}},
		bson.D{{"$lookup", bson.D{{"from", "stations"}, {"localField", "station_id"}, {"foreignField", "_id"}, {"as", "station"}}}},
		bson.D{{"$unwind", bson.D{{"path", "$station"}, {"preserveNullAndEmptyArrays", true}}}},
		bson.D{{"$lookup", bson.D{{"from", "connections"}, {"localField", "connection_id"}, {"foreignField", "_id"}, {"as", "connection"}}}},
		bson.D{{"$unwind", bson.D{{"path", "$connection"}, {"preserveNullAndEmptyArrays", true}}}},
		bson.D{{"$project", bson.D{{"_id", 1}, {"name", 1}, {"type", 1}, {"connection_id", 1}, {"created_by_user", 1}, {"consumers_group", 1}, {"creation_date", 1}, {"is_active", 1}, {"is_deleted", 1}, {"max_ack_time_ms", 1}, {"max_msg_deliveries", 1}, {"station_name", "$station.name"}, {"client_address", "$connection.client_address"}}}},
	})

	if err != nil {
		serv.Errorf("GetAllConsumers error: " + err.Error())
		c.AbortWithStatusJSON(500, gin.H{"message": "Server error"})
		return
	}

	if err = cursor.All(context.TODO(), &consumers); err != nil {
		serv.Errorf("GetAllConsumers error: " + err.Error())
		c.AbortWithStatusJSON(500, gin.H{"message": "Server error"})
		return
	}

	if len(consumers) == 0 {
		c.IndentedJSON(200, []string{})
	} else {
		c.IndentedJSON(200, consumers)
	}
}

func (ch ConsumersHandler) GetCgsByStation(station models.Station) ([]models.Cg, []models.Cg, []models.Cg, error) { // for socket io endpoint
	var cgs []models.Cg
	var consumers []models.ExtendedConsumer

	cursor, err := consumersCollection.Aggregate(context.TODO(), mongo.Pipeline{
		bson.D{{"$match", bson.D{{"station_id", station.ID}}}},
		bson.D{{"$sort", bson.D{{"creation_date", -1}}}},
		bson.D{{"$lookup", bson.D{{"from", "connections"}, {"localField", "connection_id"}, {"foreignField", "_id"}, {"as", "connection"}}}},
		bson.D{{"$unwind", bson.D{{"path", "$connection"}, {"preserveNullAndEmptyArrays", true}}}},
		bson.D{{"$project", bson.D{{"name", 1}, {"created_by_user", 1}, {"consumers_group", 1}, {"creation_date", 1}, {"is_active", 1}, {"is_deleted", 1}, {"max_ack_time_ms", 1}, {"max_msg_deliveries", 1}, {"client_address", "$connection.client_address"}}}},
		bson.D{{"$project", bson.D{{"connection", 0}}}},
	})

	if err != nil {
		return cgs, cgs, cgs, err
	}

	if err = cursor.All(context.TODO(), &consumers); err != nil {
		return cgs, cgs, cgs, err
	}

	if len(consumers) == 0 {
		return []models.Cg{}, []models.Cg{}, []models.Cg{}, nil
	}

	m := make(map[string]*models.Cg)
	consumersNames := []string{}

	for _, consumer := range consumers {
		if slices.Contains(consumersNames, consumer.Name) {
			continue
		}
		consumersNames = append(consumersNames, consumer.Name)

		var cg *models.Cg
		if m[consumer.ConsumersGroup] == nil {
			cg = &models.Cg{
				Name:                  consumer.ConsumersGroup,
				MaxAckTimeMs:          consumer.MaxAckTimeMs,
				MaxMsgDeliveries:      consumer.MaxMsgDeliveries,
				ConnectedConsumers:    []models.ExtendedConsumer{},
				DisconnectedConsumers: []models.ExtendedConsumer{},
				DeletedConsumers:      []models.ExtendedConsumer{},
				IsActive:              consumer.IsActive,
				IsDeleted:             consumer.IsDeleted,
				LastStatusChangeDate:  consumer.CreationDate,
			}
			m[consumer.ConsumersGroup] = cg
		} else {
			cg = m[consumer.ConsumersGroup]
		}

		if consumer.IsActive {
			cg.ConnectedConsumers = append(cg.ConnectedConsumers, consumer)
		} else if !consumer.IsDeleted && !consumer.IsActive {
			cg.DisconnectedConsumers = append(cg.DisconnectedConsumers, consumer)
		} else if consumer.IsDeleted {
			cg.DeletedConsumers = append(cg.DeletedConsumers, consumer)
		}
	}

	var connectedCgs []models.Cg
	var disconnectedCgs []models.Cg
	var deletedCgs []models.Cg

	for _, cg := range m {
		if cg.IsDeleted {
			cg.IsActive = false
			cg.IsDeleted = true
		} else { // not deleted
			cgInfo, err := ch.S.GetCgInfo(station.Name, cg.Name)
			if err != nil {
				return cgs, cgs, cgs, err
			}

			totalPoisonMsgs, err := GetTotalPoisonMsgsByCg(station.Name, cg.Name)
			if err != nil {
				return cgs, cgs, cgs, err
			}

			cg.InProcessMessages = cgInfo.NumAckPending
			cg.UnprocessedMessages = int(cgInfo.NumPending)
			cg.PoisonMessages = totalPoisonMsgs
		}

		if len(cg.ConnectedConsumers) > 0 {
			connectedCgs = append(connectedCgs, *cg)
		} else if len(cg.DisconnectedConsumers) > 0 {
			disconnectedCgs = append(disconnectedCgs, *cg)
		} else {
			deletedCgs = append(deletedCgs, *cg)
		}
	}

	if len(connectedCgs) == 0 {
		connectedCgs = []models.Cg{}
	}

	if len(disconnectedCgs) == 0 {
		disconnectedCgs = []models.Cg{}
	}

	if len(deletedCgs) == 0 {
		deletedCgs = []models.Cg{}
	}

	sort.Slice(connectedCgs, func(i, j int) bool {
		return connectedCgs[j].LastStatusChangeDate.Before(connectedCgs[i].LastStatusChangeDate)
	})
	sort.Slice(disconnectedCgs, func(i, j int) bool {
		return disconnectedCgs[j].LastStatusChangeDate.Before(disconnectedCgs[i].LastStatusChangeDate)
	})
	sort.Slice(deletedCgs, func(i, j int) bool {
		return deletedCgs[j].LastStatusChangeDate.Before(deletedCgs[i].LastStatusChangeDate)
	})
	return connectedCgs, disconnectedCgs, deletedCgs, nil
}

// TODO fix it
func (ch ConsumersHandler) GetAllConsumersByStation(c *gin.Context) { // for REST endpoint
	var body models.GetAllConsumersByStationSchema
	ok := utils.Validate(c, &body, false, nil)
	if !ok {
		return
	}

	exist, station, err := IsStationExist(body.StationName)
	if err != nil {
		c.AbortWithStatusJSON(500, gin.H{"message": "Server error"})
		return
	}
	if !exist {
		serv.Warnf("Station does not exist")
		c.AbortWithStatusJSON(configuration.SHOWABLE_ERROR_STATUS_CODE, gin.H{"message": "Station does not exist"})
		return
	}

	var consumers []models.ExtendedConsumer
	cursor, err := consumersCollection.Aggregate(context.TODO(), mongo.Pipeline{
		bson.D{{"$match", bson.D{{"station_id", station.ID}}}},
		bson.D{{"$lookup", bson.D{{"from", "stations"}, {"localField", "station_id"}, {"foreignField", "_id"}, {"as", "station"}}}},
		bson.D{{"$unwind", bson.D{{"path", "$station"}, {"preserveNullAndEmptyArrays", true}}}},
		bson.D{{"$lookup", bson.D{{"from", "connections"}, {"localField", "connection_id"}, {"foreignField", "_id"}, {"as", "connection"}}}},
		bson.D{{"$unwind", bson.D{{"path", "$connection"}, {"preserveNullAndEmptyArrays", true}}}},
		bson.D{{"$project", bson.D{{"_id", 1}, {"name", 1}, {"type", 1}, {"connection_id", 1}, {"created_by_user", 1}, {"consumers_group", 1}, {"creation_date", 1}, {"is_active", 1}, {"is_deleted", 1}, {"max_ack_time_ms", 1}, {"max_msg_deliveries", 1}, {"station_name", "$station.name"}, {"client_address", "$connection.client_address"}}}},
		bson.D{{"$project", bson.D{{"station", 0}, {"connection", 0}}}},
	})

	if err != nil {
		serv.Errorf("GetAllConsumersByStation error: " + err.Error())
		c.AbortWithStatusJSON(500, gin.H{"message": "Server error"})
		return
	}

	if err = cursor.All(context.TODO(), &consumers); err != nil {
		serv.Errorf("GetAllConsumersByStation error: " + err.Error())
		c.AbortWithStatusJSON(500, gin.H{"message": "Server error"})
		return
	}

	if len(consumers) == 0 {
		c.IndentedJSON(200, []string{})
	} else {
		c.IndentedJSON(200, consumers)
	}
}

func (s *Server) destroyConsumerDirect(c *client, reply string, msg []byte) {
	var dcr destroyConsumerRequest
	if err := json.Unmarshal(msg, &dcr); err != nil {
		s.Warnf("failed destoying consumer: %v", err.Error())
		respondWithErr(s, reply, err)
		return
	}
	stationName := strings.ToLower(dcr.StationName)
	name := strings.ToLower(dcr.ConsumerName)
	_, station, err := IsStationExist(stationName)
	if err != nil {
		serv.Errorf("DestroyConsumer error: " + err.Error())
		respondWithErr(s, reply, err)
		return
	}

	var consumer models.Consumer
	err = consumersCollection.FindOneAndUpdate(context.TODO(),
		bson.M{"name": name, "station_id": station.ID, "is_active": true},
		bson.M{"$set": bson.M{"is_active": false, "is_deleted": true}},
	).Decode(&consumer)
	if err == mongo.ErrNoDocuments {
		serv.Warnf("Consumer does not exist")

		respondWithErr(s, reply, errors.New("Consumer does not exist"))
		return
	}
	if err != nil {
		serv.Errorf("DestroyConsumer error: " + err.Error())
		respondWithErr(s, reply, err)
		return
	}

	_, err = consumersCollection.UpdateMany(context.TODO(),
		bson.M{"name": name, "station_id": station.ID},
		bson.M{"$set": bson.M{"is_active": false, "is_deleted": true}},
	)
	if err != nil {
		serv.Errorf("DestroyConsumer error: " + err.Error())
		respondWithErr(s, reply, err)
		return
	}

	// ensure not part of an active consumer group
	count, err := consumersCollection.CountDocuments(context.TODO(), bson.M{"station_id": station.ID, "consumers_group": consumer.ConsumersGroup, "is_deleted": false})
	if err != nil {
		serv.Errorf("DestroyConsumer error: " + err.Error())
		respondWithErr(s, reply, err)
		return
	}

	if count == 0 { // no other members in this group
		err = s.RemoveConsumer(stationName, consumer.ConsumersGroup)
		if err != nil {
			serv.Errorf("DestroyConsumer error: " + err.Error())
			respondWithErr(s, reply, err)
			return
		}

		err = RemovePoisonedCg(stationName, consumer.ConsumersGroup)
		if err != nil {
			serv.Errorf("DestroyConsumer error: " + err.Error())
			respondWithErr(s, reply, err)
			return
		}
	}

	message := "Consumer " + name + " has been deleted"
	serv.Noticef(message)
	var auditLogs []interface{}
	newAuditLog := models.AuditLog{
		ID:            primitive.NewObjectID(),
		StationName:   stationName,
		Message:       message,
		CreatedByUser: c.memphisInfo.username,
		CreationDate:  time.Now(),
		UserType:      "application",
	}
	auditLogs = append(auditLogs, newAuditLog)
	err = CreateAuditLogs(auditLogs)
	if err != nil {
		serv.Errorf("DestroyConsumer error: " + err.Error())
	}

	shouldSendAnalytics, _ := shouldSendAnalytics()
	if shouldSendAnalytics {
		analytics.SendEvent(c.memphisInfo.username, "user-remove-consumer")
	}

	respondWithErr(s, reply, nil)
	return
}

func (ch ConsumersHandler) KillConsumers(connectionId primitive.ObjectID) error {
	var consumers []models.Consumer
	var station models.Station

	cursor, err := consumersCollection.Find(context.TODO(), bson.M{"connection_id": connectionId, "is_active": true})
	if err != nil {
		serv.Errorf("KillConsumers error: " + err.Error())
	}
	if err = cursor.All(context.TODO(), &consumers); err != nil {
		serv.Errorf("KillConsumers error: " + err.Error())
	}

	if len(consumers) > 0 {
		err = stationsCollection.FindOne(context.TODO(), bson.M{"_id": consumers[0].StationId}).Decode(&station)
		if err != nil {
			serv.Errorf("KillConsumers error: " + err.Error())
		}
		_, err = consumersCollection.UpdateMany(context.TODO(),
			bson.M{"connection_id": connectionId},
			bson.M{"$set": bson.M{"is_active": false}},
		)
		if err != nil {
			serv.Errorf("KillConsumers error: " + err.Error())
			return err
		}

		userType := "application"
		if consumers[0].CreatedByUser == "root" {
			userType = "root"
		}

		var message string
		var auditLogs []interface{}
		var newAuditLog models.AuditLog
		for _, consumer := range consumers {
			message = "Consumer " + consumer.Name + " has been disconnected"
			newAuditLog = models.AuditLog{
				ID:            primitive.NewObjectID(),
				StationName:   station.Name,
				Message:       message,
				CreatedByUser: consumers[0].CreatedByUser,
				CreationDate:  time.Now(),
				UserType:      userType,
			}
			auditLogs = append(auditLogs, newAuditLog)
		}
		err = CreateAuditLogs(auditLogs)
		if err != nil {
			serv.Errorf("KillConsumers error: " + err.Error())
		}
	}

	return nil
}

func (ch ConsumersHandler) ReliveConsumers(connectionId primitive.ObjectID) error {
	_, err := consumersCollection.UpdateMany(context.TODO(),
		bson.M{"connection_id": connectionId, "is_deleted": false},
		bson.M{"$set": bson.M{"is_active": true}},
	)
	if err != nil {
		serv.Errorf("ReliveConsumers error: " + err.Error())
		return err
	}

	return nil
}<|MERGE_RESOLUTION|>--- conflicted
+++ resolved
@@ -224,7 +224,6 @@
 	}
 
 	newConsumer := models.Consumer{
-<<<<<<< HEAD
 		ID:               consumerId,
 		Name:             name,
 		StationId:        station.ID,
@@ -237,18 +236,6 @@
 		IsDeleted:        false,
 		MaxAckTimeMs:     int64(ccr.MaxAckTimeMillis),
 		MaxMsgDeliveries: ccr.MaxMsgDeliveries,
-=======
-		ID:             primitive.NewObjectID(),
-		Name:           name,
-		StationId:      station.ID,
-		Type:           consumerType,
-		ConnectionId:   connectionIdObj,
-		CreatedByUser:  connection.CreatedByUser,
-		ConsumersGroup: consumerGroup,
-		IsActive:       true,
-		CreationDate:   time.Now(),
-		IsDeleted:      false,
->>>>>>> 463b03da
 	}
 
 	if consumerGroupExist {

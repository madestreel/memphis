// Copyright 2022-2023 The Memphis.dev Authors
// Licensed under the Memphis Business Source License 1.0 (the "License");
// you may not use this file except in compliance with the License.
// You may obtain a copy of the License at
//
// Changed License: [Apache License, Version 2.0 (https://www.apache.org/licenses/LICENSE-2.0), as published by the Apache Foundation.
//
// https://github.com/memphisdev/memphis/blob/master/LICENSE
//
// Additional Use Grant: You may make use of the Licensed Work (i) only as part of your own product or service, provided it is not a message broker or a message queue product or service; and (ii) provided that you do not use, provide, distribute, or make available the Licensed Work as a Service.
// A "Service" is a commercial offering, product, hosted, or managed service, that allows third parties (other than your own employees and contractors acting on your behalf) to access and/or use the Licensed Work or a substantial set of the features or functionality of the Licensed Work to third parties as a software-as-a-service, platform-as-a-service, infrastructure-as-a-service or other similar services that compete with Licensor products or services.
package server

import (
	"errors"
	"fmt"
	"memphis/conf"
	"memphis/db"
	"memphis/models"
	"regexp"
	"strings"
	"sync"

	"github.com/gin-gonic/gin"
	"github.com/nats-io/nuid"
)

type Handlers struct {
	Producers      ProducersHandler
	Consumers      ConsumersHandler
	AuditLogs      AuditLogsHandler
	Stations       StationsHandler
	Monitoring     MonitoringHandler
	PoisonMsgs     PoisonMessagesHandler
	Tags           TagsHandler
	Schemas        SchemasHandler
	Integrations   IntegrationsHandler
	Configurations ConfigurationsHandler
}

var serv *Server
var configuration = conf.GetConfig()

type srvMemphis struct {
	serverID               string
	nuid                   *nuid.NUID
	activateSysLogsPubFunc func()
	fallbackLogQ           *ipQueue[fallbackLog]
	jsApiMu                sync.Mutex
	ws                     memphisWS
}

type memphisWS struct {
	subscriptions *concurrentMap[memphisWSReqFiller]
	quitCh        chan struct{}
}

func (s *Server) InitializeMemphisHandlers() {
	serv = s
<<<<<<< HEAD
	// s.memphis.dbClient = dbInstance.Client
	// s.memphis.dbCtx = dbInstance.Ctx
	// s.memphis.dbCancel = dbInstance.Cancel
=======
>>>>>>> 3e51606c
	s.memphis.nuid = nuid.New()

	s.initializeSDKHandlers()
	s.initializeConfigurations()
	s.initWS()
}

func getUserDetailsFromMiddleware(c *gin.Context) (models.User, error) {
	user, _ := c.Get("user")
	userModel := user.(models.User)
	if len(userModel.Username) == 0 {
		return userModel, errors.New("username is empty")
	}
	return userModel, nil
}

func CreateDefaultStation(s *Server, sn StationName, userId int, username string) (models.Station, bool, error) {
	stationName := sn.Ext()
	err := s.CreateStream(sn, "message_age_sec", 604800, "file", 120000, 1, false)
	if err != nil {
		return models.Station{}, false, err
	}

	err = s.CreateDlsStream(sn, "file", 1)
	if err != nil {
		return models.Station{}, false, err
	}
	schemaName := ""
	schemaVersionNumber := 0
<<<<<<< HEAD
	newStation, rowsUpdated, err := db.UpsertNewStation(stationName, userId, username, "message_age_sec", 604800, "file", 1, schemaName, schemaVersionNumber, 120000, true, models.DlsConfiguration{Poison: true, Schemaverse: true}, false)
=======
	newStation, rowsUpdated, err := db.InsertNewStation(stationName, userId, username, "message_age_sec", 604800, "file", 1, schemaName, schemaVersionNumber, 120000, true, models.DlsConfiguration{Poison: true, Schemaverse: true}, false)
>>>>>>> 3e51606c
	if err != nil {
		return models.Station{}, false, err
	}
	if rowsUpdated == 0 {
		return models.Station{}, false, nil
	}

	return newStation, true, nil
}

func shouldSendAnalytics() (bool, error) {
	exist, systemKey, err := db.GetSystemKey("analytics")
	if err != nil {
		return false, err
	}
	if !exist {
		return false, nil
	}

	if systemKey.Value == "true" {
		return true, nil
	} else {
		return false, nil
	}
}

func validateName(name, objectType string) error {
	emptyErrStr := fmt.Sprintf("%v name can not be empty", objectType)
	tooLongErrStr := fmt.Sprintf("%v should be under 128 characters", objectType)
	invalidCharErrStr := fmt.Sprintf("Only alphanumeric and the '_', '-', '.' characters are allowed in %v", objectType)
	firstLetterErrStr := fmt.Sprintf("%v name can not start or end with non alphanumeric character", objectType)

	emptyErr := errors.New(emptyErrStr)
	tooLongErr := errors.New(tooLongErrStr)
	invalidCharErr := errors.New(invalidCharErrStr)
	firstLetterErr := errors.New(firstLetterErrStr)

	if len(name) == 0 {
		return emptyErr
	}

	if len(name) > 128 {
		return tooLongErr
	}

	re := regexp.MustCompile("^[a-z0-9_.-]*$")

	validName := re.MatchString(name)
	if !validName {
		return invalidCharErr
	}

	if name[0:1] == "." || name[0:1] == "-" || name[0:1] == "_" || name[len(name)-1:] == "." || name[len(name)-1:] == "-" || name[len(name)-1:] == "_" {
		return firstLetterErr
	}

	return nil
}

const (
	delimiterToReplace   = "."
	delimiterReplacement = "#"
)

func replaceDelimiters(name string) string {
	return strings.Replace(name, delimiterToReplace, delimiterReplacement, -1)
}

func revertDelimiters(name string) string {
	return strings.Replace(name, delimiterReplacement, delimiterToReplace, -1)
}<|MERGE_RESOLUTION|>--- conflicted
+++ resolved
@@ -57,12 +57,6 @@
 
 func (s *Server) InitializeMemphisHandlers() {
 	serv = s
-<<<<<<< HEAD
-	// s.memphis.dbClient = dbInstance.Client
-	// s.memphis.dbCtx = dbInstance.Ctx
-	// s.memphis.dbCancel = dbInstance.Cancel
-=======
->>>>>>> 3e51606c
 	s.memphis.nuid = nuid.New()
 
 	s.initializeSDKHandlers()
@@ -92,11 +86,7 @@
 	}
 	schemaName := ""
 	schemaVersionNumber := 0
-<<<<<<< HEAD
-	newStation, rowsUpdated, err := db.UpsertNewStation(stationName, userId, username, "message_age_sec", 604800, "file", 1, schemaName, schemaVersionNumber, 120000, true, models.DlsConfiguration{Poison: true, Schemaverse: true}, false)
-=======
 	newStation, rowsUpdated, err := db.InsertNewStation(stationName, userId, username, "message_age_sec", 604800, "file", 1, schemaName, schemaVersionNumber, 120000, true, models.DlsConfiguration{Poison: true, Schemaverse: true}, false)
->>>>>>> 3e51606c
 	if err != nil {
 		return models.Station{}, false, err
 	}

--- conflicted
+++ resolved
@@ -85,14 +85,7 @@
 		return models.Station{}, false, err
 	}
 
-<<<<<<< HEAD
 	newStation, rowsUpdated, err := db.InsertNewStation(stationName, userId, username, "message_age_sec", 604800, "file", replicas, schemaName, schemaVersionNumber, 120000, true, models.DlsConfiguration{Poison: true, Schemaverse: true}, false, tenantName, []int{1}, 1)
-=======
-	schemaName := ""
-	schemaVersionNumber := 0
-
-	newStation, rowsUpdated, err := db.InsertNewStation(stationName, userId, username, "message_age_sec", 3600, "file", replicas, schemaName, schemaVersionNumber, 120000, true, models.DlsConfiguration{Poison: true, Schemaverse: true}, false, tenantName, []int{1}, 1)
->>>>>>> 3dba371c
 	if err != nil {
 		return models.Station{}, false, err
 	}

// Credit for The NATS.IO Authors
// Copyright 2021-2022 The Memphis Authors
// Licensed under the MIT License (the "License");
// Permission is hereby granted, free of charge, to any person obtaining a copy
// of this software and associated documentation files (the "Software"), to deal
// in the Software without restriction, including without limitation the rights
// to use, copy, modify, merge, publish, distribute, sublicense, and to permit persons to whom the Software is
// furnished to do so, subject to the following conditions:

// The above copyright notice and this permission notice shall be included in all
// copies or substantial portions of the Software.

// This license limiting reselling the software itself "AS IS".

// THE SOFTWARE IS PROVIDED "AS IS", WITHOUT WARRANTY OF ANY KIND, EXPRESS OR
// IMPLIED, INCLUDING BUT NOT LIMITED TO THE WARRANTIES OF MERCHANTABILITY,
// FITNESS FOR A PARTICULAR PURPOSE AND NONINFRINGEMENT. IN NO EVENT SHALL THE
// AUTHORS OR COPYRIGHT HOLDERS BE LIABLE FOR ANY CLAIM, DAMAGES OR OTHER
// LIABILITY, WHETHER IN AN ACTION OF CONTRACT, TORT OR OTHERWISE, ARISING FROM,
// OUT OF OR IN CONNECTION WITH THE SOFTWARE OR THE USE OR OTHER DEALINGS IN THE
// SOFTWARE.
package server

import (
	"context"
	"errors"
	"fmt"
	"memphis-broker/conf"
	"memphis-broker/db"
	"memphis-broker/models"
	"regexp"
	"strings"
	"time"

	"github.com/gin-gonic/gin"
	"github.com/nats-io/nuid"
	"go.mongodb.org/mongo-driver/bson"
	"go.mongodb.org/mongo-driver/bson/primitive"
	"go.mongodb.org/mongo-driver/mongo"
	"go.mongodb.org/mongo-driver/mongo/options"
)

type Handlers struct {
	Producers  ProducersHandler
	Consumers  ConsumersHandler
	AuditLogs  AuditLogsHandler
	Stations   StationsHandler
	Monitoring MonitoringHandler
	PoisonMsgs PoisonMessagesHandler
	Schemas    SchemasHandler
}

var usersCollection *mongo.Collection
var imagesCollection *mongo.Collection
var stationsCollection *mongo.Collection
var connectionsCollection *mongo.Collection
var producersCollection *mongo.Collection
var consumersCollection *mongo.Collection
var systemKeysCollection *mongo.Collection
var auditLogsCollection *mongo.Collection
var poisonMessagesCollection *mongo.Collection
var schemasCollection *mongo.Collection
var schemaVersionCollection *mongo.Collection
var serv *Server
var configuration = conf.GetConfig()

type srvMemphis struct {
	serverID               string
	nuid                   *nuid.NUID
	dbClient               *mongo.Client
	dbCtx                  context.Context
	dbCancel               context.CancelFunc
	activateSysLogsPubFunc func()
	mcrReported            bool
	mcr                    chan struct{} // memphis cluster ready
	logStreamCreated       bool
}

func (s *Server) InitializeMemphisHandlers(dbInstance db.DbInstance) {
	serv = s
	s.memphis.dbClient = dbInstance.Client
	s.memphis.dbCtx = dbInstance.Ctx
	s.memphis.dbCancel = dbInstance.Cancel
	s.memphis.nuid = nuid.New()
	s.memphis.serverID = configuration.SERVER_NAME
	s.memphis.mcrReported = false
	s.memphis.mcr = make(chan struct{})
	s.memphis.logStreamCreated = false

	usersCollection = db.GetCollection("users", dbInstance.Client)
	imagesCollection = db.GetCollection("images", dbInstance.Client)
	stationsCollection = db.GetCollection("stations", dbInstance.Client)
	connectionsCollection = db.GetCollection("connections", dbInstance.Client)
	producersCollection = db.GetCollection("producers", dbInstance.Client)
	consumersCollection = db.GetCollection("consumers", dbInstance.Client)
	systemKeysCollection = db.GetCollection("system_keys", dbInstance.Client)
	auditLogsCollection = db.GetCollection("audit_logs", dbInstance.Client)
	poisonMessagesCollection = db.GetCollection("poison_messages", dbInstance.Client)
	schemasCollection = db.GetCollection("schemas", dbInstance.Client)
	schemaVersionCollection = db.GetCollection("schema_versions", dbInstance.Client)

	poisonMessagesCollection.Indexes().CreateOne(context.TODO(), mongo.IndexModel{
		Keys: bson.M{"creation_date": -1}, Options: nil,
	})

	s.initializeSDKHandlers()
}

func getUserDetailsFromMiddleware(c *gin.Context) (models.User, error) {
	user, _ := c.Get("user")
	userModel := user.(models.User)
	if len(userModel.Username) == 0 {
		return userModel, errors.New("Username is empty")
	}
	return userModel, nil
}

func IsUserExist(username string) (bool, models.User, error) {
	filter := bson.M{"username": username}
	var user models.User
	err := usersCollection.FindOne(context.TODO(), filter).Decode(&user)
	if err == mongo.ErrNoDocuments {
		return false, user, nil
	} else if err != nil {
		return false, user, err
	}
	return true, user, nil
}

func IsStationExist(sn StationName) (bool, models.Station, error) {
	stationName := sn.Ext()
	filter := bson.M{
		"name": stationName,
		"$or": []interface{}{
			bson.M{"is_deleted": false},
			bson.M{"is_deleted": bson.M{"$exists": false}},
		},
	}
	var station models.Station
	err := stationsCollection.FindOne(context.TODO(), filter).Decode(&station)
	if err == mongo.ErrNoDocuments {
		return false, station, nil
	} else if err != nil {
		return false, station, err
	}
	return true, station, nil
}

func IsConnectionExist(connectionId primitive.ObjectID) (bool, models.Connection, error) {
	filter := bson.M{"_id": connectionId}
	var connection models.Connection
	err := connectionsCollection.FindOne(context.TODO(), filter).Decode(&connection)
	if err == mongo.ErrNoDocuments {
		return false, connection, nil
	} else if err != nil {
		return false, connection, err
	}
	return true, connection, nil
}

func IsConsumerExist(consumerName string, stationId primitive.ObjectID) (bool, models.Consumer, error) {
	filter := bson.M{"name": consumerName, "station_id": stationId, "is_active": true}
	var consumer models.Consumer
	err := consumersCollection.FindOne(context.TODO(), filter).Decode(&consumer)
	if err == mongo.ErrNoDocuments {
		return false, consumer, nil
	} else if err != nil {
		return false, consumer, err
	}
	return true, consumer, nil
}

func IsProducerExist(producerName string, stationId primitive.ObjectID) (bool, models.Producer, error) {
	filter := bson.M{"name": producerName, "station_id": stationId, "is_active": true}
	var producer models.Producer
	err := producersCollection.FindOne(context.TODO(), filter).Decode(&producer)
	if err == mongo.ErrNoDocuments {
		return false, producer, nil
	} else if err != nil {
		return false, producer, err
	}
	return true, producer, nil
}

func CreateDefaultStation(s *Server, sn StationName, username string) (models.Station, bool, error) {
	var newStation models.Station
	stationName := sn.Ext()
	newStation = models.Station{
		ID:              primitive.NewObjectID(),
		Name:            stationName,
		RetentionType:   "message_age_sec",
		RetentionValue:  604800,
		StorageType:     "file",
		Replicas:        1,
		DedupEnabled:    false,
		DedupWindowInMs: 0,
		CreatedByUser:   username,
		CreationDate:    time.Now(),
		LastUpdate:      time.Now(),
		Functions:       []models.Function{},
	}

	err := s.CreateStream(sn, newStation)
	if err != nil {
		return newStation, false, err
	}

	filter := bson.M{"name": newStation.Name, "is_deleted": false}
	update := bson.M{
		"$setOnInsert": bson.M{
			"_id":                newStation.ID,
			"retention_type":     newStation.RetentionType,
			"retention_value":    newStation.RetentionValue,
			"storage_type":       newStation.StorageType,
			"replicas":           newStation.Replicas,
			"dedup_enabled":      newStation.DedupEnabled,
			"dedup_window_in_ms": newStation.DedupWindowInMs,
			"created_by_user":    newStation.CreatedByUser,
			"creation_date":      newStation.CreationDate,
			"last_update":        newStation.LastUpdate,
			"functions":          newStation.Functions,
		},
	}
	opts := options.Update().SetUpsert(true)
	updateResults, err := stationsCollection.UpdateOne(context.TODO(), filter, update, opts)
	if err != nil {
		return newStation, false, err
	}
	if updateResults.MatchedCount > 0 {
		return newStation, false, nil
	}

	return newStation, true, nil
}

func shouldSendAnalytics() (bool, error) {
	filter := bson.M{"key": "analytics"}
	var systemKey models.SystemKey
	err := systemKeysCollection.FindOne(context.TODO(), filter).Decode(&systemKey)
	if err != nil {
		return false, err
	}

	if systemKey.Value == "true" {
		return true, nil
	} else {
		return false, nil
	}
}

func validateName(name, objectType string) error {
	emptyErrStr := fmt.Sprintf("%v name can not be empty", objectType)
	tooLongErrStr := fmt.Sprintf("%v should be under 32 characters", objectType)
	invalidCharErrStr := fmt.Sprintf("Only alphanumeric and the '_', '-', '.' characters are allowed in %v", objectType)
	firstLetterErrStr := fmt.Sprintf("%v name can not start or end with non alphanumeric character", objectType)

	emptyErr := errors.New(emptyErrStr)
	tooLongErr := errors.New(tooLongErrStr)
	invalidCharErr := errors.New(invalidCharErrStr)
	firstLetterErr := errors.New(firstLetterErrStr)

	if len(name) == 0 {
		return emptyErr
	}

	if len(name) > 32 {
		return tooLongErr
	}

	re := regexp.MustCompile("^[a-z0-9_.-]*$")

	validName := re.MatchString(name)
	if !validName {
		return invalidCharErr
	}

	if name[0:1] == "." || name[0:1] == "-" || name[0:1] == "_" || name[len(name)-1:] == "." || name[len(name)-1:] == "-" || name[len(name)-1:] == "_" {
		return firstLetterErr
	}

	return nil
}

<<<<<<< HEAD
func IsSchemaExist(schemaName string) (bool, models.Schema, error) {
	filter := bson.M{
		"name": schemaName}
	var schema models.Schema
	err := schemasCollection.FindOne(context.TODO(), filter).Decode(&schema)
	if err == mongo.ErrNoDocuments {
		return false, schema, nil
	} else if err != nil {
		return false, schema, err
	}
	return true, schema, nil
=======
const (
	delimiterToReplace   = "."
	delimiterReplacement = "#"
)

func replaceDelimiters(name string) string {
	return strings.Replace(name, delimiterToReplace, delimiterReplacement, -1)
}

func revertDelimiters(name string) string {
	return strings.Replace(name, delimiterReplacement, delimiterToReplace, -1)
>>>>>>> 815cc33c
}<|MERGE_RESOLUTION|>--- conflicted
+++ resolved
@@ -281,7 +281,19 @@
 	return nil
 }
 
-<<<<<<< HEAD
+const (
+	delimiterToReplace   = "."
+	delimiterReplacement = "#"
+)
+
+func replaceDelimiters(name string) string {
+	return strings.Replace(name, delimiterToReplace, delimiterReplacement, -1)
+}
+
+func revertDelimiters(name string) string {
+	return strings.Replace(name, delimiterReplacement, delimiterToReplace, -1)
+}
+
 func IsSchemaExist(schemaName string) (bool, models.Schema, error) {
 	filter := bson.M{
 		"name": schemaName}
@@ -293,17 +305,4 @@
 		return false, schema, err
 	}
 	return true, schema, nil
-=======
-const (
-	delimiterToReplace   = "."
-	delimiterReplacement = "#"
-)
-
-func replaceDelimiters(name string) string {
-	return strings.Replace(name, delimiterToReplace, delimiterReplacement, -1)
-}
-
-func revertDelimiters(name string) string {
-	return strings.Replace(name, delimiterReplacement, delimiterToReplace, -1)
->>>>>>> 815cc33c
 }
--- conflicted
+++ resolved
@@ -1065,24 +1065,14 @@
 	}
 
 	c.IndentedJSON(200, gin.H{
-<<<<<<< HEAD
-		"dls_retention":                  ch.S.opts.DlsRetentionHours[user.TenantName],
-		"logs_retention":                 ch.S.opts.LogsRetentionDays,
-		"broker_host":                    ch.S.opts.BrokerHost,
-		"ui_host":                        ch.S.opts.UiHost,
-		"rest_gw_host":                   ch.S.opts.RestGwHost,
-		"tiered_storage_time_sec":        ch.S.opts.TieredStorageUploadIntervalSec,
-		"max_msg_size_mb":                ch.S.opts.MaxPayload / 1024 / 1024,
+		"dls_retention":                  body.DlsRetention,
+		"logs_retention":                 body.LogsRetention,
+		"broker_host":                    brokerHost,
+		"ui_host":                        uiHost,
+		"rest_gw_host":                   restGWHost,
+		"tiered_storage_time_sec":        body.TSTimeSec,
+		"max_msg_size_mb":                int32(body.MaxMsgSizeMb),
 		"gc_producer_consumer_retention": body.GCProducersConsumersRetention,
-=======
-		"dls_retention":           body.DlsRetention,
-		"logs_retention":          body.LogsRetention,
-		"broker_host":             brokerHost,
-		"ui_host":                 uiHost,
-		"rest_gw_host":            restGWHost,
-		"tiered_storage_time_sec": body.TSTimeSec,
-		"max_msg_size_mb":         int32(body.MaxMsgSizeMb),
->>>>>>> a8673180
 	})
 }
 

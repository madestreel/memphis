// Credit for The NATS.IO Authors
// Copyright 2021-2022 The Memphis Authors
// Licensed under the Apache License, Version 2.0 (the “License”);
// you may not use this file except in compliance with the License.
// You may obtain a copy of the License at
//
// http://www.apache.org/licenses/LICENSE-2.0
//
// Unless required by applicable law or agreed to in writing, software
// distributed under the License is distributed on an “AS IS” BASIS,
// WITHOUT WARRANTIES OR CONDITIONS OF ANY KIND, either express or implied.
// See the License for the specific language governing permissions and
// limitations under the License.
package server

import (
	"context"
	"encoding/hex"
	"encoding/json"
	"errors"
	"fmt"
	"memphis-broker/analytics"
	"memphis-broker/models"
	"memphis-broker/utils"
	"sort"
	"strconv"
	"strings"
	"time"

	"github.com/gin-gonic/gin"
	"go.mongodb.org/mongo-driver/bson"
	"go.mongodb.org/mongo-driver/bson/primitive"
	"go.mongodb.org/mongo-driver/mongo"
	"go.mongodb.org/mongo-driver/mongo/options"
)

type StationsHandler struct{ S *Server }

const (
	stationObjectName     = "Station"
	schemaToDlsUpdateType = "schemaverse_to_dls"
)

type StationName struct {
	internal string
	external string
}

func (sn StationName) Ext() string {
	return sn.external
}

func (sn StationName) Intern() string {
	return sn.internal
}

func StationNameFromStr(name string) (StationName, error) {
	var intern, extern string
	if strings.Contains(name, delimiterReplacement) {
		extern = revertDelimiters(name)
		extern = strings.ToLower(extern)
		err := validateName(extern, stationObjectName)
		if err != nil {
			return StationName{}, err
		}

		intern = strings.ToLower(name)
	} else {
		extern = strings.ToLower(name)
		err := validateName(extern, stationObjectName)
		if err != nil {
			return StationName{}, err
		}

		intern = replaceDelimiters(name)
		intern = strings.ToLower(intern)
	}

	return StationName{internal: intern, external: extern}, nil
}

func StationNameFromStreamName(streamName string) StationName {
	intern := streamName
	extern := revertDelimiters(intern)

	return StationName{internal: intern, external: extern}
}

func validateRetentionType(retentionType string) error {
	if retentionType != "message_age_sec" && retentionType != "messages" && retentionType != "bytes" {
		return errors.New("retention type can be one of the following message_age_sec/messages/bytes")
	}

	return nil
}

func validateStorageType(storageType string) error {
	if storageType != "file" && storageType != "memory" {
		return errors.New("storage type can be one of the following file/memory")
	}

	return nil
}

func validateReplicas(replicas int) error {
	if replicas > 5 {
		return errors.New("max replicas in a cluster is 5")
	}

	return nil
}

func validateIdempotencyWindow(retentionType string, retentionValue int, idempotencyWindow int) error {
	if retentionType == "message_age_sec" && (retentionValue < idempotencyWindow) {
		return errors.New("idempotency window cannot be greater than the station retention")
	}

	return nil
}

// TODO remove the station resources - functions, connectors
func removeStationResources(s *Server, station models.Station, nonNativeRemoveStreamFunc func() error) error {
	stationName, err := StationNameFromStr(station.Name)
	if err != nil {
		return err
	}

	removeFunc := nonNativeRemoveStreamFunc
	if removeFunc == nil {
		removeFunc = func() error {
			return s.RemoveStream(stationName.Intern())
		}
	}

	err = removeFunc()
	if err != nil {
		return err
	}

	err = s.RemoveStream(fmt.Sprintf(dlsStreamName, stationName.Intern()))
	if err != nil {
		return err
	}

	DeleteTagsFromStation(station.ID)

	_, err = producersCollection.UpdateMany(context.TODO(),
		bson.M{"station_id": station.ID},
		bson.M{"$set": bson.M{"is_active": false, "is_deleted": true}},
	)
	if err != nil {
		return err
	}

	_, err = consumersCollection.UpdateMany(context.TODO(),
		bson.M{"station_id": station.ID},
		bson.M{"$set": bson.M{"is_active": false, "is_deleted": true}},
	)
	if err != nil {
		return err
	}

	err = RemoveAllAuditLogsByStation(station.Name)
	if err != nil {
		serv.Errorf("removeStationResources: Station " + station.Name + ": " + err.Error())
	}

	return nil
}

func (s *Server) createStationDirect(c *client, reply string, msg []byte) {
	var csr createStationRequest
	if err := json.Unmarshal(msg, &csr); err != nil {
		s.Errorf("createStationDirect: failed creating station: %v", err.Error())
		respondWithErr(s, reply, err)
		return
	}
	s.createStationDirectIntern(c, reply, &csr, nil)
}

func (s *Server) createStationDirectIntern(c *client,
	reply string,
	csr *createStationRequest,
	nonNativeCreateStreamFunc func() error) {
	isNative := nonNativeCreateStreamFunc == nil
	jsApiResp := JSApiStreamCreateResponse{ApiResponse: ApiResponse{Type: JSApiStreamCreateResponseType}}

	stationName, err := StationNameFromStr(csr.StationName)
	if err != nil {
		serv.Warnf("createStationDirect: Station " + csr.StationName + ": " + err.Error())
		jsApiResp.Error = NewJSStreamCreateError(err)
		respondWithErrOrJsApiResp(!isNative, c, c.acc, _EMPTY_, reply, _EMPTY_, jsApiResp, err)
		return
	}

	exist, _, err := IsStationExist(stationName)
	if err != nil {
		serv.Errorf("createStationDirect: Station " + csr.StationName + ": " + err.Error())
		jsApiResp.Error = NewJSStreamCreateError(err)
		respondWithErrOrJsApiResp(!isNative, c, c.acc, _EMPTY_, reply, _EMPTY_, jsApiResp, err)
		return
	}

	if exist {
		errMsg := "Station " + stationName.Ext() + " already exists"
		serv.Warnf("createStationDirect: " + errMsg)
		jsApiResp.Error = NewJSStreamNameExistError()
		respondWithErrOrJsApiResp(!isNative, c, c.acc, _EMPTY_, reply, _EMPTY_, jsApiResp, err)
		return
	}

	schemaName := csr.SchemaName
	var schemaDetails models.SchemaDetails
	if schemaName != "" {
		schemaName = strings.ToLower(csr.SchemaName)
		exist, schema, err := IsSchemaExist(schemaName)
		if err != nil {
			serv.Errorf("createStationDirect: Station " + csr.StationName + ": " + err.Error())
			jsApiResp.Error = NewJSStreamCreateError(err)
			respondWithErrOrJsApiResp(!isNative, c, c.acc, _EMPTY_, reply, _EMPTY_, jsApiResp, err)
			return
		}
		if !exist {
			errMsg := "Schema " + csr.SchemaName + " does not exist"
			serv.Warnf("createStationDirect: " + errMsg)
			jsApiResp.Error = NewJSStreamCreateError(err)
			respondWithErrOrJsApiResp(!isNative, c, c.acc, _EMPTY_, reply, _EMPTY_, jsApiResp, err)
			return
		}

		schemaVersion, err := getActiveVersionBySchemaId(schema.ID)
		if err != nil {
			serv.Errorf("createStationDirect: Station " + csr.StationName + ": " + err.Error())
			jsApiResp.Error = NewJSStreamCreateError(err)
			respondWithErrOrJsApiResp(!isNative, c, c.acc, _EMPTY_, reply, _EMPTY_, jsApiResp, err)
			return
		}
		schemaDetails = models.SchemaDetails{SchemaName: schemaName, VersionNumber: schemaVersion.VersionNumber}
	}

	var retentionType string
	var retentionValue int
	if csr.RetentionType != "" {
		retentionType = strings.ToLower(csr.RetentionType)
		err = validateRetentionType(retentionType)
		if err != nil {
			serv.Warnf("createStationDirect: " + err.Error())
			jsApiResp.Error = NewJSStreamCreateError(err)
			respondWithErrOrJsApiResp(!isNative, c, c.acc, _EMPTY_, reply, _EMPTY_, jsApiResp, err)
			return
		}
		retentionValue = csr.RetentionValue
	} else {
		retentionType = "message_age_sec"
		retentionValue = 604800 // 1 week
	}

	var storageType string
	if csr.StorageType != "" {
		storageType = strings.ToLower(csr.StorageType)
		err = validateStorageType(storageType)
		if err != nil {
			serv.Warnf("createStationDirect: " + err.Error())
			jsApiResp.Error = NewJSStreamCreateError(err)
			respondWithErrOrJsApiResp(!isNative, c, c.acc, _EMPTY_, reply, _EMPTY_, jsApiResp, err)
			return
		}
	} else {
		storageType = "file"
	}

	replicas := csr.Replicas
	if replicas > 0 {
		err = validateReplicas(replicas)
		if err != nil {
			serv.Warnf("createStationDirect: " + err.Error())
			jsApiResp.Error = NewJSStreamCreateError(err)
			respondWithErrOrJsApiResp(!isNative, c, c.acc, _EMPTY_, reply, _EMPTY_, jsApiResp, err)
			return
		}
	} else {
		replicas = 1
	}

	err = validateIdempotencyWindow(csr.RetentionType, csr.RetentionValue, csr.IdempotencyWindow)
	if err != nil {
		serv.Warnf("createStationDirect: " + err.Error())
		jsApiResp.Error = NewJSStreamCreateError(err)
		respondWithErrOrJsApiResp(!isNative, c, c.acc, _EMPTY_, reply, _EMPTY_, jsApiResp, err)
		return
	}

	if csr.IdempotencyWindow <= 0 {
		csr.IdempotencyWindow = 120000 // default
	} else if csr.IdempotencyWindow < 100 {
		csr.IdempotencyWindow = 100 // minimum is 100 millis
	}

	newStation := models.Station{
		ID:                primitive.NewObjectID(),
		Name:              stationName.Ext(),
		CreatedByUser:     c.memphisInfo.username,
		CreationDate:      time.Now(),
		IsDeleted:         false,
		RetentionType:     retentionType,
		RetentionValue:    retentionValue,
		StorageType:       storageType,
		Replicas:          replicas,
		DedupEnabled:      csr.DedupEnabled,      // TODO deprecated
		DedupWindowInMs:   csr.DedupWindowMillis, // TODO deprecated
		LastUpdate:        time.Now(),
		Schema:            schemaDetails,
		Functions:         []models.Function{},
		IdempotencyWindow: csr.IdempotencyWindow,
		IsNative:          isNative,
		DlsConfiguration:  csr.DlsConfiguration,
	}

	createStreamFunc := nonNativeCreateStreamFunc

	if createStreamFunc == nil {
		createStreamFunc = func() error {
			return s.CreateStream(stationName, newStation)
		}
	}

	err = createStreamFunc()
	if err != nil {
		if IsNatsErr(err, JSInsufficientResourcesErr) {
			serv.Warnf("CreateStation: Station " + stationName.Ext() + ": Station can not be created, probably since replicas count is larger than the cluster size")
			respondWithErr(s, reply, errors.New("Station can not be created, probably since replicas count is larger than the cluster size"))
			return
		}

		serv.Errorf("createStationDirect: Station " + csr.StationName + ": " + err.Error())
		respondWithErr(s, reply, err)
		return
	}

	err = s.CreateDlsStream(stationName, newStation)
	if err != nil {
		serv.Errorf("createStationDirect: Create DLS at station " + csr.StationName + ": " + err.Error())
		respondWithErr(s, reply, err)
		return
	}

	_, err = stationsCollection.InsertOne(context.TODO(), newStation)
	if err != nil {
		serv.Errorf("createStationDirect: Station " + csr.StationName + ": " + err.Error())
		respondWithErr(s, reply, err)
		return
	}
	message := "Station " + stationName.Ext() + " has been created by user " + c.memphisInfo.username
	serv.Noticef(message)

	var auditLogs []interface{}
	newAuditLog := models.AuditLog{
		ID:            primitive.NewObjectID(),
		StationName:   stationName.Ext(),
		Message:       message,
		CreatedByUser: c.memphisInfo.username,
		CreationDate:  time.Now(),
		UserType:      "application",
	}
	auditLogs = append(auditLogs, newAuditLog)
	err = CreateAuditLogs(auditLogs)
	if err != nil {
		serv.Errorf("createStationDirect: Station " + csr.StationName + " - create audit logs error: " + err.Error())
	}

	shouldSendAnalytics, _ := shouldSendAnalytics()
	if shouldSendAnalytics {
		param := analytics.EventParam{
			Name:  "station-name",
			Value: stationName.Ext(),
		}
		analyticsParams := []analytics.EventParam{param}
		analytics.SendEventWithParams(c.memphisInfo.username, analyticsParams, "user-create-station")
	}

	respondWithErr(s, reply, nil)
}

func (sh StationsHandler) GetStation(c *gin.Context) {
	var body models.GetStationSchema
	ok := utils.Validate(c, &body, false, nil)
	if !ok {
		return
	}
	tagsHandler := TagsHandler{S: sh.S}

	var station models.GetStationResponseSchema
	err := stationsCollection.FindOne(context.TODO(), bson.M{
		"name": body.StationName,
		"$or": []interface{}{
			bson.M{"is_deleted": false},
			bson.M{"is_deleted": bson.M{"$exists": false}},
		},
	}).Decode(&station)
	if err == mongo.ErrNoDocuments {
		errMsg := "Station " + body.StationName + " does not exist"
		serv.Warnf("GetStation: " + errMsg)
		c.AbortWithStatusJSON(configuration.SHOWABLE_ERROR_STATUS_CODE, gin.H{"message": errMsg})
		return
	} else if err != nil {
		serv.Errorf("GetStation: Station " + body.StationName + ": " + err.Error())
		c.AbortWithStatusJSON(500, gin.H{"message": "Server error"})
		return
	}
	tags, err := tagsHandler.GetTagsByStation(station.ID)
	if err != nil {
		serv.Errorf("GetStation: Station " + body.StationName + ": " + err.Error())
		c.AbortWithStatusJSON(500, gin.H{"message": "Server error"})
		return
	}
	station.Tags = tags
	if station.StorageType == "file" {
		station.StorageType = "disk"
	}

	c.IndentedJSON(200, station)
}

func (sh StationsHandler) GetStationsDetails() ([]models.ExtendedStationDetails, error) {
	var exStations []models.ExtendedStationDetails
	var stations []models.Station

	filter := bson.M{"$or": []interface{}{
		bson.M{"is_deleted": bson.M{"$exists": false}},
		bson.M{"is_deleted": false},
	}}
	cursor, err := stationsCollection.Find(context.TODO(), filter)
	if err != nil {
		return []models.ExtendedStationDetails{}, err
	}

	if err = cursor.All(context.TODO(), &stations); err != nil {
		return []models.ExtendedStationDetails{}, err
	}
	streamInfoToDls := make(map[string]models.StationMsgsDetails)
	if len(stations) == 0 {
		return []models.ExtendedStationDetails{}, nil
	} else {
		allStreamInfo, err := serv.memphisAllStreamsInfo()
		if err != nil {
			return []models.ExtendedStationDetails{}, err
		}
		for _, info := range allStreamInfo {
			streamName := info.Config.Name
			if strings.Contains(streamName, "$memphis") && strings.Contains(streamName, "dls") {
				splitName := strings.Split(streamName, "-")
				stationName := splitName[1]
				_, ok := streamInfoToDls[stationName]
				if ok {
					infoToUpdate := streamInfoToDls[stationName]
					infoToUpdate.HasDlsMsgs = info.State.Msgs > 0
					streamInfoToDls[stationName] = infoToUpdate
				} else {
					streamInfoToDls[stationName] = models.StationMsgsDetails{HasDlsMsgs: info.State.Msgs > 0}
				}
<<<<<<< HEAD
			} else {
				_, ok := streamInfoToDls[streamName]
				if ok {
					infoToUpdate := streamInfoToDls[streamName]
					infoToUpdate.TotalMessages = int(info.State.Msgs)
					streamInfoToDls[streamName] = infoToUpdate
=======
			}
			hasDlsMsgs, err := poisonMsgsHandler.GetDlsMsgsInfoByStation(station.Name)
			if err != nil {
				if IsNatsErr(err, JSStreamNotFoundErr) {
					continue
>>>>>>> 6cd4ea5f
				} else {
					streamInfoToDls[streamName] = models.StationMsgsDetails{TotalMessages: int(info.State.Msgs)}
				}
			}
		}
		tagsHandler := TagsHandler{S: sh.S}
		for _, station := range stations {
			tags, err := tagsHandler.GetTagsByStation(station.ID)
			if err != nil {
				return []models.ExtendedStationDetails{}, err
			}
			if station.StorageType == "file" {
				station.StorageType = "disk"
			}
<<<<<<< HEAD
			fullStationName, err := StationNameFromStr(station.Name)
			if err != nil {
				return []models.ExtendedStationDetails{}, err
			}
			msgsInfo := streamInfoToDls[fullStationName.Intern()]
			exStations = append(exStations, models.ExtendedStationDetails{Station: station, HasDlsMsgs: msgsInfo.HasDlsMsgs, TotalMessages: msgsInfo.TotalMessages, Tags: tags})
=======
			exStations = append(exStations, models.ExtendedStationDetails{Station: station, HasDlsMsgs: hasDlsMsgs, TotalMessages: totalMessages, Tags: tags})
>>>>>>> 6cd4ea5f
		}
		if exStations == nil {
			return []models.ExtendedStationDetails{}, nil
		}
		return exStations, nil
	}
}

func (sh StationsHandler) GetAllStationsDetails() ([]models.ExtendedStation, error) {
	var stations []models.ExtendedStation
	cursor, err := stationsCollection.Aggregate(context.TODO(), mongo.Pipeline{
		bson.D{{"$match", bson.D{{"$or", []interface{}{
			bson.D{{"is_deleted", false}},
			bson.D{{"is_deleted", bson.D{{"$exists", false}}}},
		}}}}},
		bson.D{{"$project", bson.D{{"_id", 1}, {"name", 1}, {"retention_type", 1}, {"retention_value", 1}, {"storage_type", 1}, {"replicas", 1}, {"idempotency_window_in_ms", 1}, {"created_by_user", 1}, {"creation_date", 1}, {"last_update", 1}, {"functions", 1}, {"dls_configuration", 1}}}},
	})
	if err != nil {
		return stations, err
	}

	if err = cursor.All(context.TODO(), &stations); err != nil {
		return stations, err
	}
	streamInfoToDls := make(map[string]models.StationMsgsDetails)
	if len(stations) == 0 {
		return []models.ExtendedStation{}, nil
	} else {
		tagsHandler := TagsHandler{S: sh.S}
		allStreamInfo, err := serv.memphisAllStreamsInfo()
		if err != nil {
			return []models.ExtendedStation{}, err
		}
		for _, info := range allStreamInfo {
			streamName := info.Config.Name
			if strings.Contains(streamName, "$memphis") && strings.Contains(streamName, "dls") {
				splitName := strings.Split(streamName, "-")
				stationName := splitName[1]
				_, ok := streamInfoToDls[stationName]
				if ok {
					infoToUpdate := streamInfoToDls[stationName]
					infoToUpdate.HasDlsMsgs = info.State.Msgs > 0
					streamInfoToDls[stationName] = infoToUpdate
				} else {
					streamInfoToDls[stationName] = models.StationMsgsDetails{HasDlsMsgs: info.State.Msgs > 0}
				}
<<<<<<< HEAD
			} else {
				_, ok := streamInfoToDls[streamName]
				if ok {
					infoToUpdate := streamInfoToDls[streamName]
					infoToUpdate.TotalMessages = int(info.State.Msgs)
					streamInfoToDls[streamName] = infoToUpdate
=======
			}
			hasDlsMsgs, err := poisonMsgsHandler.GetDlsMsgsInfoByStation(stations[i].Name)
			if err != nil {
				if IsNatsErr(err, JSStreamNotFoundErr) {
					continue
>>>>>>> 6cd4ea5f
				} else {
					streamInfoToDls[streamName] = models.StationMsgsDetails{TotalMessages: int(info.State.Msgs)}
				}
			}
		}
		var extStations []models.ExtendedStation
		for i := 0; i < len(stations); i++ {
			fullStationName, err := StationNameFromStr(stations[i].Name)
			if err != nil {
				return []models.ExtendedStation{}, err
			}
			tags, err := tagsHandler.GetTagsByStation(stations[i].ID)
			if err != nil {
				return []models.ExtendedStation{}, err
			}
<<<<<<< HEAD
			msgsInfo := streamInfoToDls[fullStationName.Intern()]
			stations[i].TotalMessages = msgsInfo.TotalMessages
			stations[i].HasDlsMsgs = msgsInfo.HasDlsMsgs
=======

			stations[i].TotalMessages = totalMessages
			stations[i].HasDlsMsgs = hasDlsMsgs
>>>>>>> 6cd4ea5f
			stations[i].Tags = tags
			extStations = append(extStations, stations[i])
		}
		return extStations, nil
	}
}

func (sh StationsHandler) GetStations(c *gin.Context) {
	stations, err := sh.GetStationsDetails()
	if err != nil {
		serv.Errorf("GetStations: " + err.Error())
		c.AbortWithStatusJSON(500, gin.H{"message": "Server error"})
		return
	}
	c.IndentedJSON(200, gin.H{
		"stations": stations,
	})
}

func (sh StationsHandler) GetAllStations(c *gin.Context) {
	stations, err := sh.GetAllStationsDetails()
	if err != nil {
		serv.Errorf("GetAllStations: " + err.Error())
		c.AbortWithStatusJSON(500, gin.H{"message": "Server error"})
		return
	}

	c.IndentedJSON(200, stations)
}

func (sh StationsHandler) CreateStation(c *gin.Context) {
	var body models.CreateStationSchema
	ok := utils.Validate(c, &body, false, nil)
	if !ok {
		return
	}

	stationName, err := StationNameFromStr(body.Name)
	if err != nil {
		serv.Warnf("CreateStation: Station " + body.Name + ": " + err.Error())
		c.AbortWithStatusJSON(configuration.SHOWABLE_ERROR_STATUS_CODE, gin.H{"message": err.Error()})
		return
	}

	exist, _, err := IsStationExist(stationName)
	if err != nil {
		serv.Errorf("CreateStation: Station " + body.Name + ": " + err.Error())
		c.AbortWithStatusJSON(500, gin.H{"message": "Server error"})
		return
	}
	if exist {
		errMsg := "Station " + stationName.external + " already exists"
		serv.Warnf("CreateStation: " + errMsg)
		c.AbortWithStatusJSON(configuration.SHOWABLE_ERROR_STATUS_CODE, gin.H{"message": errMsg})
		return
	}

	user, err := getUserDetailsFromMiddleware(c)
	if err != nil {
		serv.Errorf("CreateStation: Station " + body.Name + ": " + err.Error())
		c.AbortWithStatusJSON(401, gin.H{"message": "Unauthorized"})
	}

	schemaName := body.SchemaName
	var schemaDetails models.SchemaDetails
	var schemaDetailsResponse models.StationOverviewSchemaDetails
	if schemaName != "" {
		schemaName = strings.ToLower(body.SchemaName)
		exist, schema, err := IsSchemaExist(schemaName)
		if err != nil {
			serv.Errorf("CreateStation: Station " + body.Name + ": " + err.Error())
			c.AbortWithStatusJSON(500, gin.H{"message": "Server Error"})
			return
		}
		if !exist {
			errMsg := "Schema " + schemaName + " does not exist"
			serv.Warnf("CreateStation: Station " + body.Name + ": " + errMsg)
			c.AbortWithStatusJSON(configuration.SHOWABLE_ERROR_STATUS_CODE, gin.H{"message": errMsg})
			return
		}

		schemaVersion, err := getActiveVersionBySchemaId(schema.ID)
		if err != nil {
			serv.Errorf("CreateStation: Station " + body.Name + ": " + err.Error())
			c.AbortWithStatusJSON(500, gin.H{"message": err.Error()})
			return
		}

		schemaDetailsResponse = models.StationOverviewSchemaDetails{SchemaName: schemaName, VersionNumber: schemaVersion.VersionNumber, UpdatesAvailable: true}
		schemaDetails = models.SchemaDetails{SchemaName: schemaName, VersionNumber: schemaVersion.VersionNumber}
	}

	var retentionType string
	if body.RetentionType != "" && body.RetentionValue > 0 {
		retentionType = strings.ToLower(body.RetentionType)
		err = validateRetentionType(retentionType)
		if err != nil {
			serv.Warnf("CreateStation: Station " + body.Name + ": " + err.Error())
			c.AbortWithStatusJSON(configuration.SHOWABLE_ERROR_STATUS_CODE, gin.H{"message": err.Error()})
			return
		}
	} else {
		retentionType = "message_age_sec"
		body.RetentionValue = 604800 // 1 week
	}

	if body.StorageType != "" {
		body.StorageType = strings.ToLower(body.StorageType)
		err = validateStorageType(body.StorageType)
		if err != nil {
			serv.Warnf("CreateStation: Station " + body.Name + ": " + err.Error())
			c.AbortWithStatusJSON(configuration.SHOWABLE_ERROR_STATUS_CODE, gin.H{"message": err.Error()})
			return
		}
	} else {
		body.StorageType = "file"
	}

	storageTypeForResponse := "disk"
	if body.StorageType == "memory" {
		storageTypeForResponse = body.StorageType
	}

	if body.Replicas > 0 {
		err = validateReplicas(body.Replicas)
		if err != nil {
			serv.Warnf("CreateStation: Station " + body.Name + ": " + err.Error())
			c.AbortWithStatusJSON(configuration.SHOWABLE_ERROR_STATUS_CODE, gin.H{"message": err.Error()})
			return
		}
	} else {
		body.Replicas = 1
	}

	err = validateIdempotencyWindow(body.RetentionType, body.RetentionValue, body.IdempotencyWindow)
	if err != nil {
		serv.Warnf("CreateStation: Station " + body.Name + ": " + err.Error())
		c.AbortWithStatusJSON(configuration.SHOWABLE_ERROR_STATUS_CODE, gin.H{"message": err.Error()})
		return
	}

	if body.IdempotencyWindow <= 0 {
		body.IdempotencyWindow = 120000 // default
	} else if body.IdempotencyWindow < 100 {
		body.IdempotencyWindow = 100 // minimum is 100 millis
	}

	newStation := models.Station{
		ID:                primitive.NewObjectID(),
		Name:              stationName.Ext(),
		RetentionType:     retentionType,
		RetentionValue:    body.RetentionValue,
		StorageType:       body.StorageType,
		Replicas:          body.Replicas,
		DedupEnabled:      body.DedupEnabled,    // TODO deprecated
		DedupWindowInMs:   body.DedupWindowInMs, // TODO deprecated
		CreatedByUser:     user.Username,
		CreationDate:      time.Now(),
		LastUpdate:        time.Now(),
		Functions:         []models.Function{},
		IsDeleted:         false,
		Schema:            schemaDetails,
		IdempotencyWindow: body.IdempotencyWindow,
		DlsConfiguration:  body.DlsConfiguration,
		IsNative:          true,
	}

	err = sh.S.CreateStream(stationName, newStation)
	if err != nil {
		if IsNatsErr(err, JSInsufficientResourcesErr) {
			serv.Warnf("CreateStation: Station " + body.Name + ": Station can not be created, probably since replicas count is larger than the cluster size")
			c.AbortWithStatusJSON(configuration.SHOWABLE_ERROR_STATUS_CODE, gin.H{"message": "Station can not be created, probably since replicas count is larger than the cluster size"})
			return
		}

		serv.Errorf("CreateStation: Station " + body.Name + ": " + err.Error())
		c.AbortWithStatusJSON(500, gin.H{"message": "Server error"})
		return
	}

	err = sh.S.CreateDlsStream(stationName, newStation)
	if err != nil {
		serv.Errorf("CreateStation: Create DLS at station " + body.Name + ": " + err.Error())
		c.AbortWithStatusJSON(500, gin.H{"message": "Server error"})
		return
	}

	var emptySchemaDetailsResponse struct{}
	var update bson.M
	filter := bson.M{"name": newStation.Name, "is_deleted": false}
	if schemaName != "" {
		update = bson.M{
			"$setOnInsert": bson.M{
				"_id":                      newStation.ID,
				"retention_type":           newStation.RetentionType,
				"retention_value":          newStation.RetentionValue,
				"storage_type":             newStation.StorageType,
				"replicas":                 newStation.Replicas,
				"dedup_enabled":            newStation.DedupEnabled,    // TODO deprecated
				"dedup_window_in_ms":       newStation.DedupWindowInMs, // TODO deprecated
				"created_by_user":          newStation.CreatedByUser,
				"creation_date":            newStation.CreationDate,
				"last_update":              newStation.LastUpdate,
				"functions":                newStation.Functions,
				"schema":                   newStation.Schema,
				"idempotency_window_in_ms": newStation.IdempotencyWindow,
				"dls_configuration":        newStation.DlsConfiguration,
				"is_native":                newStation.IsNative,
			},
		}
	} else {
		update = bson.M{
			"$setOnInsert": bson.M{
				"_id":                      newStation.ID,
				"retention_type":           newStation.RetentionType,
				"retention_value":          newStation.RetentionValue,
				"storage_type":             newStation.StorageType,
				"replicas":                 newStation.Replicas,
				"dedup_enabled":            newStation.DedupEnabled,    // TODO deprecated
				"dedup_window_in_ms":       newStation.DedupWindowInMs, // TODO deprecated
				"created_by_user":          newStation.CreatedByUser,
				"creation_date":            newStation.CreationDate,
				"last_update":              newStation.LastUpdate,
				"functions":                newStation.Functions,
				"schema":                   emptySchemaDetailsResponse,
				"idempotency_window_in_ms": newStation.IdempotencyWindow,
				"dls_configuration":        newStation.DlsConfiguration,
				"is_native":                newStation.IsNative,
			},
		}
	}
	opts := options.Update().SetUpsert(true)
	updateResults, err := stationsCollection.UpdateOne(context.TODO(), filter, update, opts)
	if err != nil {
		serv.Errorf("CreateStation: Station " + body.Name + ": " + err.Error())
		c.AbortWithStatusJSON(500, gin.H{"message": "Server error"})
		return
	}
	if updateResults.MatchedCount > 0 {
		errMsg := "Station " + newStation.Name + " already exists"
		serv.Warnf("CreateStation: " + errMsg)
		c.AbortWithStatusJSON(configuration.SHOWABLE_ERROR_STATUS_CODE, gin.H{"message": errMsg})
		return
	}

	if len(body.Tags) > 0 {
		err = AddTagsToEntity(body.Tags, "station", newStation.ID)
		if err != nil {
			serv.Errorf("CreateStation: : Station " + body.Name + " Failed adding tags: " + err.Error())
			c.AbortWithStatusJSON(500, gin.H{"message": "Server error"})
			return
		}
	}

	message := "Station " + stationName.Ext() + " has been created by " + user.Username
	serv.Noticef(message)
	var auditLogs []interface{}
	newAuditLog := models.AuditLog{
		ID:            primitive.NewObjectID(),
		StationName:   stationName.Ext(),
		Message:       message,
		CreatedByUser: user.Username,
		CreationDate:  time.Now(),
		UserType:      user.UserType,
	}
	auditLogs = append(auditLogs, newAuditLog)
	err = CreateAuditLogs(auditLogs)
	if err != nil {
		serv.Errorf("CreateStation: Station " + body.Name + ": " + err.Error())
	}

	shouldSendAnalytics, _ := shouldSendAnalytics()
	if shouldSendAnalytics {
		param := analytics.EventParam{
			Name:  "station-name",
			Value: stationName.Ext(),
		}
		analyticsParams := []analytics.EventParam{param}
		analytics.SendEventWithParams(user.Username, analyticsParams, "user-create-station")
	}

	if schemaName != "" {
		c.IndentedJSON(200, gin.H{
			"id":                       primitive.NewObjectID(),
			"name":                     stationName.Ext(),
			"retention_type":           retentionType,
			"retention_value":          body.RetentionValue,
			"storage_type":             storageTypeForResponse,
			"replicas":                 body.Replicas,
			"dedup_enabled":            body.DedupEnabled,    // TODO deprecated
			"dedup_window_in_ms":       body.DedupWindowInMs, // TODO deprecated
			"created_by_user":          user.Username,
			"creation_date":            time.Now(),
			"last_update":              time.Now(),
			"functions":                []models.Function{},
			"is_deleted":               false,
			"schema":                   schemaDetailsResponse,
			"idempotency_window_in_ms": newStation.IdempotencyWindow,
			"dls_configuration":        newStation.DlsConfiguration,
		})
	} else {
		c.IndentedJSON(200, gin.H{
			"id":                       primitive.NewObjectID(),
			"name":                     stationName.Ext(),
			"retention_type":           retentionType,
			"retention_value":          body.RetentionValue,
			"storage_type":             storageTypeForResponse,
			"replicas":                 body.Replicas,
			"dedup_enabled":            body.DedupEnabled,    // TODO deprecated
			"dedup_window_in_ms":       body.DedupWindowInMs, // TODO deprecated
			"created_by_user":          user.Username,
			"creation_date":            time.Now(),
			"last_update":              time.Now(),
			"functions":                []models.Function{},
			"is_deleted":               false,
			"schema":                   emptySchemaDetailsResponse,
			"idempotency_window_in_ms": newStation.IdempotencyWindow,
			"dls_configuration":        newStation.DlsConfiguration,
		})
	}
}

func (sh StationsHandler) RemoveStation(c *gin.Context) {
	if err := DenyForSandboxEnv(c); err != nil {
		return
	}
	var body models.RemoveStationSchema
	ok := utils.Validate(c, &body, false, nil)
	if !ok {
		return
	}

	var stationNames []string
	for _, name := range body.StationNames {
		stationName, err := StationNameFromStr(name)
		if err != nil {
			serv.Warnf("RemoveStation: Station " + name + ": " + err.Error())
			c.AbortWithStatusJSON(configuration.SHOWABLE_ERROR_STATUS_CODE, gin.H{"message": err.Error()})
			return
		}

		stationNames = append(stationNames, stationName.Ext())

		exist, station, err := IsStationExist(stationName)
		if err != nil {
			serv.Errorf("RemoveStation: Station " + stationName.external + ": " + err.Error())
			c.AbortWithStatusJSON(500, gin.H{"message": "Server error"})
			return
		}
		if !exist {
			errMsg := "Station " + name + " does not exist"
			serv.Warnf("RemoveStation: " + errMsg)
			c.AbortWithStatusJSON(configuration.SHOWABLE_ERROR_STATUS_CODE, gin.H{"message": errMsg})
			return
		}

		err = removeStationResources(sh.S, station, nil)
		if err != nil {
			serv.Errorf("RemoveStation: Station " + stationName.external + ": " + err.Error())
			c.AbortWithStatusJSON(500, gin.H{"message": "Server error"})
			return
		}
	}

	_, err := stationsCollection.UpdateMany(context.TODO(),
		bson.M{
			"name": bson.M{"$in": stationNames},
			"$or": []interface{}{
				bson.M{"is_deleted": false},
				bson.M{"is_deleted": bson.M{"$exists": false}},
			},
		},
		bson.M{"$set": bson.M{"is_deleted": true}},
	)
	if err != nil {
		serv.Errorf("RemoveStation: " + err.Error())
		c.AbortWithStatusJSON(500, gin.H{"message": "Server error"})
		return
	}

	shouldSendAnalytics, _ := shouldSendAnalytics()
	if shouldSendAnalytics {
		user, _ := getUserDetailsFromMiddleware(c)
		analytics.SendEvent(user.Username, "user-remove-station")
	}

	for _, name := range body.StationNames {
		stationName, err := StationNameFromStr(name)
		if err != nil {
			serv.Errorf("RemoveStation: Station " + name + ": " + err.Error())
			c.AbortWithStatusJSON(500, gin.H{"message": "Server error"})
		}

		user, err := getUserDetailsFromMiddleware(c)
		if err != nil {
			serv.Errorf("RemoveStation: Station " + name + ": " + err.Error())
			c.AbortWithStatusJSON(401, gin.H{"message": "Unauthorized"})
		}

		serv.Noticef("Station " + stationName.Ext() + " has been deleted by user " + user.Username)
	}
	c.IndentedJSON(200, gin.H{})
}

func (s *Server) removeStationDirect(c *client, reply string, msg []byte) {
	var dsr destroyStationRequest
	if err := json.Unmarshal(msg, &dsr); err != nil {
		s.Errorf("removeStationDirect: " + err.Error())
		respondWithErr(s, reply, err)
		return
	}
	s.removeStationDirectIntern(c, reply, &dsr, nil)
}

func (s *Server) removeStationDirectIntern(c *client,
	reply string,
	dsr *destroyStationRequest,
	nonNativeRemoveStreamFunc func() error) {
	isNative := nonNativeRemoveStreamFunc == nil
	jsApiResp := JSApiStreamDeleteResponse{ApiResponse: ApiResponse{Type: JSApiStreamDeleteResponseType}}

	stationName, err := StationNameFromStr(dsr.StationName)
	if err != nil {
		serv.Warnf("removeStationDirect: Station " + dsr.StationName + ": " + err.Error())
		jsApiResp.Error = NewJSStreamDeleteError(err)
		respondWithErrOrJsApiResp(!isNative, c, c.acc, _EMPTY_, reply, _EMPTY_, jsApiResp, err)
		return
	}

	exist, station, err := IsStationExist(stationName)
	if err != nil {
		serv.Errorf("removeStationDirect: Station " + dsr.StationName + ": " + err.Error())
		jsApiResp.Error = NewJSStreamDeleteError(err)
		respondWithErrOrJsApiResp(!isNative, c, c.acc, _EMPTY_, reply, _EMPTY_, jsApiResp, err)
		return
	}
	if !exist {
		errMsg := "Station " + station.Name + " does not exist"
		serv.Warnf("removeStationDirect: " + errMsg)
		err := errors.New(errMsg)
		jsApiResp.Error = NewJSStreamDeleteError(err)
		respondWithErrOrJsApiResp(!isNative, c, c.acc, _EMPTY_, reply, _EMPTY_, jsApiResp, err)
		return
	}

	err = removeStationResources(s, station, nonNativeRemoveStreamFunc)
	if err != nil {
		serv.Errorf("RemoveStation: Station " + dsr.StationName + ": " + err.Error())
		respondWithErr(s, reply, err)
		return
	}

	_, err = stationsCollection.UpdateOne(context.TODO(),
		bson.M{
			"name": stationName.Ext(),
			"$or": []interface{}{
				bson.M{"is_deleted": false},
				bson.M{"is_deleted": bson.M{"$exists": false}},
			},
		},
		bson.M{"$set": bson.M{"is_deleted": true}},
	)
	if err != nil {
		serv.Errorf("RemoveStation error: Station " + dsr.StationName + ": " + err.Error())
		respondWithErr(s, reply, err)
		return
	}

	message := "Station " + stationName.Ext() + " has been deleted by user " + c.memphisInfo.username
	serv.Noticef(message)
	var auditLogs []interface{}
	newAuditLog := models.AuditLog{
		ID:            primitive.NewObjectID(),
		StationName:   stationName.Ext(),
		Message:       message,
		CreatedByUser: c.memphisInfo.username,
		CreationDate:  time.Now(),
		UserType:      "application",
	}
	auditLogs = append(auditLogs, newAuditLog)
	err = CreateAuditLogs(auditLogs)
	if err != nil {
		serv.Warnf("removeStationDirect: Station " + stationName.Ext() + " - create audit logs error: " + err.Error())
	}
	respondWithErr(s, reply, nil)
	return
}

func (sh StationsHandler) GetTotalMessages(stationNameExt string) (int, error) {
	stationName, err := StationNameFromStr(stationNameExt)
	if err != nil {
		return 0, err
	}
	totalMessages, err := sh.S.GetTotalMessagesInStation(stationName)
	return totalMessages, err
}

func (sh StationsHandler) GetTotalMessagesAcrossAllStations() (int, error) {
	totalMessages, err := sh.S.GetTotalMessagesAcrossAllStations()
	return totalMessages, err
}

func (sh StationsHandler) GetAvgMsgSize(station models.Station) (int64, error) {
	avgMsgSize, err := sh.S.GetAvgMsgSizeInStation(station)
	return avgMsgSize, err
}

func (sh StationsHandler) GetMessages(station models.Station, messagesToFetch int) ([]models.MessageDetails, error) {
	messages, err := sh.S.GetMessages(station, messagesToFetch)
	if err != nil {
		return messages, err
	}

	return messages, nil
}

func (sh StationsHandler) GetLeaderAndFollowers(station models.Station) (string, []string, error) {
	if sh.S.JetStreamIsClustered() {
		leader, followers, err := sh.S.GetLeaderAndFollowers(station)
		if err != nil {
			return "", []string{}, err
		}

		return leader, followers, nil
	} else {
		return "broker-0", []string{}, nil
	}
}

func getCgStatus(members []models.CgMember) (bool, bool) {
	deletedCount := 0
	for _, member := range members {
		if member.IsActive {
			return true, false
		}

		if member.IsDeleted {
			deletedCount++
		}
	}

	if len(members) == deletedCount {
		return false, true
	}

	return false, false
}

func (sh StationsHandler) GetDlsMessageJourneyDetails(dlsMsgId, dlsType string) (models.DlsMessageResponse, error) {
	var dlsMessage models.DlsMessageResponse
	splitId := strings.Split(dlsMsgId, dlsMsgSep)
	stationName := splitId[0]
	sn, err := StationNameFromStr(stationName)
	if err != nil {
		return dlsMessage, err
	}
	exist, station, err := IsStationExist(sn)
	if err != nil {
		return dlsMessage, err
	}
	if !exist {
		return dlsMessage, errors.New("Station " + station.Name + " does not exist")
	}

	return getDlsMessageById(station, sn, dlsMsgId, dlsType)
}

func (sh StationsHandler) GetPoisonMessageJourney(c *gin.Context) {
	var body models.GetPoisonMessageJourneySchema
	ok := utils.Validate(c, &body, false, nil)
	if !ok {
		return
	}

	poisonMessage, err := sh.GetDlsMessageJourneyDetails(body.MessageId, "poison")
	if err != nil {
		serv.Errorf("GetPoisonMessageJourney: " + err.Error())
		c.AbortWithStatusJSON(500, gin.H{"message": "Server error"})
		return
	}

	shouldSendAnalytics, _ := shouldSendAnalytics()
	if shouldSendAnalytics {
		user, _ := getUserDetailsFromMiddleware(c)
		analytics.SendEvent(user.Username, "user-enter-message-journey")
	}

	c.IndentedJSON(200, poisonMessage)
}

func dropPoisonDlsMessages(poisonMessageIds []string) error {
	timeout := 500 * time.Millisecond
	splitId := strings.Split(poisonMessageIds[0], dlsMsgSep)
	stationName := splitId[0]
	sn, err := StationNameFromStr(stationName)
	if err != nil {
		return errors.New("dropPoisonDlsMessages: " + err.Error())
	}
	streamName := fmt.Sprintf(dlsStreamName, sn.Intern())
	streamInfo, err := serv.memphisStreamInfo(streamName)
	if err != nil {
		return errors.New("dropPoisonDlsMessages: " + err.Error())
	}
	amount := streamInfo.State.Msgs
	for _, msgId := range poisonMessageIds {
		filter := GetDlsSubject("poison", sn.Intern(), msgId, "*")
		msgs, err := serv.memphisGetMessagesByFilter(streamName, filter, 0, amount, timeout)
		if err != nil {
			return errors.New("dropPoisonDlsMessages: " + err.Error())
		}
		for _, msg := range msgs {
			_, err = serv.memphisDeleteMsgFromStream(streamName, msg.Sequence)
			if err != nil {
				return errors.New("dropPoisonDlsMessages: " + err.Error())
			}
		}
	}
	return nil
}

func dropSchemaDlsMsg(schemaMessageIds []string) error {
	timeout := 500 * time.Millisecond
	splitId := strings.Split(schemaMessageIds[0], dlsMsgSep)
	stationName := splitId[0]
	sn, err := StationNameFromStr(stationName)
	if err != nil {
		return errors.New("dropSchemaDlsMsg: " + err.Error())
	}
	streamName := fmt.Sprintf(dlsStreamName, sn.Intern())
	amount := uint64(1)
	for _, msgId := range schemaMessageIds {
		filter := GetDlsSubject("schema", sn.Intern(), msgId, _EMPTY_)
		msgs, err := serv.memphisGetMessagesByFilter(streamName, filter, 0, amount, timeout)
		if err != nil {
			return errors.New("dropSchemaDlsMsg: " + err.Error())
		}
		msg := msgs[0]
		var dlsMsg models.DlsMessage
		err = json.Unmarshal(msg.Data, &dlsMsg)
		if err != nil {
			return errors.New("dropSchemaDlsMsg: " + err.Error())
		}
		if msgId == dlsMsg.ID {
			_, err = serv.memphisDeleteMsgFromStream(streamName, msg.Sequence)
			if err != nil {
				return errors.New("dropSchemaDlsMsg: " + err.Error())
			}
			break
		}
	}

	return nil
}

func (sh StationsHandler) DropDlsMessages(c *gin.Context) {
	var body models.DropDlsMessagesSchema
	ok := utils.Validate(c, &body, false, nil)
	if !ok {
		return
	}
	if body.DlsMsgType == "poison" {
		err := dropPoisonDlsMessages(body.DlsMessageIds)
		if err != nil {
			serv.Errorf("DropDlsMessages: " + err.Error())
			c.AbortWithStatusJSON(500, gin.H{"message": "Server error"})
			return
		}
	} else if body.DlsMsgType == "schema" {
		err := dropSchemaDlsMsg(body.DlsMessageIds)
		if err != nil {
			serv.Errorf("DropDlsMessages: " + err.Error())
			c.AbortWithStatusJSON(500, gin.H{"message": "Server error"})
			return
		}
	}

	shouldSendAnalytics, _ := shouldSendAnalytics()
	if shouldSendAnalytics {
		user, _ := getUserDetailsFromMiddleware(c)
		analytics.SendEvent(user.Username, "user-ack-poison-message")
	}

	c.IndentedJSON(200, gin.H{})
}

func (sh StationsHandler) ResendPoisonMessages(c *gin.Context) {
	var body models.ResendPoisonMessagesSchema
	ok := utils.Validate(c, &body, false, nil)
	if !ok {
		return
	}
	timeout := 500 * time.Millisecond
	splitId := strings.Split(body.PoisonMessageIds[0], dlsMsgSep)
	stationName := splitId[0]
	sn, err := StationNameFromStr(stationName)
	if err != nil {
		serv.Errorf("ResendPoisonMessages: " + err.Error())
		c.AbortWithStatusJSON(500, gin.H{"message": "Server error"})
		return
	}
	streamName := fmt.Sprintf(dlsStreamName, sn.Intern())
	streamInfo, err := serv.memphisStreamInfo(streamName)
	if err != nil {
		serv.Errorf("ResendPoisonMessages: " + err.Error())
		c.AbortWithStatusJSON(500, gin.H{"message": "Server error"})
		return
	}
	amount := streamInfo.State.Msgs
	for _, msgId := range body.PoisonMessageIds {
		filter := GetDlsSubject("poison", sn.Intern(), msgId, "*")
		msgs, err := serv.memphisGetMessagesByFilter(streamName, filter, 0, amount, timeout)
		if err != nil {
			serv.Errorf("ResendPoisonMessages: " + err.Error())
			c.AbortWithStatusJSON(500, gin.H{"message": "Server error"})
			return
		}

		for _, msg := range msgs {
			var dlsMsg models.DlsMessage
			err = json.Unmarshal(msg.Data, &dlsMsg)
			if err != nil {
				serv.Errorf("ResendPoisonMessages: " + err.Error())
				c.AbortWithStatusJSON(500, gin.H{"message": "Server error"})
				return
			}
			stationName := replaceDelimiters(dlsMsg.StationName)
			cgName := replaceDelimiters(dlsMsg.PoisonedCg.CgName)
			headersJson := map[string]string{}
			for key, value := range dlsMsg.Message.Headers {
				headersJson[key] = value
			}
			headersJson["$memphis_pm_id"] = dlsMsg.ID
			headersJson["$memphis_pm_sequence"] = strconv.FormatUint(msg.Sequence, 10)
			headers, err := json.Marshal(headersJson)
			if err != nil {
				serv.Errorf("ResendPoisonMessages: Poisoned consumer group: " + dlsMsg.PoisonedCg.CgName + ": " + err.Error())
				c.AbortWithStatusJSON(500, gin.H{"message": "Server error"})
				return
			}
			data, err := hex.DecodeString(dlsMsg.Message.Data)
			if err != nil {
				serv.Errorf("ResendPoisonMessages: Poisoned consumer group: " + dlsMsg.PoisonedCg.CgName + ": " + err.Error())
				c.AbortWithStatusJSON(500, gin.H{"message": "Server error"})
				return
			}
			err = sh.S.ResendPoisonMessage("$memphis_dls_"+stationName+"_"+cgName, []byte(data), headers)
			if err != nil {
				serv.Errorf("ResendPoisonMessages: Poisoned consumer group: " + dlsMsg.PoisonedCg.CgName + ": " + err.Error())
				c.AbortWithStatusJSON(500, gin.H{"message": "Server error"})
				return
			}
		}

	}

	shouldSendAnalytics, _ := shouldSendAnalytics()
	if shouldSendAnalytics {
		user, _ := getUserDetailsFromMiddleware(c)
		analytics.SendEvent(user.Username, "user-resend-poison-message")
	}

	c.IndentedJSON(200, gin.H{})
}

func (sh StationsHandler) GetMessageDetails(c *gin.Context) {
	var body models.GetMessageDetailsSchema
	ok := utils.Validate(c, &body, false, nil)
	if !ok {
		return
	}
	msgId := body.MessageId

	if body.IsDls {
		poisonMessage, err := sh.GetDlsMessageJourneyDetails(msgId, body.DlsType)
		if err != nil {
			serv.Errorf("GetMessageDetails: Message ID: " + msgId + ": " + err.Error())
			c.AbortWithStatusJSON(500, gin.H{"message": "Server error"})
			return
		}

		c.IndentedJSON(200, poisonMessage)
		return
	}

	stationName, err := StationNameFromStr(body.StationName)
	if err != nil {
		serv.Warnf("GetMessageDetails: Message ID: " + msgId + ": " + err.Error())
		c.AbortWithStatusJSON(configuration.SHOWABLE_ERROR_STATUS_CODE, gin.H{"message": err.Error()})
		return
	}

	exist, station, err := IsStationExist(stationName)
	if !exist {
		errMsg := "Station " + stationName.external + " does not exist"
		serv.Warnf("GetMessageDetails: " + errMsg)
		c.AbortWithStatusJSON(configuration.SHOWABLE_ERROR_STATUS_CODE, gin.H{"message": errMsg})
		return
	}
	if err != nil {
		serv.Errorf("GetMessageDetails: Message ID: " + msgId + ": " + err.Error())
		c.AbortWithStatusJSON(500, gin.H{"message": "Server error"})
		return
	}

	sm, err := sh.S.GetMessage(stationName, uint64(body.MessageSeq))
	if err != nil {
		serv.Errorf("GetMessageDetails: Message ID: Message ID: " + msgId + ": " + err.Error())
		c.AbortWithStatusJSON(500, gin.H{"message": "Server error"})
		return
	}

	// For non-native stations - default values
	if !station.IsNative {
		msg := models.MessageResponse{
			MessageSeq: body.MessageSeq,
			Message: models.MessagePayload{
				TimeSent: sm.Time,
				Size:     len(sm.Subject) + len(sm.Data) + len(sm.Header),
				Data:     hex.EncodeToString(sm.Data),
				Headers:  map[string]string{},
			},
			Producer: models.ProducerDetails{
				Name:          "",
				ConnectionId:  primitive.ObjectID{},
				ClientAddress: "",
				CreatedByUser: "",
				IsActive:      false,
				IsDeleted:     false,
			},
			PoisonedCgs: []models.PoisonedCg{},
		}
		c.IndentedJSON(200, msg)
		return
	}
	headersJson, err := DecodeHeader(sm.Header)
	if err != nil {
		serv.Errorf("GetMessageDetails: Message ID: " + msgId + ": " + err.Error())
		c.AbortWithStatusJSON(500, gin.H{"message": "Server error"})
		return
	}

	connectionIdHeader := headersJson["$memphis_connectionId"]
	producedByHeader := strings.ToLower(headersJson["$memphis_producedBy"])

	//This check for backward compatability
	if connectionIdHeader == "" || producedByHeader == "" {
		connectionIdHeader = headersJson["connectionId"]
		producedByHeader = strings.ToLower(headersJson["producedBy"])
		if connectionIdHeader == "" || producedByHeader == "" {
			serv.Warnf("GetMessageDetails: Error while getting notified about a poison message: Missing mandatory message headers, please upgrade the SDK version you are using")
			c.AbortWithStatusJSON(configuration.SHOWABLE_ERROR_STATUS_CODE, gin.H{"message": "Error while getting notified about a poison message: Missing mandatory message headers, please upgrade the SDK version you are using"})
			return
		}
	}

	for header := range headersJson {
		if strings.HasPrefix(header, "$memphis") {
			delete(headersJson, header)
		}
	}

	connectionId, _ := primitive.ObjectIDFromHex(connectionIdHeader)
	poisonedCgs := make([]models.PoisonedCg, 0)
	// Only native stations have CGs
	if station.IsNative {
		poisonedCgs, err = GetPoisonedCgsByMessage(stationName.Intern(), models.MessageDetails{MessageSeq: int(sm.Sequence), ProducedBy: producedByHeader, TimeSent: sm.Time})
		if err != nil {
			serv.Errorf("GetMessageDetails: Message ID: " + msgId + ": " + err.Error())
			c.AbortWithStatusJSON(500, gin.H{"message": "Server error"})
			return
		}

		for i, cg := range poisonedCgs {
			cgInfo, err := sh.S.GetCgInfo(stationName, cg.CgName)
			if err != nil {
				serv.Errorf("GetMessageDetails: Message ID: " + msgId + ": " + err.Error())
				c.AbortWithStatusJSON(500, gin.H{"message": "Server error"})
				return
			}

			cgMembers, err := GetConsumerGroupMembers(cg.CgName, station)
			if err != nil {
				serv.Errorf("GetMessageDetails: Message ID: " + msgId + ": " + err.Error())
				c.AbortWithStatusJSON(500, gin.H{"message": "Server error"})
				return
			}

			isActive, isDeleted := getCgStatus(cgMembers)

			poisonedCgs[i].MaxAckTimeMs = cgMembers[0].MaxAckTimeMs
			poisonedCgs[i].MaxMsgDeliveries = cgMembers[0].MaxMsgDeliveries
			poisonedCgs[i].UnprocessedMessages = int(cgInfo.NumPending)
			poisonedCgs[i].InProcessMessages = cgInfo.NumAckPending
			poisonedCgs[i].TotalPoisonMessages = -1
			poisonedCgs[i].IsActive = isActive
			poisonedCgs[i].IsDeleted = isDeleted
		}
		sort.Slice(poisonedCgs, func(i, j int) bool {
			return poisonedCgs[i].PoisoningTime.After(poisonedCgs[j].PoisoningTime)
		})
	}

	filter := bson.M{"name": producedByHeader, "station_id": station.ID, "connection_id": connectionId}
	var producer models.Producer
	err = producersCollection.FindOne(context.TODO(), filter).Decode(&producer)
	if err != nil {
		serv.Errorf("GetMessageDetails: " + err.Error())
		c.AbortWithStatusJSON(500, gin.H{"message": "Server error"})
		return
	}

	_, conn, err := IsConnectionExist(connectionId)
	if err != nil {
		serv.Errorf("GetMessageDetails: " + err.Error())
		c.AbortWithStatusJSON(500, gin.H{"message": "Server error"})
		return
	}

	msg := models.MessageResponse{
		MessageSeq: body.MessageSeq,
		Message: models.MessagePayload{
			TimeSent: sm.Time,
			Size:     len(sm.Subject) + len(sm.Data) + len(sm.Header),
			Data:     hex.EncodeToString(sm.Data),
			Headers:  headersJson,
		},
		Producer: models.ProducerDetails{
			Name:          producedByHeader,
			ConnectionId:  connectionId,
			ClientAddress: conn.ClientAddress,
			CreatedByUser: producer.CreatedByUser,
			IsActive:      producer.IsActive,
			IsDeleted:     producer.IsDeleted,
		},
		PoisonedCgs: poisonedCgs,
	}
	c.IndentedJSON(200, msg)
}

func (sh StationsHandler) UseSchema(c *gin.Context) {
	var body models.UseSchema
	ok := utils.Validate(c, &body, false, nil)
	if !ok {
		return
	}

	schemaName := strings.ToLower(body.SchemaName)
	exist, schema, err := IsSchemaExist(schemaName)
	if err != nil {
		serv.Errorf("UseSchema: Schema " + body.SchemaName + ": " + err.Error())
		c.AbortWithStatusJSON(500, gin.H{"message": "Server Error"})
		return
	}
	if !exist {
		errMsg := "Schema " + schemaName + " does not exist"
		serv.Warnf("UseSchema: " + errMsg)
		c.AbortWithStatusJSON(configuration.SHOWABLE_ERROR_STATUS_CODE, gin.H{"message": errMsg})
		return
	}

	schemaVersion, err := getActiveVersionBySchemaId(schema.ID)
	if err != nil {
		serv.Errorf("UseSchema: Schema " + body.SchemaName + ": " + err.Error())
		c.AbortWithStatusJSON(500, gin.H{"message": err.Error()})
		return
	}
	schemaDetailsResponse := models.StationOverviewSchemaDetails{SchemaName: schemaName, VersionNumber: schemaVersion.VersionNumber, UpdatesAvailable: false}
	schemaDetails := models.SchemaDetails{SchemaName: schemaName, VersionNumber: schemaVersion.VersionNumber}

	user, err := getUserDetailsFromMiddleware(c)
	if err != nil {
		serv.Errorf("UseSchema: Schema " + body.SchemaName + ": " + err.Error())
		c.AbortWithStatusJSON(401, gin.H{"message": "Unauthorized"})
	}

	for _, stationName := range body.StationNames {
		stationName, err := StationNameFromStr(stationName)
		if err != nil {
			serv.Warnf("UseSchema: Schema " + body.SchemaName + " at station " + stationName.Ext() + ": " + err.Error())
			c.AbortWithStatusJSON(configuration.SHOWABLE_ERROR_STATUS_CODE, gin.H{"message": err.Error()})
			return
		}

		exist, station, err := IsStationExist(stationName)
		if err != nil {
			serv.Errorf("UseSchema: Schema " + body.SchemaName + " at station " + stationName.Ext() + ": " + err.Error())
			c.AbortWithStatusJSON(500, gin.H{"message": "Server error"})
			return
		}
		if !exist {
			errMsg := "Station " + station.Name + " does not exist"
			serv.Warnf("UseSchema: Schema " + body.SchemaName + ": " + errMsg)
			c.AbortWithStatusJSON(configuration.SHOWABLE_ERROR_STATUS_CODE, gin.H{"message": errMsg})
			return
		}

		_, err = stationsCollection.UpdateOne(context.TODO(), bson.M{"name": stationName.Ext(), "is_deleted": false}, bson.M{"$set": bson.M{"schema": schemaDetails}})
		if err != nil {
			serv.Errorf("UseSchema: Schema " + body.SchemaName + " at station " + stationName.Ext() + ": " + err.Error())
			c.AbortWithStatusJSON(500, gin.H{"message": err.Error()})
			return
		}

		message := "Schema " + schemaName + " has been attached to station " + stationName.Ext() + " by user " + user.Username
		serv.Noticef(message)

		var auditLogs []interface{}
		newAuditLog := models.AuditLog{
			ID:            primitive.NewObjectID(),
			StationName:   stationName.Intern(),
			Message:       message,
			CreatedByUser: user.Username,
			CreationDate:  time.Now(),
			UserType:      user.UserType,
		}
		auditLogs = append(auditLogs, newAuditLog)
		err = CreateAuditLogs(auditLogs)
		if err != nil {
			serv.Errorf("UseSchema: Schema " + body.SchemaName + " at station " + stationName.Ext() + " - create audit logs: " + err.Error())
		}

		updateContent, err := generateSchemaUpdateInit(schema)
		if err != nil {
			serv.Errorf("UseSchema: Schema " + body.SchemaName + " at station " + stationName.Ext() + ": " + err.Error())
			return
		}
		update := models.ProducerSchemaUpdate{
			UpdateType: models.SchemaUpdateTypeInit,
			Init:       *updateContent,
		}
		sh.S.updateStationProducersOfSchemaChange(stationName, update)
	}

	shouldSendAnalytics, _ := shouldSendAnalytics()
	if shouldSendAnalytics {
		user, _ := getUserDetailsFromMiddleware(c)
		analytics.SendEvent(user.Username, "user-attach-schema-to-station")
	}

	c.IndentedJSON(200, schemaDetailsResponse)
}

func (s *Server) useSchemaDirect(c *client, reply string, msg []byte) {
	var asr attachSchemaRequest
	if err := json.Unmarshal(msg, &asr); err != nil {
		errMsg := "failed attaching schema " + asr.Name + ": " + err.Error()
		s.Errorf("useSchemaDirect: At station " + asr.StationName + " " + errMsg)
		respondWithErr(s, reply, errors.New(errMsg))
		return
	}
	stationName, err := StationNameFromStr(asr.StationName)
	if err != nil {
		serv.Warnf("useSchemaDirect: Schema " + asr.Name + " at station " + asr.StationName + ": " + err.Error())
		respondWithErr(s, reply, err)
		return
	}

	exist, _, err := IsStationExist(stationName)
	if err != nil {
		serv.Errorf("useSchemaDirect: Schema " + asr.Name + " at station " + asr.StationName + ": " + err.Error())
		respondWithErr(s, reply, err)
		return
	}

	if !exist {
		errMsg := "Station " + stationName.external + " does not exist"
		serv.Warnf("useSchemaDirect: " + errMsg)
		respondWithErr(s, reply, errors.New("memphis: "+errMsg))
		return
	}

	var schemaDetails models.SchemaDetails
	schemaName := strings.ToLower(asr.Name)
	exist, schema, err := IsSchemaExist(schemaName)
	if err != nil {
		serv.Errorf("useSchemaDirect: Schema " + asr.Name + " at station " + asr.StationName + ": " + err.Error())
		respondWithErr(s, reply, err)
		return
	}
	if !exist {
		errMsg := "Schema " + schemaName + " does not exist"
		serv.Warnf("useSchemaDirect: " + errMsg)
		respondWithErr(s, reply, errors.New(errMsg))
		return
	}

	schemaVersion, err := getActiveVersionBySchemaId(schema.ID)
	if err != nil {
		serv.Errorf("useSchemaDirect: Schema " + asr.Name + " at station " + asr.StationName + ": " + err.Error())
		respondWithErr(s, reply, err)
		return
	}
	schemaDetails = models.SchemaDetails{SchemaName: schemaName, VersionNumber: schemaVersion.VersionNumber}

	_, err = stationsCollection.UpdateOne(context.TODO(), bson.M{"name": stationName.Ext(), "is_deleted": false}, bson.M{"$set": bson.M{"schema": schemaDetails}})
	if err != nil {
		serv.Errorf("useSchemaDirect: Schema " + asr.Name + " at station " + asr.StationName + ": " + err.Error())
		respondWithErr(s, reply, err)
		return
	}

	username := c.getClientInfo(true).Name
	message := "Schema " + schemaName + " has been attached to station " + stationName.Ext() + " by user " + username
	serv.Noticef(message)

	var auditLogs []interface{}
	newAuditLog := models.AuditLog{
		ID:            primitive.NewObjectID(),
		StationName:   stationName.Intern(),
		Message:       message,
		CreatedByUser: username,
		CreationDate:  time.Now(),
		UserType:      "sdk",
	}
	auditLogs = append(auditLogs, newAuditLog)
	err = CreateAuditLogs(auditLogs)
	if err != nil {
		serv.Errorf("useSchemaDirect : Schema " + asr.Name + " at station " + asr.StationName + " - create audit logs: " + err.Error())
	}

	shouldSendAnalytics, _ := shouldSendAnalytics()
	if shouldSendAnalytics {
		analytics.SendEvent("sdk", "user-attach-schema-to-station")
	}

	updateContent, err := generateSchemaUpdateInit(schema)
	if err != nil {
		serv.Errorf("useSchemaDirect: Schema " + asr.Name + " at station " + asr.StationName + ": " + err.Error())
		return
	}

	update := models.ProducerSchemaUpdate{
		UpdateType: models.SchemaUpdateTypeInit,
		Init:       *updateContent,
	}

	serv.updateStationProducersOfSchemaChange(stationName, update)
	respondWithErr(s, reply, nil)
}

func removeSchemaFromStation(s *Server, sn StationName, updateDB bool) error {
	exist, _, err := IsStationExist(sn)
	if err != nil {
		return err
	}
	if !exist {
		return errors.New("Station " + sn.external + " does not exist")
	}

	if updateDB {
		_, err = stationsCollection.UpdateOne(context.TODO(),
			bson.M{
				"name": sn.Ext(),
				"$or": []interface{}{
					bson.M{"is_deleted": false},
					bson.M{"is_deleted": bson.M{"$exists": false}},
				},
			},
			bson.M{"$set": bson.M{"schema": bson.M{}}},
		)
		if err != nil {
			return err
		}
	}

	update := models.ProducerSchemaUpdate{
		UpdateType: models.SchemaUpdateTypeDrop,
	}

	s.updateStationProducersOfSchemaChange(sn, update)
	return nil
}

func (s *Server) removeSchemaFromStationDirect(c *client, reply string, msg []byte) {
	var dsr detachSchemaRequest
	if err := json.Unmarshal(msg, &dsr); err != nil {
		s.Errorf("removeSchemaFromStationDirect: failed removing schema at station " + dsr.StationName + ": " + err.Error())
		respondWithErr(s, reply, err)
		return
	}
	stationName, err := StationNameFromStr(dsr.StationName)
	if err != nil {
		serv.Warnf("removeSchemaFromStationDirect: At station " + dsr.StationName + ": " + err.Error())
		respondWithErr(s, reply, err)
		return
	}

	err = removeSchemaFromStation(serv, stationName, true)
	if err != nil {
		serv.Errorf("removeSchemaFromStationDirect: At station " + dsr.StationName + ": " + err.Error())
		respondWithErr(s, reply, err)
		return
	}
	respondWithErr(s, reply, nil)
}

func (sh StationsHandler) RemoveSchemaFromStation(c *gin.Context) {
	if err := DenyForSandboxEnv(c); err != nil {
		return
	}

	var body models.RemoveSchemaFromStation
	ok := utils.Validate(c, &body, false, nil)
	if !ok {
		return
	}

	stationName, err := StationNameFromStr(body.StationName)
	if err != nil {
		serv.Warnf("RemoveSchemaFromStation: At station" + body.StationName + ": " + err.Error())
		c.AbortWithStatusJSON(configuration.SHOWABLE_ERROR_STATUS_CODE, gin.H{"message": err.Error()})
		return
	}
	exist, station, err := IsStationExist(stationName)
	if err != nil {
		serv.Errorf("RemoveSchemaFromStation: At station" + body.StationName + ": " + err.Error())
		c.AbortWithStatusJSON(500, gin.H{"message": "Server error"})
		return
	}
	if !exist {
		errMsg := "Station " + body.StationName + " does not exist"
		serv.Warnf("RemoveSchemaFromStation: " + errMsg)
		c.AbortWithStatusJSON(configuration.SHOWABLE_ERROR_STATUS_CODE, gin.H{"message": errMsg})
		return
	}

	err = removeSchemaFromStation(sh.S, stationName, true)
	if err != nil {
		serv.Errorf("RemoveSchemaFromStation: At station" + body.StationName + ": " + err.Error())
		c.AbortWithStatusJSON(500, gin.H{"message": "Server error"})
		return
	}

	user, err := getUserDetailsFromMiddleware(c)
	if err != nil {
		serv.Errorf("RemoveSchemaFromStation: At station" + body.StationName + ": " + err.Error())
		c.AbortWithStatusJSON(401, gin.H{"message": "Unauthorized"})
	}
	message := "Schema " + station.Schema.SchemaName + " has been deleted from station " + stationName.Ext() + " by user " + user.Username
	serv.Noticef(message)
	var auditLogs []interface{}
	newAuditLog := models.AuditLog{
		ID:            primitive.NewObjectID(),
		StationName:   stationName.Intern(),
		Message:       message,
		CreatedByUser: user.Username,
		CreationDate:  time.Now(),
		UserType:      user.UserType,
	}
	auditLogs = append(auditLogs, newAuditLog)
	err = CreateAuditLogs(auditLogs)
	if err != nil {
		serv.Errorf("RemoveSchemaFromStation: At station" + body.StationName + " - create audit logs error: " + err.Error())
	}

	shouldSendAnalytics, _ := shouldSendAnalytics()
	if shouldSendAnalytics {
		analytics.SendEvent(user.Username, "user-remove-schema-from-station")
	}

	c.IndentedJSON(200, gin.H{})
}

func (sh StationsHandler) GetUpdatesForSchemaByStation(c *gin.Context) {
	var body models.GetUpdatesForSchema
	ok := utils.Validate(c, &body, false, nil)
	if !ok {
		return
	}

	stationName, err := StationNameFromStr(body.StationName)
	if err != nil {
		serv.Warnf("GetUpdatesForSchemaByStation: At station" + body.StationName + ": " + err.Error())
		c.AbortWithStatusJSON(configuration.SHOWABLE_ERROR_STATUS_CODE, gin.H{"message": err.Error()})
		return
	}

	exist, station, err := IsStationExist(stationName)
	if err != nil {
		serv.Errorf("GetUpdatesForSchemaByStation: At station" + body.StationName + ": " + err.Error())
		c.AbortWithStatusJSON(500, gin.H{"message": "Server error"})
		return
	}
	if !exist {
		errMsg := "Station " + body.StationName + " does not exist"
		serv.Warnf("GetUpdatesForSchemaByStation: " + errMsg)
		c.AbortWithStatusJSON(configuration.SHOWABLE_ERROR_STATUS_CODE, gin.H{"message": errMsg})
		return
	}

	var schema models.Schema
	err = schemasCollection.FindOne(context.TODO(), bson.M{"name": station.Schema.SchemaName}).Decode(&schema)
	if err != nil {
		serv.Errorf("GetUpdatesForSchemaByStation: At station" + body.StationName + ": " + err.Error())
		c.AbortWithStatusJSON(500, gin.H{"message": "Server error"})
		return
	}

	schemasHandler := SchemasHandler{S: sh.S}
	extedndedSchemaDetails, err := schemasHandler.getExtendedSchemaDetailsUpdateAvailable(station.Schema.VersionNumber, schema)

	if err != nil {
		serv.Errorf("GetUpdatesForSchemaByStation: At station" + body.StationName + ": " + err.Error())
		c.AbortWithStatusJSON(500, gin.H{"message": err.Error()})
		return
	}

	shouldSendAnalytics, _ := shouldSendAnalytics()
	if shouldSendAnalytics {
		user, _ := getUserDetailsFromMiddleware(c)
		analytics.SendEvent(user.Username, "user-apply-schema-updates-on-station")
	}

	c.IndentedJSON(200, extedndedSchemaDetails)
}

func (sh StationsHandler) TierdStorageClicked(c *gin.Context) {
	shouldSendAnalytics, _ := shouldSendAnalytics()
	if shouldSendAnalytics {
		user, _ := getUserDetailsFromMiddleware(c)
		analytics.SendEvent(user.Username, "user-pushed-tierd-storage-button")
	}

	c.IndentedJSON(200, gin.H{})
}

func (sh StationsHandler) UpdateDlsConfig(c *gin.Context) {
	var body models.UpdateDlsConfigSchema
	ok := utils.Validate(c, &body, false, nil)
	if !ok {
		return
	}

	stationName, err := StationNameFromStr(body.StationName)
	if err != nil {
		serv.Warnf("DlsConfiguration: At station" + body.StationName + ": " + err.Error())
		c.AbortWithStatusJSON(configuration.SHOWABLE_ERROR_STATUS_CODE, gin.H{"message": err.Error()})
		return
	}

	exist, station, err := IsStationExist(stationName)
	if err != nil {
		serv.Errorf("DlsConfiguration: At station" + body.StationName + ": " + err.Error())
		c.AbortWithStatusJSON(500, gin.H{"message": "Server error"})
		return
	}
	if !exist {
		errMsg := "Station " + body.StationName + " does not exist"
		serv.Warnf("DlsConfiguration: " + errMsg)
		c.AbortWithStatusJSON(configuration.SHOWABLE_ERROR_STATUS_CODE, gin.H{"message": errMsg})
		return
	}

	poisonConfigChanged := station.DlsConfiguration.Poison != body.Poison
	schemaverseConfigChanged := station.DlsConfiguration.Schemaverse != body.Schemaverse
	if poisonConfigChanged || schemaverseConfigChanged {
		dlsConfigurationNew := models.DlsConfiguration{
			Poison:      body.Poison,
			Schemaverse: body.Schemaverse,
		}
		filter := bson.M{
			"name": body.StationName,
			"$or": []interface{}{
				bson.M{"is_deleted": false},
				bson.M{"is_deleted": bson.M{"$exists": false}},
			}}

		update := bson.M{
			"$set": bson.M{
				"dls_configuration": dlsConfigurationNew,
			},
		}
		opts := options.Update().SetUpsert(true)

		_, err := stationsCollection.UpdateOne(context.TODO(), filter, update, opts)
		if err != nil {
			serv.Errorf("DlsConfiguration: At station" + body.StationName + ": " + err.Error())
			c.AbortWithStatusJSON(500, gin.H{"message": "Server error"})
			return
		}
	}
	configUpdate := models.ConfigurationsUpdate{
		StationName: stationName.Intern(),
		Type:        schemaToDlsUpdateType,
		Update:      station.DlsConfiguration.Schemaverse,
	}
	serv.SendUpdateToClients(configUpdate)

	c.IndentedJSON(200, gin.H{"poison": body.Poison, "schemaverse": body.Schemaverse})
}

func (s *Server) AlignOldStations() error {
	err := launchDlsForOldStations(s)
	if err != nil {
		return err
	}
	return updateOldStationNativeness(s)
}

func launchDlsForOldStations(s *Server) error {
	var stations []models.Station
	cursor, err := stationsCollection.Find(context.TODO(), bson.M{
		"$or": []interface{}{
			bson.M{"is_deleted": false},
			bson.M{"is_deleted": bson.M{"$exists": false}},
		},
	})
	if err != nil {
		return err
	}

	if err = cursor.All(context.TODO(), &stations); err != nil {
		return err
	}
	for _, station := range stations {
		sn, err := StationNameFromStr(station.Name)
		if err != nil {
			return err
		}
		streamName := fmt.Sprintf(dlsStreamName, sn.Intern())

		_, err = s.memphisStreamInfo(streamName)
		if err != nil {
			if IsNatsErr(err, JSStreamNotFoundErr) {
				dlsConfigurationNew := models.DlsConfiguration{
					Poison:      true,
					Schemaverse: true,
				}
				filter := bson.M{
					"name": station.Name,
					"$or": []interface{}{
						bson.M{"is_deleted": false},
						bson.M{"is_deleted": bson.M{"$exists": false}},
					}}

				update := bson.M{
					"$set": bson.M{
						"dls_configuration": dlsConfigurationNew,
					},
				}
				opts := options.Update().SetUpsert(true)

				_, err := stationsCollection.UpdateOne(context.TODO(), filter, update, opts)
				if err != nil {
					return err
				}
				err = s.CreateDlsStream(sn, station)
				if err != nil {
					serv.Errorf("LaunchDlsForOldStations: CreateDlsStream: At station " + station.Name + ": " + err.Error())
					return err
				}
			} else {
				return err
			}
		}
	}
	return nil
}

func updateOldStationNativeness(s *Server) error {
	_, err := stationsCollection.UpdateMany(context.TODO(),
		bson.M{"is_native": bson.M{"$exists": false}},
		bson.M{"$set": bson.M{"is_native": true}},
	)
	return err
}<|MERGE_RESOLUTION|>--- conflicted
+++ resolved
@@ -458,20 +458,12 @@
 				} else {
 					streamInfoToDls[stationName] = models.StationMsgsDetails{HasDlsMsgs: info.State.Msgs > 0}
 				}
-<<<<<<< HEAD
 			} else {
 				_, ok := streamInfoToDls[streamName]
 				if ok {
 					infoToUpdate := streamInfoToDls[streamName]
 					infoToUpdate.TotalMessages = int(info.State.Msgs)
 					streamInfoToDls[streamName] = infoToUpdate
-=======
-			}
-			hasDlsMsgs, err := poisonMsgsHandler.GetDlsMsgsInfoByStation(station.Name)
-			if err != nil {
-				if IsNatsErr(err, JSStreamNotFoundErr) {
-					continue
->>>>>>> 6cd4ea5f
 				} else {
 					streamInfoToDls[streamName] = models.StationMsgsDetails{TotalMessages: int(info.State.Msgs)}
 				}
@@ -486,16 +478,12 @@
 			if station.StorageType == "file" {
 				station.StorageType = "disk"
 			}
-<<<<<<< HEAD
 			fullStationName, err := StationNameFromStr(station.Name)
 			if err != nil {
 				return []models.ExtendedStationDetails{}, err
 			}
 			msgsInfo := streamInfoToDls[fullStationName.Intern()]
 			exStations = append(exStations, models.ExtendedStationDetails{Station: station, HasDlsMsgs: msgsInfo.HasDlsMsgs, TotalMessages: msgsInfo.TotalMessages, Tags: tags})
-=======
-			exStations = append(exStations, models.ExtendedStationDetails{Station: station, HasDlsMsgs: hasDlsMsgs, TotalMessages: totalMessages, Tags: tags})
->>>>>>> 6cd4ea5f
 		}
 		if exStations == nil {
 			return []models.ExtendedStationDetails{}, nil
@@ -542,20 +530,12 @@
 				} else {
 					streamInfoToDls[stationName] = models.StationMsgsDetails{HasDlsMsgs: info.State.Msgs > 0}
 				}
-<<<<<<< HEAD
 			} else {
 				_, ok := streamInfoToDls[streamName]
 				if ok {
 					infoToUpdate := streamInfoToDls[streamName]
 					infoToUpdate.TotalMessages = int(info.State.Msgs)
 					streamInfoToDls[streamName] = infoToUpdate
-=======
-			}
-			hasDlsMsgs, err := poisonMsgsHandler.GetDlsMsgsInfoByStation(stations[i].Name)
-			if err != nil {
-				if IsNatsErr(err, JSStreamNotFoundErr) {
-					continue
->>>>>>> 6cd4ea5f
 				} else {
 					streamInfoToDls[streamName] = models.StationMsgsDetails{TotalMessages: int(info.State.Msgs)}
 				}
@@ -571,15 +551,9 @@
 			if err != nil {
 				return []models.ExtendedStation{}, err
 			}
-<<<<<<< HEAD
 			msgsInfo := streamInfoToDls[fullStationName.Intern()]
 			stations[i].TotalMessages = msgsInfo.TotalMessages
 			stations[i].HasDlsMsgs = msgsInfo.HasDlsMsgs
-=======
-
-			stations[i].TotalMessages = totalMessages
-			stations[i].HasDlsMsgs = hasDlsMsgs
->>>>>>> 6cd4ea5f
 			stations[i].Tags = tags
 			extStations = append(extStations, stations[i])
 		}

// Credit for The NATS.IO Authors
// Copyright 2021-2022 The Memphis Authors
// Licensed under the Apache License, Version 2.0 (the “License”);
// you may not use this file except in compliance with the License.
// You may obtain a copy of the License at
//
// http://www.apache.org/licenses/LICENSE-2.0
//
// Unless required by applicable law or agreed to in writing, software
// distributed under the License is distributed on an “AS IS” BASIS,
// WITHOUT WARRANTIES OR CONDITIONS OF ANY KIND, either express or implied.
// See the License for the specific language governing permissions and
// limitations under the License.
package server

import (
	"context"
	"encoding/hex"
	"encoding/json"
	"errors"
	"fmt"
	"memphis-broker/analytics"
	"memphis-broker/models"
	"memphis-broker/utils"
	"strconv"
	"strings"
	"time"

	"github.com/gin-gonic/gin"
	"go.mongodb.org/mongo-driver/bson"
	"go.mongodb.org/mongo-driver/bson/primitive"
	"go.mongodb.org/mongo-driver/mongo"
	"go.mongodb.org/mongo-driver/mongo/options"
)

type StationsHandler struct{ S *Server }

const (
	stationObjectName = "Station"
)

type StationName struct {
	internal string
	external string
}

func (sn StationName) Ext() string {
	return sn.external
}

func (sn StationName) Intern() string {
	return sn.internal
}

func StationNameFromStr(name string) (StationName, error) {
	extern := strings.ToLower(name)

	err := validateName(extern, stationObjectName)
	if err != nil {
		return StationName{}, err
	}

	intern := replaceDelimiters(name)
	intern = strings.ToLower(intern)

	return StationName{internal: intern, external: extern}, nil
}

func StationNameFromStreamName(streamName string) StationName {
	intern := streamName
	extern := revertDelimiters(intern)

	return StationName{internal: intern, external: extern}
}

func validateRetentionType(retentionType string) error {
	if retentionType != "message_age_sec" && retentionType != "messages" && retentionType != "bytes" {
		return errors.New("retention type can be one of the following message_age_sec/messages/bytes")
	}

	return nil
}

func validateStorageType(storageType string) error {
	if storageType != "file" && storageType != "memory" {
		return errors.New("storage type can be one of the following file/memory")
	}

	return nil
}

func validateReplicas(replicas int) error {
	if replicas > 5 {
		return errors.New("max replicas in a cluster is 5")
	}

	return nil
}

// TODO remove the station resources - functions, connectors
func removeStationResources(s *Server, station models.Station, nonNativeRemoveStreamFunc func() error) error {
	stationName, err := StationNameFromStr(station.Name)
	if err != nil {
		return err
	}

	removeFunc := nonNativeRemoveStreamFunc
	if removeFunc == nil {
		if !station.IsNative {
			s.Fatalf("non native station uses native remove stream function")
		}

		removeFunc = func() error {
			return s.RemoveStream(stationName.Intern())
		}
	}

	err = removeFunc()
	if err != nil {
		return err
	}

	err = s.RemoveStream(fmt.Sprintf(dlsStreamName, stationName.Intern()))
	if err != nil {
		return err
	}

	DeleteTagsFromStation(station.ID)

	_, err = producersCollection.UpdateMany(context.TODO(),
		bson.M{"station_id": station.ID},
		bson.M{"$set": bson.M{"is_active": false, "is_deleted": true}},
	)
	if err != nil {
		return err
	}

	_, err = consumersCollection.UpdateMany(context.TODO(),
		bson.M{"station_id": station.ID},
		bson.M{"$set": bson.M{"is_active": false, "is_deleted": true}},
	)
	if err != nil {
		return err
	}

	err = RemoveAllAuditLogsByStation(station.Name)
	if err != nil {
		serv.Errorf("removeStationResources: Station " + station.Name + ": " + err.Error())
	}

	return nil
}

func (s *Server) createStationDirect(c *client, reply string, msg []byte) {
	var csr createStationRequest
	if err := json.Unmarshal(msg, &csr); err != nil {
		s.Errorf("createStationDirect: failed creating station: %v", err.Error())
		respondWithErr(s, reply, err)
		return
	}
	s.createStationDirectIntern(c, reply, &csr, nil)
}

func (s *Server) createStationDirectIntern(c *client,
	reply string,
	csr *createStationRequest,
	nonNativeCreateStreamFunc func() error) {
	isNative := nonNativeCreateStreamFunc == nil
	jsApiResp := JSApiStreamCreateResponse{ApiResponse: ApiResponse{Type: JSApiStreamCreateResponseType}}

	stationName, err := StationNameFromStr(csr.StationName)
	if err != nil {
		serv.Warnf("createStationDirect: Station " + csr.StationName + ": " + err.Error())
		jsApiResp.Error = NewJSStreamCreateError(err)
		respondWithErrOrJsApiResp(!isNative, c, c.acc, _EMPTY_, reply, _EMPTY_, jsApiResp, err)
		return
	}

	exist, _, err := IsStationExist(stationName)
	if err != nil {
		serv.Errorf("createStationDirect: Station " + csr.StationName + ": " + err.Error())
		jsApiResp.Error = NewJSStreamCreateError(err)
		respondWithErrOrJsApiResp(!isNative, c, c.acc, _EMPTY_, reply, _EMPTY_, jsApiResp, err)
		return
	}

	if exist {
		errMsg := "Station " + stationName.Ext() + " already exists"
		serv.Warnf("createStationDirect: " + errMsg)
		jsApiResp.Error = NewJSStreamNameExistError()
		respondWithErrOrJsApiResp(!isNative, c, c.acc, _EMPTY_, reply, _EMPTY_, jsApiResp, err)
		return
	}

	schemaName := csr.SchemaName
	var schemaDetails models.SchemaDetails
	if schemaName != "" {
		schemaName = strings.ToLower(csr.SchemaName)
		exist, schema, err := IsSchemaExist(schemaName)
		if err != nil {
			serv.Errorf("createStationDirect: Station " + csr.StationName + ": " + err.Error())
			jsApiResp.Error = NewJSStreamCreateError(err)
			respondWithErrOrJsApiResp(!isNative, c, c.acc, _EMPTY_, reply, _EMPTY_, jsApiResp, err)
			return
		}
		if !exist {
			errMsg := "Schema " + csr.SchemaName + " does not exist"
			serv.Warnf("createStationDirect: " + errMsg)
			jsApiResp.Error = NewJSStreamCreateError(err)
			respondWithErrOrJsApiResp(!isNative, c, c.acc, _EMPTY_, reply, _EMPTY_, jsApiResp, err)
			return
		}

		schemaVersion, err := getActiveVersionBySchemaId(schema.ID)
		if err != nil {
			serv.Errorf("createStationDirect: Station " + csr.StationName + ": " + err.Error())
			jsApiResp.Error = NewJSStreamCreateError(err)
			respondWithErrOrJsApiResp(!isNative, c, c.acc, _EMPTY_, reply, _EMPTY_, jsApiResp, err)
			return
		}
		schemaDetails = models.SchemaDetails{SchemaName: schemaName, VersionNumber: schemaVersion.VersionNumber}
	}

	var retentionType string
	var retentionValue int
	if csr.RetentionType != "" {
		retentionType = strings.ToLower(csr.RetentionType)
		err = validateRetentionType(retentionType)
		if err != nil {
			serv.Warnf("createStationDirect: " + err.Error())
			jsApiResp.Error = NewJSStreamCreateError(err)
			respondWithErrOrJsApiResp(!isNative, c, c.acc, _EMPTY_, reply, _EMPTY_, jsApiResp, err)
			return
		}
		retentionValue = csr.RetentionValue
	} else {
		retentionType = "message_age_sec"
		retentionValue = 604800 // 1 week
	}

	var storageType string
	if csr.StorageType != "" {
		storageType = strings.ToLower(csr.StorageType)
		err = validateStorageType(storageType)
		if err != nil {
			serv.Warnf("createStationDirect: " + err.Error())
			jsApiResp.Error = NewJSStreamCreateError(err)
			respondWithErrOrJsApiResp(!isNative, c, c.acc, _EMPTY_, reply, _EMPTY_, jsApiResp, err)
			return
		}
	} else {
		storageType = "file"
	}

	replicas := csr.Replicas
	if replicas > 0 {
		err = validateReplicas(replicas)
		if err != nil {
			serv.Warnf("createStationDirect: " + err.Error())
			jsApiResp.Error = NewJSStreamCreateError(err)
			respondWithErrOrJsApiResp(!isNative, c, c.acc, _EMPTY_, reply, _EMPTY_, jsApiResp, err)
			return
		}
	} else {
		replicas = 1
	}

	if csr.IdempotencyWindow <= 0 {
		csr.IdempotencyWindow = 120000 // default
	} else if csr.IdempotencyWindow < 100 {
		csr.IdempotencyWindow = 100 // minimum is 100 millis
	}

	newStation := models.Station{
		ID:                primitive.NewObjectID(),
		Name:              stationName.Ext(),
		CreatedByUser:     c.memphisInfo.username,
		CreationDate:      time.Now(),
		IsDeleted:         false,
		RetentionType:     retentionType,
		RetentionValue:    retentionValue,
		StorageType:       storageType,
		Replicas:          replicas,
		DedupEnabled:      csr.DedupEnabled,      // TODO deprecated
		DedupWindowInMs:   csr.DedupWindowMillis, // TODO deprecated
		LastUpdate:        time.Now(),
		Schema:            schemaDetails,
		Functions:         []models.Function{},
		IdempotencyWindow: csr.IdempotencyWindow,
		IsNative:          isNative,
		DlsConfiguration:  csr.DlsConfiguration,
	}

	createStreamFunc := nonNativeCreateStreamFunc

	if createStreamFunc == nil {
		createStreamFunc = func() error {
			return s.CreateStream(stationName, newStation)
		}
	}

	err = createStreamFunc()
	if err != nil {
		serv.Errorf("createStationDirect: Station " + csr.StationName + ": " + err.Error())
		respondWithErr(s, reply, err)
		return
	}

	err = s.CreateDlsStream(stationName, newStation)
	if err != nil {
		serv.Errorf("createStationDirect: Create DLS at station " + csr.StationName + ": " + err.Error())
		respondWithErr(s, reply, err)
		return
	}

	_, err = stationsCollection.InsertOne(context.TODO(), newStation)
	if err != nil {
		serv.Errorf("createStationDirect: Station " + csr.StationName + ": " + err.Error())
		respondWithErr(s, reply, err)
		return
	}
	message := "Station " + stationName.Ext() + " has been created by user " + c.memphisInfo.username
	serv.Noticef(message)

	var auditLogs []interface{}
	newAuditLog := models.AuditLog{
		ID:            primitive.NewObjectID(),
		StationName:   stationName.Ext(),
		Message:       message,
		CreatedByUser: c.memphisInfo.username,
		CreationDate:  time.Now(),
		UserType:      "application",
	}
	auditLogs = append(auditLogs, newAuditLog)
	err = CreateAuditLogs(auditLogs)
	if err != nil {
		serv.Errorf("createStationDirect: Station " + csr.StationName + " - create audit logs error: " + err.Error())
	}

	shouldSendAnalytics, _ := shouldSendAnalytics()
	if shouldSendAnalytics {
		param := analytics.EventParam{
			Name:  "station-name",
			Value: stationName.Ext(),
		}
		analyticsParams := []analytics.EventParam{param}
		analytics.SendEventWithParams(c.memphisInfo.username, analyticsParams, "user-create-station")
	}

	respondWithErr(s, reply, nil)
}

func (sh StationsHandler) GetStation(c *gin.Context) {
	var body models.GetStationSchema
	ok := utils.Validate(c, &body, false, nil)
	if !ok {
		return
	}
	tagsHandler := TagsHandler{S: sh.S}

	var station models.GetStationResponseSchema
	err := stationsCollection.FindOne(context.TODO(), bson.M{
		"name": body.StationName,
		"$or": []interface{}{
			bson.M{"is_deleted": false},
			bson.M{"is_deleted": bson.M{"$exists": false}},
		},
	}).Decode(&station)
	if err == mongo.ErrNoDocuments {
		errMsg := "Station " + body.StationName + " does not exist"
		serv.Warnf("GetStation: " + errMsg)
		c.AbortWithStatusJSON(configuration.SHOWABLE_ERROR_STATUS_CODE, gin.H{"message": errMsg})
		return
	} else if err != nil {
		serv.Errorf("GetStation: Station " + body.StationName + ": " + err.Error())
		c.AbortWithStatusJSON(500, gin.H{"message": "Server error"})
		return
	}
	tags, err := tagsHandler.GetTagsByStation(station.ID)
	if err != nil {
		serv.Errorf("GetStation: Station " + body.StationName + ": " + err.Error())
		c.AbortWithStatusJSON(500, gin.H{"message": "Server error"})
		return
	}
	station.Tags = tags
	if station.StorageType == "file" {
		station.StorageType = "disk"
	}

	c.IndentedJSON(200, station)
}

func (sh StationsHandler) GetStationsDetails() ([]models.ExtendedStationDetails, error) {
	var exStations []models.ExtendedStationDetails
	var stations []models.Station

	poisonMsgsHandler := PoisonMessagesHandler{S: sh.S}
	cursor, err := stationsCollection.Aggregate(context.TODO(), mongo.Pipeline{
		bson.D{{"$match", bson.D{{"$or", []interface{}{
			bson.D{{"is_deleted", false}},
			bson.D{{"is_deleted", bson.D{{"$exists", false}}}},
		}}}}},
	})
	if err != nil {
		return []models.ExtendedStationDetails{}, err
	}

	if err = cursor.All(context.TODO(), &stations); err != nil {
		return []models.ExtendedStationDetails{}, err
	}

	if len(stations) == 0 {
		return []models.ExtendedStationDetails{}, nil
	} else {
		tagsHandler := TagsHandler{S: sh.S}
		for _, station := range stations {
			totalMessages, err := sh.GetTotalMessages(station.Name)
			if err != nil {
				if IsNatsErr(err, JSStreamNotFoundErr) {
					continue
				} else {
					return []models.ExtendedStationDetails{}, err
				}
			}
			poisonMessages, err := poisonMsgsHandler.GetTotalPoisonMsgsByStation(station.Name)
			if err != nil {
				if IsNatsErr(err, JSStreamNotFoundErr) {
					continue
				} else {
					return []models.ExtendedStationDetails{}, err
				}
			}
			tags, err := tagsHandler.GetTagsByStation(station.ID)
			if err != nil {
				return []models.ExtendedStationDetails{}, err
			}
			if station.StorageType == "file" {
				station.StorageType = "disk"
			}
			exStations = append(exStations, models.ExtendedStationDetails{Station: station, PoisonMessages: poisonMessages, TotalMessages: totalMessages, Tags: tags})
		}
		return exStations, nil
	}
}

func (sh StationsHandler) GetAllStationsDetails() ([]models.ExtendedStation, error) {
	var stations []models.ExtendedStation
	cursor, err := stationsCollection.Aggregate(context.TODO(), mongo.Pipeline{
		bson.D{{"$match", bson.D{{"$or", []interface{}{
			bson.D{{"is_deleted", false}},
			bson.D{{"is_deleted", bson.D{{"$exists", false}}}},
		}}}}},
		bson.D{{"$project", bson.D{{"_id", 1}, {"name", 1}, {"retention_type", 1}, {"retention_value", 1}, {"storage_type", 1}, {"replicas", 1}, {"idempotency_window_in_ms", 1}, {"created_by_user", 1}, {"creation_date", 1}, {"last_update", 1}, {"functions", 1}, {"dls_configuration", 1}}}},
	})
	if err != nil {
		return stations, err
	}

	if err = cursor.All(context.TODO(), &stations); err != nil {
		return stations, err
	}

	if len(stations) == 0 {
		return []models.ExtendedStation{}, nil
	} else {
		poisonMsgsHandler := PoisonMessagesHandler{S: sh.S}
		tagsHandler := TagsHandler{S: sh.S}
		var extStations []models.ExtendedStation
		for i := 0; i < len(stations); i++ {
			totalMessages, err := sh.GetTotalMessages(stations[i].Name)
			if err != nil {
				if IsNatsErr(err, JSStreamNotFoundErr) {
					continue
				} else {
					return []models.ExtendedStation{}, err
				}
			}
			poisonMessages, err := poisonMsgsHandler.GetTotalPoisonMsgsByStation(stations[i].Name)
			if err != nil {
				if IsNatsErr(err, JSStreamNotFoundErr) {
					continue
				} else {
					return []models.ExtendedStation{}, err
				}
			}
			tags, err := tagsHandler.GetTagsByStation(stations[i].ID)
			if err != nil {
				return []models.ExtendedStation{}, err
			}

			stations[i].TotalMessages = totalMessages
			stations[i].PoisonMessages = poisonMessages
			stations[i].Tags = tags
			extStations = append(extStations, stations[i])
		}
		return extStations, nil
	}
}

func (sh StationsHandler) GetStations(c *gin.Context) {
	stations, err := sh.GetStationsDetails()
	if err != nil {
		serv.Errorf("GetStations: " + err.Error())
		c.AbortWithStatusJSON(500, gin.H{"message": "Server error"})
		return
	}
	c.IndentedJSON(200, gin.H{
		"stations": stations,
	})
}

func (sh StationsHandler) GetAllStations(c *gin.Context) {
	stations, err := sh.GetAllStationsDetails()
	if err != nil {
		serv.Errorf("GetAllStations: " + err.Error())
		c.AbortWithStatusJSON(500, gin.H{"message": "Server error"})
		return
	}

	c.IndentedJSON(200, stations)
}

func (sh StationsHandler) CreateStation(c *gin.Context) {
	var body models.CreateStationSchema
	ok := utils.Validate(c, &body, false, nil)
	if !ok {
		return
	}

	stationName, err := StationNameFromStr(body.Name)
	if err != nil {
		serv.Warnf("CreateStation: Station " + body.Name + ": " + err.Error())
		c.AbortWithStatusJSON(configuration.SHOWABLE_ERROR_STATUS_CODE, gin.H{"message": err.Error()})
		return
	}

	exist, _, err := IsStationExist(stationName)
	if err != nil {
		serv.Errorf("CreateStation: Station " + body.Name + ": " + err.Error())
		c.AbortWithStatusJSON(500, gin.H{"message": "Server error"})
		return
	}
	if exist {
		errMsg := "Station " + stationName.external + " already exists"
		serv.Warnf("CreateStation: " + errMsg)
		c.AbortWithStatusJSON(configuration.SHOWABLE_ERROR_STATUS_CODE, gin.H{"message": errMsg})
		return
	}

	user, err := getUserDetailsFromMiddleware(c)
	if err != nil {
		serv.Errorf("CreateStation: Station " + body.Name + ": " + err.Error())
		c.AbortWithStatusJSON(401, gin.H{"message": "Unauthorized"})
	}

	schemaName := body.SchemaName
	var schemaDetails models.SchemaDetails
	var schemaDetailsResponse models.StationOverviewSchemaDetails
	if schemaName != "" {
		schemaName = strings.ToLower(body.SchemaName)
		exist, schema, err := IsSchemaExist(schemaName)
		if err != nil {
			serv.Errorf("CreateStation: Station " + body.Name + ": " + err.Error())
			c.AbortWithStatusJSON(500, gin.H{"message": "Server Error"})
			return
		}
		if !exist {
			errMsg := "Schema " + schemaName + " does not exist"
			serv.Warnf("CreateStation: Station " + body.Name + ": " + errMsg)
			c.AbortWithStatusJSON(configuration.SHOWABLE_ERROR_STATUS_CODE, gin.H{"message": errMsg})
			return
		}

		schemaVersion, err := getActiveVersionBySchemaId(schema.ID)
		if err != nil {
			serv.Errorf("CreateStation: Station " + body.Name + ": " + err.Error())
			c.AbortWithStatusJSON(500, gin.H{"message": err.Error()})
			return
		}

		schemaDetailsResponse = models.StationOverviewSchemaDetails{SchemaName: schemaName, VersionNumber: schemaVersion.VersionNumber, UpdatesAvailable: true}
		schemaDetails = models.SchemaDetails{SchemaName: schemaName, VersionNumber: schemaVersion.VersionNumber}
	}

	var retentionType string
	if body.RetentionType != "" && body.RetentionValue > 0 {
		retentionType = strings.ToLower(body.RetentionType)
		err = validateRetentionType(retentionType)
		if err != nil {
			serv.Warnf("CreateStation: Station " + body.Name + ": " + err.Error())
			c.AbortWithStatusJSON(configuration.SHOWABLE_ERROR_STATUS_CODE, gin.H{"message": err.Error()})
			return
		}
	} else {
		retentionType = "message_age_sec"
		body.RetentionValue = 604800 // 1 week
	}

	if body.StorageType != "" {
		body.StorageType = strings.ToLower(body.StorageType)
		err = validateStorageType(body.StorageType)
		if err != nil {
			serv.Warnf("CreateStation: Station " + body.Name + ": " + err.Error())
			c.AbortWithStatusJSON(configuration.SHOWABLE_ERROR_STATUS_CODE, gin.H{"message": err.Error()})
			return
		}
	} else {
		body.StorageType = "file"
	}

	storageTypeForResponse := "disk"
	if body.StorageType == "memory" {
		storageTypeForResponse = body.StorageType
	}

	if body.Replicas > 0 {
		err = validateReplicas(body.Replicas)
		if err != nil {
			serv.Warnf("CreateStation: Station " + body.Name + ": " + err.Error())
			c.AbortWithStatusJSON(configuration.SHOWABLE_ERROR_STATUS_CODE, gin.H{"message": err.Error()})
			return
		}
	} else {
		body.Replicas = 1
	}

	if body.IdempotencyWindow <= 0 {
		body.IdempotencyWindow = 120000 // default
	} else if body.IdempotencyWindow < 100 {
		body.IdempotencyWindow = 100 // minimum is 100 millis
	}

	newStation := models.Station{
		ID:                primitive.NewObjectID(),
		Name:              stationName.Ext(),
		RetentionType:     retentionType,
		RetentionValue:    body.RetentionValue,
		StorageType:       body.StorageType,
		Replicas:          body.Replicas,
		DedupEnabled:      body.DedupEnabled,    // TODO deprecated
		DedupWindowInMs:   body.DedupWindowInMs, // TODO deprecated
		CreatedByUser:     user.Username,
		CreationDate:      time.Now(),
		LastUpdate:        time.Now(),
		Functions:         []models.Function{},
		IsDeleted:         false,
		Schema:            schemaDetails,
		IdempotencyWindow: body.IdempotencyWindow,
		DlsConfiguration:  body.DlsConfiguration,
		IsNative:          true,
	}

	err = sh.S.CreateStream(stationName, newStation)
	if err != nil {
		serv.Errorf("CreateStation: Station " + body.Name + ": " + err.Error())
		c.AbortWithStatusJSON(500, gin.H{"message": "Server error"})
		return
	}

	err = sh.S.CreateDlsStream(stationName, newStation)
	if err != nil {
		serv.Errorf("CreateStation: Create DLS at station " + body.Name + ": " + err.Error())
		c.AbortWithStatusJSON(500, gin.H{"message": "Server error"})
		return
	}

	var emptySchemaDetailsResponse struct{}
	var update bson.M
	filter := bson.M{"name": newStation.Name, "is_deleted": false}
	if schemaName != "" {
		update = bson.M{
			"$setOnInsert": bson.M{
				"_id":                      newStation.ID,
				"retention_type":           newStation.RetentionType,
				"retention_value":          newStation.RetentionValue,
				"storage_type":             newStation.StorageType,
				"replicas":                 newStation.Replicas,
				"dedup_enabled":            newStation.DedupEnabled,    // TODO deprecated
				"dedup_window_in_ms":       newStation.DedupWindowInMs, // TODO deprecated
				"created_by_user":          newStation.CreatedByUser,
				"creation_date":            newStation.CreationDate,
				"last_update":              newStation.LastUpdate,
				"functions":                newStation.Functions,
				"schema":                   newStation.Schema,
				"idempotency_window_in_ms": newStation.IdempotencyWindow,
				"dls_configuration":        newStation.DlsConfiguration,
			},
		}
	} else {
		update = bson.M{
			"$setOnInsert": bson.M{
				"_id":                      newStation.ID,
				"retention_type":           newStation.RetentionType,
				"retention_value":          newStation.RetentionValue,
				"storage_type":             newStation.StorageType,
				"replicas":                 newStation.Replicas,
				"dedup_enabled":            newStation.DedupEnabled,    // TODO deprecated
				"dedup_window_in_ms":       newStation.DedupWindowInMs, // TODO deprecated
				"created_by_user":          newStation.CreatedByUser,
				"creation_date":            newStation.CreationDate,
				"last_update":              newStation.LastUpdate,
				"functions":                newStation.Functions,
				"schema":                   emptySchemaDetailsResponse,
				"idempotency_window_in_ms": newStation.IdempotencyWindow,
				"dls_configuration":        newStation.DlsConfiguration,
			},
		}
	}
	opts := options.Update().SetUpsert(true)
	updateResults, err := stationsCollection.UpdateOne(context.TODO(), filter, update, opts)
	if err != nil {
		serv.Errorf("CreateStation: Station " + body.Name + ": " + err.Error())
		c.AbortWithStatusJSON(500, gin.H{"message": "Server error"})
		return
	}
	if updateResults.MatchedCount > 0 {
		errMsg := "Station " + newStation.Name + " already exists"
		serv.Warnf("CreateStation: " + errMsg)
		c.AbortWithStatusJSON(configuration.SHOWABLE_ERROR_STATUS_CODE, gin.H{"message": errMsg})
		return
	}

	if len(body.Tags) > 0 {
		err = AddTagsToEntity(body.Tags, "station", newStation.ID)
		if err != nil {
			serv.Errorf("CreateStation: : Station " + body.Name + " Failed adding tags: " + err.Error())
			c.AbortWithStatusJSON(500, gin.H{"message": "Server error"})
			return
		}
	}

	message := "Station " + stationName.Ext() + " has been created by " + user.Username
	serv.Noticef(message)
	var auditLogs []interface{}
	newAuditLog := models.AuditLog{
		ID:            primitive.NewObjectID(),
		StationName:   stationName.Ext(),
		Message:       message,
		CreatedByUser: user.Username,
		CreationDate:  time.Now(),
		UserType:      user.UserType,
	}
	auditLogs = append(auditLogs, newAuditLog)
	err = CreateAuditLogs(auditLogs)
	if err != nil {
		serv.Errorf("CreateStation: Station " + body.Name + ": " + err.Error())
	}

	shouldSendAnalytics, _ := shouldSendAnalytics()
	if shouldSendAnalytics {
		param := analytics.EventParam{
			Name:  "station-name",
			Value: stationName.Ext(),
		}
		analyticsParams := []analytics.EventParam{param}
		analytics.SendEventWithParams(user.Username, analyticsParams, "user-create-station")
	}

	if schemaName != "" {
		c.IndentedJSON(200, gin.H{
			"id":                       primitive.NewObjectID(),
			"name":                     stationName.Ext(),
			"retention_type":           retentionType,
			"retention_value":          body.RetentionValue,
			"storage_type":             storageTypeForResponse,
			"replicas":                 body.Replicas,
			"dedup_enabled":            body.DedupEnabled,    // TODO deprecated
			"dedup_window_in_ms":       body.DedupWindowInMs, // TODO deprecated
			"created_by_user":          user.Username,
			"creation_date":            time.Now(),
			"last_update":              time.Now(),
			"functions":                []models.Function{},
			"is_deleted":               false,
			"schema":                   schemaDetailsResponse,
			"idempotency_window_in_ms": newStation.IdempotencyWindow,
			"dls_configuration":        newStation.DlsConfiguration,
		})
	} else {
		c.IndentedJSON(200, gin.H{
			"id":                       primitive.NewObjectID(),
			"name":                     stationName.Ext(),
			"retention_type":           retentionType,
			"retention_value":          body.RetentionValue,
			"storage_type":             storageTypeForResponse,
			"replicas":                 body.Replicas,
			"dedup_enabled":            body.DedupEnabled,    // TODO deprecated
			"dedup_window_in_ms":       body.DedupWindowInMs, // TODO deprecated
			"created_by_user":          user.Username,
			"creation_date":            time.Now(),
			"last_update":              time.Now(),
			"functions":                []models.Function{},
			"is_deleted":               false,
			"schema":                   emptySchemaDetailsResponse,
			"idempotency_window_in_ms": newStation.IdempotencyWindow,
			"dls_configuration":        newStation.DlsConfiguration,
		})
	}
}

func (sh StationsHandler) RemoveStation(c *gin.Context) {
	if err := DenyForSandboxEnv(c); err != nil {
		return
	}
	var body models.RemoveStationSchema
	ok := utils.Validate(c, &body, false, nil)
	if !ok {
		return
	}

	var stationNames []string
	for _, name := range body.StationNames {
		stationName, err := StationNameFromStr(name)
		if err != nil {
			serv.Warnf("RemoveStation: Station " + name + ": " + err.Error())
			c.AbortWithStatusJSON(configuration.SHOWABLE_ERROR_STATUS_CODE, gin.H{"message": err.Error()})
			return
		}

		stationNames = append(stationNames, stationName.Ext())

		exist, station, err := IsStationExist(stationName)
		if err != nil {
			serv.Errorf("RemoveStation: Station " + stationName.external + ": " + err.Error())
			c.AbortWithStatusJSON(500, gin.H{"message": "Server error"})
			return
		}
		if !exist {
			errMsg := "Station " + name + " does not exist"
			serv.Warnf("RemoveStation: " + errMsg)
			c.AbortWithStatusJSON(configuration.SHOWABLE_ERROR_STATUS_CODE, gin.H{"message": errMsg})
			return
		}

		err = removeStationResources(sh.S, station, nil)
		if err != nil {
			serv.Errorf("RemoveStation: Station " + stationName.external + ": " + err.Error())
			c.AbortWithStatusJSON(500, gin.H{"message": "Server error"})
			return
		}
	}

	_, err := stationsCollection.UpdateMany(context.TODO(),
		bson.M{
			"name": bson.M{"$in": stationNames},
			"$or": []interface{}{
				bson.M{"is_deleted": false},
				bson.M{"is_deleted": bson.M{"$exists": false}},
			},
		},
		bson.M{"$set": bson.M{"is_deleted": true}},
	)
	if err != nil {
		serv.Errorf("RemoveStation: " + err.Error())
		c.AbortWithStatusJSON(500, gin.H{"message": "Server error"})
		return
	}

	shouldSendAnalytics, _ := shouldSendAnalytics()
	if shouldSendAnalytics {
		user, _ := getUserDetailsFromMiddleware(c)
		analytics.SendEvent(user.Username, "user-remove-station")
	}

	for _, name := range body.StationNames {
		stationName, err := StationNameFromStr(name)
		if err != nil {
			serv.Errorf("RemoveStation: Station " + name + ": " + err.Error())
			c.AbortWithStatusJSON(500, gin.H{"message": "Server error"})
		}

		user, err := getUserDetailsFromMiddleware(c)
		if err != nil {
			serv.Errorf("RemoveStation: Station " + name + ": " + err.Error())
			c.AbortWithStatusJSON(401, gin.H{"message": "Unauthorized"})
		}

		message := "Station " + stationName.Ext() + " has been deleted by user " + user.Username
		serv.Noticef(message)

		var auditLogs []interface{}
		newAuditLog := models.AuditLog{
			ID:            primitive.NewObjectID(),
			StationName:   stationName.Ext(),
			Message:       message,
			CreatedByUser: user.Username,
			CreationDate:  time.Now(),
			UserType:      user.UserType,
		}
		auditLogs = append(auditLogs, newAuditLog)
		err = CreateAuditLogs(auditLogs)
		if err != nil {
			serv.Warnf("RemoveStation: Station " + name + " - create audit logs error: " + err.Error())
		}
	}
	c.IndentedJSON(200, gin.H{})
}

func (s *Server) removeStationDirect(c *client, reply string, msg []byte) {
	var dsr destroyStationRequest
	if err := json.Unmarshal(msg, &dsr); err != nil {
		s.Errorf("removeStationDirect: " + err.Error())
		respondWithErr(s, reply, err)
		return
	}
	s.removeStationDirectIntern(c, reply, &dsr, nil)
}

func (s *Server) removeStationDirectIntern(c *client,
	reply string,
	dsr *destroyStationRequest,
	nonNativeRemoveStreamFunc func() error) {
	isNative := nonNativeRemoveStreamFunc == nil
	jsApiResp := JSApiStreamDeleteResponse{ApiResponse: ApiResponse{Type: JSApiStreamDeleteResponseType}}

	stationName, err := StationNameFromStr(dsr.StationName)
	if err != nil {
		serv.Warnf("removeStationDirect: Station " + dsr.StationName + ": " + err.Error())
		jsApiResp.Error = NewJSStreamDeleteError(err)
		respondWithErrOrJsApiResp(!isNative, c, c.acc, _EMPTY_, reply, _EMPTY_, jsApiResp, err)
		return
	}

	exist, station, err := IsStationExist(stationName)
	if err != nil {
		serv.Errorf("removeStationDirect: Station " + dsr.StationName + ": " + err.Error())
		jsApiResp.Error = NewJSStreamDeleteError(err)
		respondWithErrOrJsApiResp(!isNative, c, c.acc, _EMPTY_, reply, _EMPTY_, jsApiResp, err)
		return
	}
	if !exist {
		errMsg := "Station " + station.Name + " does not exist"
		serv.Warnf("removeStationDirect: " + errMsg)
		err := errors.New(errMsg)
		jsApiResp.Error = NewJSStreamDeleteError(err)
		respondWithErrOrJsApiResp(!isNative, c, c.acc, _EMPTY_, reply, _EMPTY_, jsApiResp, err)
		return
	}

	err = removeStationResources(s, station, nonNativeRemoveStreamFunc)
	if err != nil {
		serv.Errorf("RemoveStation: Station " + dsr.StationName + ": " + err.Error())
		respondWithErr(s, reply, err)
		return
	}

	_, err = stationsCollection.UpdateOne(context.TODO(),
		bson.M{
			"name": stationName.Ext(),
			"$or": []interface{}{
				bson.M{"is_deleted": false},
				bson.M{"is_deleted": bson.M{"$exists": false}},
			},
		},
		bson.M{"$set": bson.M{"is_deleted": true}},
	)
	if err != nil {
		serv.Errorf("RemoveStation error: Station " + dsr.StationName + ": " + err.Error())
		respondWithErr(s, reply, err)
		return
	}

	message := "Station " + stationName.Ext() + " has been deleted by user " + c.memphisInfo.username
	serv.Noticef(message)
	var auditLogs []interface{}
	newAuditLog := models.AuditLog{
		ID:            primitive.NewObjectID(),
		StationName:   stationName.Ext(),
		Message:       message,
		CreatedByUser: c.memphisInfo.username,
		CreationDate:  time.Now(),
		UserType:      "application",
	}
	auditLogs = append(auditLogs, newAuditLog)
	err = CreateAuditLogs(auditLogs)
	if err != nil {
		serv.Warnf("removeStationDirect: Station " + stationName.Ext() + " - create audit logs error: " + err.Error())
	}
	respondWithErr(s, reply, nil)
	return
}

func (sh StationsHandler) GetTotalMessages(stationNameExt string) (int, error) {
	stationName, err := StationNameFromStr(stationNameExt)
	if err != nil {
		return 0, err
	}
	totalMessages, err := sh.S.GetTotalMessagesInStation(stationName)
	return totalMessages, err
}

func (sh StationsHandler) GetTotalMessagesAcrossAllStations() (int, error) {
	totalMessages, err := sh.S.GetTotalMessagesAcrossAllStations()
	return totalMessages, err
}

func (sh StationsHandler) GetAvgMsgSize(station models.Station) (int64, error) {
	avgMsgSize, err := sh.S.GetAvgMsgSizeInStation(station)
	return avgMsgSize, err
}

func (sh StationsHandler) GetMessages(station models.Station, messagesToFetch int) ([]models.MessageDetails, error) {
	messages, err := sh.S.GetMessages(station, messagesToFetch)
	if err != nil {
		return messages, err
	}

	return messages, nil
}

func (sh StationsHandler) GetLeaderAndFollowers(station models.Station) (string, []string, error) {
	if sh.S.JetStreamIsClustered() {
		leader, followers, err := sh.S.GetLeaderAndFollowers(station)
		if err != nil {
			return "", []string{}, err
		}

		return leader, followers, nil
	} else {
		return "broker-0", []string{}, nil
	}
}

func getCgStatus(members []models.CgMember) (bool, bool) {
	deletedCount := 0
	for _, member := range members {
		if member.IsActive {
			return true, false
		}

		if member.IsDeleted {
			deletedCount++
		}
	}

	if len(members) == deletedCount {
		return false, true
	}

	return false, false
}

func (sh StationsHandler) GetDlqMessageJourneyDetails(dlqMsgId string) (models.DlqMessageResponse, error) {
	dlqMsgId = strings.ReplaceAll(dlqMsgId, " ", "+")
	poisonMsgsHandler := PoisonMessagesHandler{S: sh.S}
	var dlqMessage models.DlqMessageResponse
	splitId := strings.Split(dlqMsgId, "-")
	stationName := splitId[0]
	sn, err := StationNameFromStr(stationName)
	if err != nil {
		return dlqMessage, err
	}
	exist, station, err := IsStationExist(sn)
	if err != nil {
		return dlqMessage, err
	}
	if !exist {
		return dlqMessage, errors.New("Station " + station.Name + " does not exist")
	}

<<<<<<< HEAD
	if station.IsNative {
		filter := bson.M{"name": poisonMessage.Producer.Name, "station_id": station.ID, "connection_id": poisonMessage.Producer.ConnectionId}
		var producer models.Producer
		err = producersCollection.FindOne(context.TODO(), filter).Decode(&producer)
		if err == mongo.ErrNoDocuments {
			return results, errors.New("Producer does not exist")
		} else if err != nil {
			return results, err
=======
	poisoned, schemaFailed, err := poisonMsgsHandler.GetDlqMsgsByStationFull(station)
	if err != nil {
		return dlqMessage, err
	}
	for _, dlm := range poisoned {
		if dlm.ID == dlqMsgId {
			dlqMessage = dlm
			headersJson := dlqMessage.Message.Headers
			for header := range headersJson {
				if strings.HasPrefix(header, "$memphis") {
					delete(headersJson, header)
				}
			}
			dlqMessage.Message.Headers = headersJson
			break
		}
	}

	if dlqMessage.ID == "" {
		for _, dlm := range schemaFailed {
			if dlm.ID == dlqMsgId {
				dlqMessage = dlm
				break
			}
		}
	}

	for i := range dlqMessage.PoisonedCgs {
		cgMembers, err := GetConsumerGroupMembers(dlqMessage.PoisonedCgs[i].CgName, station)
		if err != nil {
			return dlqMessage, err
>>>>>>> f09bc6c2
		}

		poisonMessage.Producer.CreatedByUser = producer.CreatedByUser
		poisonMessage.Producer.IsActive = producer.IsActive
		poisonMessage.Producer.IsDeleted = producer.IsDeleted

<<<<<<< HEAD
		for i, _ := range poisonMessage.PoisonedCgs {
			cgMembers, err := GetConsumerGroupMembers(poisonMessage.PoisonedCgs[i].CgName, station)
			if err != nil {
				return results, err
			}

			isActive, isDeleted := getCgStatus(cgMembers)

			stationName, err := StationNameFromStr(poisonMessage.StationName)
			if err != nil {
				return results, err
			}
			cgInfo, err := sh.S.GetCgInfo(stationName, poisonMessage.PoisonedCgs[i].CgName)
			if err != nil {
				return results, err
			}

			totalPoisonMsgs, err := GetTotalPoisonMsgsByCg(poisonMessage.StationName, poisonMessage.PoisonedCgs[i].CgName)
			if err != nil {
				return results, err
			}

			poisonMessage.PoisonedCgs[i].MaxAckTimeMs = cgMembers[0].MaxAckTimeMs
			poisonMessage.PoisonedCgs[i].MaxMsgDeliveries = cgMembers[0].MaxMsgDeliveries
			poisonMessage.PoisonedCgs[i].UnprocessedMessages = int(cgInfo.NumPending)
			poisonMessage.PoisonedCgs[i].InProcessMessages = cgInfo.NumAckPending
			poisonMessage.PoisonedCgs[i].TotalPoisonMessages = totalPoisonMsgs
			poisonMessage.PoisonedCgs[i].CgMembers = cgMembers
			poisonMessage.PoisonedCgs[i].IsActive = isActive
			poisonMessage.PoisonedCgs[i].IsDeleted = isDeleted
		}
	}

	headers := map[string]string{}
	for _, value := range poisonMessage.Message.Headers {
		if strings.HasPrefix(value.HeaderKey, "$memphis") {
			continue
=======
		stationName, err := StationNameFromStr(dlqMessage.StationName)
		if err != nil {
			return dlqMessage, err
		}
		cgInfo, err := sh.S.GetCgInfo(stationName, dlqMessage.PoisonedCgs[i].CgName)
		if err != nil {
			return dlqMessage, err
		}

		totalPoisonMsgs, err := GetTotalPoisonMsgsByCg(dlqMessage.StationName, dlqMessage.PoisonedCgs[i].CgName)
		if err != nil {
			return dlqMessage, err
>>>>>>> f09bc6c2
		}

		dlqMessage.PoisonedCgs[i].MaxAckTimeMs = cgMembers[0].MaxAckTimeMs
		dlqMessage.PoisonedCgs[i].MaxMsgDeliveries = cgMembers[0].MaxMsgDeliveries
		dlqMessage.PoisonedCgs[i].UnprocessedMessages = int(cgInfo.NumPending)
		dlqMessage.PoisonedCgs[i].InProcessMessages = cgInfo.NumAckPending
		dlqMessage.PoisonedCgs[i].TotalPoisonMessages = totalPoisonMsgs
		dlqMessage.PoisonedCgs[i].CgMembers = cgMembers
		dlqMessage.PoisonedCgs[i].IsActive = isActive
		dlqMessage.PoisonedCgs[i].IsDeleted = isDeleted
	}

	return dlqMessage, nil
}

func (sh StationsHandler) GetPoisonMessageJourney(c *gin.Context) {
	var body models.GetPoisonMessageJourneySchema
	ok := utils.Validate(c, &body, false, nil)
	if !ok {
		return
	}

	poisonMessage, err := sh.GetDlqMessageJourneyDetails(body.MessageId)
	if err == mongo.ErrNoDocuments {
		errMsg := "Poison message with ID: " + body.MessageId + " does not exist"
		serv.Warnf("GetPoisonMessageJourney: " + errMsg)
		c.AbortWithStatusJSON(configuration.SHOWABLE_ERROR_STATUS_CODE, gin.H{"message": errMsg})
		return
	}
	if err != nil {
		serv.Errorf("GetPoisonMessageJourney: " + err.Error())
		c.AbortWithStatusJSON(500, gin.H{"message": "Server error"})
		return
	}

	shouldSendAnalytics, _ := shouldSendAnalytics()
	if shouldSendAnalytics {
		user, _ := getUserDetailsFromMiddleware(c)
		analytics.SendEvent(user.Username, "user-enter-message-journey")
	}

	c.IndentedJSON(200, poisonMessage)
}

func (sh StationsHandler) AckPoisonMessages(c *gin.Context) {
	var body models.AckPoisonMessagesSchema
	ok := utils.Validate(c, &body, false, nil)
	if !ok {
		return
	}
	timeout := 1 * time.Second
	splitId := strings.Split(body.PoisonMessageIds[0], "-")
	stationName := splitId[0]
	sn, err := StationNameFromStr(stationName)
	if err != nil {
		serv.Errorf("AckPoisonMessages: " + err.Error())
		c.AbortWithStatusJSON(500, gin.H{"message": "Server error"})
		return
	}
	streamName := fmt.Sprintf(dlsStreamName, sn.Intern())
	for _, msgId := range body.PoisonMessageIds {
		uid := serv.memphis.nuid.Next()
		durableName := "$memphis_fetch_dlqp_consumer_" + uid
		var msgs []StoredMsg
		streamInfo, err := serv.memphisStreamInfo(streamName)
		if err != nil {
			serv.Errorf("AckPoisonMessages: " + err.Error())
			c.AbortWithStatusJSON(500, gin.H{"message": "Server error"})
			return
		}
		filter := GetDlqSubject("poison", sn.Intern(), msgId)
		amount := streamInfo.State.Msgs
		cc := ConsumerConfig{
			DeliverPolicy: DeliverAll,
			AckPolicy:     AckExplicit,
			Durable:       durableName,
			FilterSubject: filter,
		}

		err = serv.memphisAddConsumer(streamName, &cc)
		if err != nil {
			serv.Errorf("AckPoisonMessages: " + err.Error())
			c.AbortWithStatusJSON(500, gin.H{"message": "Server error"})
			return
		}

		responseChan := make(chan StoredMsg)
		subject := fmt.Sprintf(JSApiRequestNextT, streamName, durableName)
		reply := durableName + "_reply"
		req := []byte(strconv.FormatUint(amount, 10))

		sub, err := serv.subscribeOnGlobalAcc(reply, reply+"_sid", func(_ *client, subject, reply string, msg []byte) {
			go func(respCh chan StoredMsg, subject, reply string, msg []byte) {
				// ack
				serv.sendInternalAccountMsg(serv.GlobalAccount(), reply, []byte(_EMPTY_))
				rawTs := tokenAt(reply, 8)
				seq, _, _ := ackReplyInfo(reply)

				intTs, err := strconv.Atoi(rawTs)
				if err != nil {
					serv.Errorf("GetTotalPoisonMsgsByCg: " + err.Error())
				}

				respCh <- StoredMsg{
					Subject:  subject,
					Sequence: uint64(seq),
					Data:     msg,
					Time:     time.Unix(0, int64(intTs)),
				}
			}(responseChan, subject, reply, copyBytes(msg))
		})
		if err != nil {
			serv.Errorf("AckPoisonMessages: " + err.Error())
			c.AbortWithStatusJSON(500, gin.H{"message": "Server error"})
			return
		}

		serv.sendInternalAccountMsgWithReply(serv.GlobalAccount(), subject, reply, nil, req, true)

		timer := time.NewTimer(timeout)
		for i := uint64(0); i < amount; i++ {
			select {
			case <-timer.C:
				goto cleanup
			case msg := <-responseChan:
				msgs = append(msgs, msg)
			}
		}

	cleanup:
		timer.Stop()
		serv.unsubscribeOnGlobalAcc(sub)
		err = serv.memphisRemoveConsumer(streamName, durableName)
		if err != nil {
			serv.Errorf("AckPoisonMessages: " + err.Error())
			c.AbortWithStatusJSON(500, gin.H{"message": "Server error"})
			return
		}

		for _, msg := range msgs {
			_, err = sh.S.memphisDeleteMsgFromStream(streamName, msg.Sequence)
			if err != nil {
				serv.Errorf("AckPoisonMessages: " + err.Error())
				c.AbortWithStatusJSON(500, gin.H{"message": "Server error"})
				return
			}
		}
	}

	shouldSendAnalytics, _ := shouldSendAnalytics()
	if shouldSendAnalytics {
		user, _ := getUserDetailsFromMiddleware(c)
		analytics.SendEvent(user.Username, "user-ack-poison-message")
	}

	c.IndentedJSON(200, gin.H{})
}

func (sh StationsHandler) ResendPoisonMessages(c *gin.Context) {
	var body models.ResendPoisonMessagesSchemaV2
	ok := utils.Validate(c, &body, false, nil)
	if !ok {
		return
	}
	timeout := 1 * time.Second
	splitId := strings.Split(body.PoisonMessageIds[0], "-")
	stationName := splitId[0]
	sn, err := StationNameFromStr(stationName)
	if err != nil {
		serv.Errorf("ResendPoisonMessages: " + err.Error())
		c.AbortWithStatusJSON(500, gin.H{"message": "Server error"})
		return
	}
	streamName := fmt.Sprintf(dlsStreamName, sn.Intern())
	for _, msgId := range body.PoisonMessageIds {
		uid := serv.memphis.nuid.Next()
		durableName := "$memphis_fetch_dlqp_consumer_" + uid
		var msgs []StoredMsg
		streamInfo, err := serv.memphisStreamInfo(streamName)
		if err != nil {
			serv.Errorf("ResendPoisonMessages: " + err.Error())
			c.AbortWithStatusJSON(500, gin.H{"message": "Server error"})
			return
		}
		filter := GetDlqSubject("poison", sn.Intern(), msgId)
		amount := streamInfo.State.Msgs
		cc := ConsumerConfig{
			DeliverPolicy: DeliverAll,
			AckPolicy:     AckExplicit,
			Durable:       durableName,
			FilterSubject: filter,
		}

		err = serv.memphisAddConsumer(streamName, &cc)
		if err != nil {
			serv.Errorf("ResendPoisonMessages: " + err.Error())
			c.AbortWithStatusJSON(500, gin.H{"message": "Server error"})
			return
		}

		responseChan := make(chan StoredMsg)
		subject := fmt.Sprintf(JSApiRequestNextT, streamName, durableName)
		reply := durableName + "_reply"
		req := []byte(strconv.FormatUint(amount, 10))

		sub, err := serv.subscribeOnGlobalAcc(reply, reply+"_sid", func(_ *client, subject, reply string, msg []byte) {
			go func(respCh chan StoredMsg, subject, reply string, msg []byte) {
				// ack
				serv.sendInternalAccountMsg(serv.GlobalAccount(), reply, []byte(_EMPTY_))
				rawTs := tokenAt(reply, 8)
				seq, _, _ := ackReplyInfo(reply)

				intTs, err := strconv.Atoi(rawTs)
				if err != nil {
					serv.Errorf("ResendPoisonMessages: " + err.Error())
				}

				respCh <- StoredMsg{
					Subject:  subject,
					Sequence: uint64(seq),
					Data:     msg,
					Time:     time.Unix(0, int64(intTs)),
				}
			}(responseChan, subject, reply, copyBytes(msg))
		})
		if err != nil {
			serv.Errorf("ResendPoisonMessages: " + err.Error())
			c.AbortWithStatusJSON(500, gin.H{"message": "Server error"})
			return
		}

		serv.sendInternalAccountMsgWithReply(serv.GlobalAccount(), subject, reply, nil, req, true)

		timer := time.NewTimer(timeout)
		for i := uint64(0); i < amount; i++ {
			select {
			case <-timer.C:
				goto cleanup
			case msg := <-responseChan:
				msgs = append(msgs, msg)
			}
		}

	cleanup:
		timer.Stop()
		serv.unsubscribeOnGlobalAcc(sub)
		err = serv.memphisRemoveConsumer(streamName, durableName)
		if err != nil {
			serv.Errorf("ResendPoisonMessages: " + err.Error())
			c.AbortWithStatusJSON(500, gin.H{"message": "Server error"})
			return
		}

		for _, msg := range msgs {
			var dlqMsg models.DlqMessage
			err = json.Unmarshal(msg.Data, &dlqMsg)
			if err != nil {
				serv.Errorf("ResendPoisonMessages: " + err.Error())
				c.AbortWithStatusJSON(500, gin.H{"message": "Server error"})
				return
			}
			stationName := replaceDelimiters(dlqMsg.StationName)
			cgName := replaceDelimiters(dlqMsg.PoisonedCg.CgName)
			headersJson := map[string]string{}
			for key, value := range dlqMsg.Message.Headers {
				headersJson[key] = value
			}
			headersJson["$memphis_pm_id"] = dlqMsg.ID
			headersJson["$memphis_pm_sequence"] = strconv.FormatUint(msg.Sequence, 10)
			headers, err := json.Marshal(headersJson)
			if err != nil {
				serv.Errorf("ResendPoisonMessages: Poisoned consumer group: " + dlqMsg.PoisonedCg.CgName + ": " + err.Error())
				c.AbortWithStatusJSON(500, gin.H{"message": "Server error"})
				return
			}
			data, err := hex.DecodeString(dlqMsg.Message.Data)
			if err != nil {
				serv.Errorf("ResendPoisonMessages: Poisoned consumer group: " + dlqMsg.PoisonedCg.CgName + ": " + err.Error())
				c.AbortWithStatusJSON(500, gin.H{"message": "Server error"})
				return
			}
			err = sh.S.ResendPoisonMessage("$memphis_dlq_"+stationName+"_"+cgName, []byte(data), headers)
			if err != nil {
				serv.Errorf("ResendPoisonMessages: Poisoned consumer group: " + dlqMsg.PoisonedCg.CgName + ": " + err.Error())
				c.AbortWithStatusJSON(500, gin.H{"message": "Server error"})
				return
			}
		}
	}

	shouldSendAnalytics, _ := shouldSendAnalytics()
	if shouldSendAnalytics {
		user, _ := getUserDetailsFromMiddleware(c)
		analytics.SendEvent(user.Username, "user-resend-poison-message")
	}

	c.IndentedJSON(200, gin.H{})
}

func (sh StationsHandler) GetMessageDetails(c *gin.Context) {
	var body models.GetMessageDetailsSchema
	ok := utils.Validate(c, &body, false, nil)
	if !ok {
		return
	}

	if body.IsPoisonMessage {
		poisonMessage, err := sh.GetDlqMessageJourneyDetails(body.MessageId)
		if err == mongo.ErrNoDocuments {
			errMsg := "Poison message with ID: " + body.MessageId + " does not exist"
			serv.Warnf("GetMessageDetails: " + errMsg)
			c.AbortWithStatusJSON(configuration.SHOWABLE_ERROR_STATUS_CODE, gin.H{"message": errMsg})
			return
		}
		if err != nil {
			serv.Errorf("GetMessageDetails: Message ID: " + body.MessageId + ": " + err.Error())
			c.AbortWithStatusJSON(500, gin.H{"message": "Server error"})
			return
		}

		c.IndentedJSON(200, poisonMessage)
		return
	}

	stationName, err := StationNameFromStr(body.StationName)
	if err != nil {
		serv.Warnf("GetMessageDetails: Message ID: " + body.MessageId + ": " + err.Error())
		c.AbortWithStatusJSON(configuration.SHOWABLE_ERROR_STATUS_CODE, gin.H{"message": err.Error()})
		return
	}

	exist, station, err := IsStationExist(stationName)
	if !exist {
		errMsg := "Station " + stationName.external + " does not exist"
		serv.Warnf("GetMessageDetails: " + errMsg)
		c.AbortWithStatusJSON(configuration.SHOWABLE_ERROR_STATUS_CODE, gin.H{"message": errMsg})
		return
	}
	if err != nil {
		serv.Errorf("GetMessageDetails: Message ID: " + body.MessageId + ": " + err.Error())
		c.AbortWithStatusJSON(500, gin.H{"message": "Server error"})
		return
	}

	sm, err := sh.S.GetMessage(stationName, uint64(body.MessageSeq))
	if err != nil {
		serv.Errorf("GetMessageDetails: Message ID: Message ID: " + body.MessageId + ": " + body.MessageId + ": " + err.Error())
		c.AbortWithStatusJSON(500, gin.H{"message": "Server error"})
		return
	}

	if !station.IsNative {
		msg := models.MessageResponse{
			MessageSeq: body.MessageSeq,
			Message: models.MessagePayload{
				TimeSent: sm.Time,
				Size:     len(sm.Subject) + len(sm.Data) + len(sm.Header),
				Data:     hex.EncodeToString(sm.Data),
				Headers:  map[string]string{},
			},
			Producer: models.ProducerDetails{
				Name:          "",
				ConnectionId:  primitive.ObjectID{},
				ClientAddress: "",
				CreatedByUser: "",
				IsActive:      false,
				IsDeleted:     false,
			},
			PoisonedCgs: []models.PoisonedCg{},
		}
		c.IndentedJSON(200, msg)
		return
	}
	headersJson, err := DecodeHeader(sm.Header)
	if err != nil {
		serv.Errorf("GetMessageDetails: Message ID: " + body.MessageId + ": " + err.Error())
		c.AbortWithStatusJSON(500, gin.H{"message": "Server error"})
		return
	}

	connectionIdHeader := headersJson["$memphis_connectionId"]
	producedByHeader := strings.ToLower(headersJson["$memphis_producedBy"])

	//This check for backward compatability
	if connectionIdHeader == "" || producedByHeader == "" {
		connectionIdHeader = headersJson["connectionId"]
		producedByHeader = strings.ToLower(headersJson["producedBy"])
		if connectionIdHeader == "" || producedByHeader == "" {
			serv.Warnf("GetMessageDetails: Error while getting notified about a poison message: Missing mandatory message headers, please upgrade the SDK version you are using")
			c.AbortWithStatusJSON(configuration.SHOWABLE_ERROR_STATUS_CODE, gin.H{"message": "Error while getting notified about a poison message: Missing mandatory message headers, please upgrade the SDK version you are using"})
			return
		}
	}

	for header := range headersJson {
		if strings.HasPrefix(header, "$memphis") {
			delete(headersJson, header)
		}
	}

	connectionId, _ := primitive.ObjectIDFromHex(connectionIdHeader)
	poisonedCgs, err := GetPoisonedCgsByMessage(stationName.Intern(), models.MessageDetails{MessageSeq: int(sm.Sequence), ProducedBy: producedByHeader, TimeSent: sm.Time})
	if err != nil {
		serv.Errorf("GetMessageDetails: Message ID: " + body.MessageId + ": " + err.Error())
		c.AbortWithStatusJSON(500, gin.H{"message": "Server error"})
		return
	}

	for i, cg := range poisonedCgs {
		cgInfo, err := sh.S.GetCgInfo(stationName, cg.CgName)
		if err != nil {
			serv.Errorf("GetMessageDetails: Message ID: " + body.MessageId + ": " + err.Error())
			c.AbortWithStatusJSON(500, gin.H{"message": "Server error"})
			return
		}

		totalPoisonMsgs, err := GetTotalPoisonMsgsByCg(stationName.Ext(), cg.CgName)
		if err != nil {
			serv.Errorf("GetMessageDetails: Message ID: " + body.MessageId + ": " + err.Error())
			c.AbortWithStatusJSON(500, gin.H{"message": "Server error"})
			return
		}

		cgMembers, err := GetConsumerGroupMembers(cg.CgName, station)
		if err != nil {
			serv.Errorf("GetMessageDetails: Message ID: " + body.MessageId + ": " + err.Error())
			c.AbortWithStatusJSON(500, gin.H{"message": "Server error"})
			return
		}

		isActive, isDeleted := getCgStatus(cgMembers)

		poisonedCgs[i].MaxAckTimeMs = cgMembers[0].MaxAckTimeMs
		poisonedCgs[i].MaxMsgDeliveries = cgMembers[0].MaxMsgDeliveries
		poisonedCgs[i].UnprocessedMessages = int(cgInfo.NumPending)
		poisonedCgs[i].InProcessMessages = cgInfo.NumAckPending
		poisonedCgs[i].TotalPoisonMessages = totalPoisonMsgs
		poisonedCgs[i].IsActive = isActive
		poisonedCgs[i].IsDeleted = isDeleted
	}

	filter := bson.M{"name": producedByHeader, "station_id": station.ID, "connection_id": connectionId}
	var producer models.Producer
	err = producersCollection.FindOne(context.TODO(), filter).Decode(&producer)
	if err != nil {
		serv.Errorf("GetMessageDetails error: " + err.Error())
		c.AbortWithStatusJSON(500, gin.H{"message": "Server error"})
		return
	}

	_, conn, err := IsConnectionExist(connectionId)
	if err != nil {
		serv.Errorf("GetMessageDetails error: " + err.Error())
		c.AbortWithStatusJSON(500, gin.H{"message": "Server error"})
		return
	}

	msg := models.MessageResponse{
		MessageSeq: body.MessageSeq,
		Message: models.MessagePayload{
			TimeSent: sm.Time,
			Size:     len(sm.Subject) + len(sm.Data) + len(sm.Header),
			Data:     hex.EncodeToString(sm.Data),
			Headers:  headersJson,
		},
		Producer: models.ProducerDetails{
			Name:          producedByHeader,
			ConnectionId:  connectionId,
			ClientAddress: conn.ClientAddress,
			CreatedByUser: producer.CreatedByUser,
			IsActive:      producer.IsActive,
			IsDeleted:     producer.IsDeleted,
		},
		PoisonedCgs: poisonedCgs,
	}
	c.IndentedJSON(200, msg)
}

func (sh StationsHandler) UseSchema(c *gin.Context) {
	var body models.UseSchema
	ok := utils.Validate(c, &body, false, nil)
	if !ok {
		return
	}

	schemaName := strings.ToLower(body.SchemaName)
	exist, schema, err := IsSchemaExist(schemaName)
	if err != nil {
		serv.Errorf("UseSchema: Schema " + body.SchemaName + ": " + err.Error())
		c.AbortWithStatusJSON(500, gin.H{"message": "Server Error"})
		return
	}
	if !exist {
		errMsg := "Schema " + schemaName + " does not exist"
		serv.Warnf("UseSchema: " + errMsg)
		c.AbortWithStatusJSON(configuration.SHOWABLE_ERROR_STATUS_CODE, gin.H{"message": errMsg})
		return
	}

	schemaVersion, err := getActiveVersionBySchemaId(schema.ID)
	if err != nil {
		serv.Errorf("UseSchema: Schema " + body.SchemaName + ": " + err.Error())
		c.AbortWithStatusJSON(500, gin.H{"message": err.Error()})
		return
	}
	schemaDetailsResponse := models.StationOverviewSchemaDetails{SchemaName: schemaName, VersionNumber: schemaVersion.VersionNumber, UpdatesAvailable: false}
	schemaDetails := models.SchemaDetails{SchemaName: schemaName, VersionNumber: schemaVersion.VersionNumber}

	user, err := getUserDetailsFromMiddleware(c)
	if err != nil {
		serv.Errorf("UseSchema: Schema " + body.SchemaName + ": " + err.Error())
		c.AbortWithStatusJSON(401, gin.H{"message": "Unauthorized"})
	}

	for _, stationName := range body.StationNames {
		stationName, err := StationNameFromStr(stationName)
		if err != nil {
			serv.Warnf("UseSchema: Schema " + body.SchemaName + " at station " + stationName.Ext() + ": " + err.Error())
			c.AbortWithStatusJSON(configuration.SHOWABLE_ERROR_STATUS_CODE, gin.H{"message": err.Error()})
			return
		}

		exist, station, err := IsStationExist(stationName)
		if err != nil {
			serv.Errorf("UseSchema: Schema " + body.SchemaName + " at station " + stationName.Ext() + ": " + err.Error())
			c.AbortWithStatusJSON(500, gin.H{"message": "Server error"})
			return
		}
		if !exist {
			errMsg := "Station " + station.Name + " does not exist"
			serv.Warnf("UseSchema: Schema " + body.SchemaName + ": " + errMsg)
			c.AbortWithStatusJSON(configuration.SHOWABLE_ERROR_STATUS_CODE, gin.H{"message": errMsg})
			return
		}

		_, err = stationsCollection.UpdateOne(context.TODO(), bson.M{"name": stationName.Ext(), "is_deleted": false}, bson.M{"$set": bson.M{"schema": schemaDetails}})
		if err != nil {
			serv.Errorf("UseSchema: Schema " + body.SchemaName + " at station " + stationName.Ext() + ": " + err.Error())
			c.AbortWithStatusJSON(500, gin.H{"message": err.Error()})
			return
		}

		message := "Schema " + schemaName + " has been attached to station " + stationName.Ext() + " by user " + user.Username
		serv.Noticef(message)

		var auditLogs []interface{}
		newAuditLog := models.AuditLog{
			ID:            primitive.NewObjectID(),
			StationName:   stationName.Intern(),
			Message:       message,
			CreatedByUser: user.Username,
			CreationDate:  time.Now(),
			UserType:      user.UserType,
		}
		auditLogs = append(auditLogs, newAuditLog)
		err = CreateAuditLogs(auditLogs)
		if err != nil {
			serv.Errorf("UseSchema: Schema " + body.SchemaName + " at station " + stationName.Ext() + " - create audit logs: " + err.Error())
		}

		updateContent, err := generateSchemaUpdateInit(schema)
		if err != nil {
			serv.Errorf("UseSchema: Schema " + body.SchemaName + " at station " + stationName.Ext() + ": " + err.Error())
			return
		}
		update := models.ProducerSchemaUpdate{
			UpdateType: models.SchemaUpdateTypeInit,
			Init:       *updateContent,
		}
		sh.S.updateStationProducersOfSchemaChange(stationName, update)
	}

	shouldSendAnalytics, _ := shouldSendAnalytics()
	if shouldSendAnalytics {
		user, _ := getUserDetailsFromMiddleware(c)
		analytics.SendEvent(user.Username, "user-attach-schema-to-station")
	}

	c.IndentedJSON(200, schemaDetailsResponse)
}

func (s *Server) useSchemaDirect(c *client, reply string, msg []byte) {
	var asr attachSchemaRequest
	if err := json.Unmarshal(msg, &asr); err != nil {
		errMsg := "failed attaching schema " + asr.Name + ": " + err.Error()
		s.Errorf("useSchemaDirect: At station " + asr.StationName + " " + errMsg)
		respondWithErr(s, reply, errors.New(errMsg))
		return
	}
	stationName, err := StationNameFromStr(asr.StationName)
	if err != nil {
		serv.Warnf("useSchemaDirect: Schema " + asr.Name + " at station " + asr.StationName + ": " + err.Error())
		respondWithErr(s, reply, err)
		return
	}

	exist, _, err := IsStationExist(stationName)
	if err != nil {
		serv.Errorf("useSchemaDirect: Schema " + asr.Name + " at station " + asr.StationName + ": " + err.Error())
		respondWithErr(s, reply, err)
		return
	}

	if !exist {
		errMsg := "Station " + stationName.external + " does not exist"
		serv.Warnf("useSchemaDirect: " + errMsg)
		respondWithErr(s, reply, errors.New("memphis: "+errMsg))
		return
	}

	var schemaDetails models.SchemaDetails
	schemaName := strings.ToLower(asr.Name)
	exist, schema, err := IsSchemaExist(schemaName)
	if err != nil {
		serv.Errorf("useSchemaDirect: Schema " + asr.Name + " at station " + asr.StationName + ": " + err.Error())
		respondWithErr(s, reply, err)
		return
	}
	if !exist {
		errMsg := "Schema " + schemaName + " does not exist" + err.Error()
		serv.Warnf("useSchemaDirect: " + errMsg)
		respondWithErr(s, reply, errors.New(errMsg))
		return
	}

	schemaVersion, err := getActiveVersionBySchemaId(schema.ID)
	if err != nil {
		serv.Errorf("useSchemaDirect: Schema " + asr.Name + " at station " + asr.StationName + ": " + err.Error())
		respondWithErr(s, reply, err)
		return
	}
	schemaDetails = models.SchemaDetails{SchemaName: schemaName, VersionNumber: schemaVersion.VersionNumber}

	_, err = stationsCollection.UpdateOne(context.TODO(), bson.M{"name": stationName.Ext(), "is_deleted": false}, bson.M{"$set": bson.M{"schema": schemaDetails}})
	if err != nil {
		serv.Errorf("useSchemaDirect: Schema " + asr.Name + " at station " + asr.StationName + ": " + err.Error())
		respondWithErr(s, reply, err)
		return
	}

	username := c.getClientInfo(true).Name
	message := "Schema " + schemaName + " has been attached to station " + stationName.Ext() + " by user " + username
	serv.Noticef(message)

	var auditLogs []interface{}
	newAuditLog := models.AuditLog{
		ID:            primitive.NewObjectID(),
		StationName:   stationName.Intern(),
		Message:       message,
		CreatedByUser: username,
		CreationDate:  time.Now(),
		UserType:      "sdk",
	}
	auditLogs = append(auditLogs, newAuditLog)
	err = CreateAuditLogs(auditLogs)
	if err != nil {
		serv.Errorf("useSchemaDirect : Schema " + asr.Name + " at station " + asr.StationName + " - create audit logs: " + err.Error())
	}

	shouldSendAnalytics, _ := shouldSendAnalytics()
	if shouldSendAnalytics {
		analytics.SendEvent("sdk", "user-attach-schema-to-station")
	}

	updateContent, err := generateSchemaUpdateInit(schema)
	if err != nil {
		serv.Errorf("useSchemaDirect: Schema " + asr.Name + " at station " + asr.StationName + ": " + err.Error())
		return
	}

	update := models.ProducerSchemaUpdate{
		UpdateType: models.SchemaUpdateTypeInit,
		Init:       *updateContent,
	}

	serv.updateStationProducersOfSchemaChange(stationName, update)
	respondWithErr(s, reply, nil)
}

func removeSchemaFromStation(s *Server, sn StationName, updateDB bool) error {
	exist, _, err := IsStationExist(sn)
	if err != nil {
		return err
	}
	if !exist {
		return errors.New("Station " + sn.external + " does not exist")
	}

	if updateDB {
		_, err = stationsCollection.UpdateOne(context.TODO(),
			bson.M{
				"name": sn.Ext(),
				"$or": []interface{}{
					bson.M{"is_deleted": false},
					bson.M{"is_deleted": bson.M{"$exists": false}},
				},
			},
			bson.M{"$set": bson.M{"schema": bson.M{}}},
		)
		if err != nil {
			return err
		}
	}

	update := models.ProducerSchemaUpdate{
		UpdateType: models.SchemaUpdateTypeDrop,
	}

	s.updateStationProducersOfSchemaChange(sn, update)
	return nil
}

func (s *Server) removeSchemaFromStationDirect(c *client, reply string, msg []byte) {
	var dsr detachSchemaRequest
	if err := json.Unmarshal(msg, &dsr); err != nil {
		s.Errorf("removeSchemaFromStationDirect: failed removing schema at station " + dsr.StationName + ": " + err.Error())
		respondWithErr(s, reply, err)
		return
	}
	stationName, err := StationNameFromStr(dsr.StationName)
	if err != nil {
		serv.Warnf("removeSchemaFromStationDirect: At station " + dsr.StationName + ": " + err.Error())
		respondWithErr(s, reply, err)
		return
	}

	err = removeSchemaFromStation(serv, stationName, true)
	if err != nil {
		serv.Errorf("removeSchemaFromStationDirect: At station " + dsr.StationName + ": " + err.Error())
		respondWithErr(s, reply, err)
		return
	}
	respondWithErr(s, reply, nil)
}

func (sh StationsHandler) RemoveSchemaFromStation(c *gin.Context) {
	if err := DenyForSandboxEnv(c); err != nil {
		return
	}

	var body models.RemoveSchemaFromStation
	ok := utils.Validate(c, &body, false, nil)
	if !ok {
		return
	}

	stationName, err := StationNameFromStr(body.StationName)
	if err != nil {
		serv.Warnf("RemoveSchemaFromStation: At station" + body.StationName + ": " + err.Error())
		c.AbortWithStatusJSON(configuration.SHOWABLE_ERROR_STATUS_CODE, gin.H{"message": err.Error()})
		return
	}
	exist, station, err := IsStationExist(stationName)
	if err != nil {
		serv.Errorf("RemoveSchemaFromStation: At station" + body.StationName + ": " + err.Error())
		c.AbortWithStatusJSON(500, gin.H{"message": "Server error"})
		return
	}
	if !exist {
		errMsg := "Station " + body.StationName + " does not exist"
		serv.Warnf("RemoveSchemaFromStation: " + errMsg)
		c.AbortWithStatusJSON(configuration.SHOWABLE_ERROR_STATUS_CODE, gin.H{"message": errMsg})
		return
	}

	err = removeSchemaFromStation(sh.S, stationName, true)
	if err != nil {
		serv.Errorf("RemoveSchemaFromStation: At station" + body.StationName + ": " + err.Error())
		c.AbortWithStatusJSON(500, gin.H{"message": "Server error"})
		return
	}

	user, err := getUserDetailsFromMiddleware(c)
	if err != nil {
		serv.Errorf("RemoveSchemaFromStation: At station" + body.StationName + ": " + err.Error())
		c.AbortWithStatusJSON(401, gin.H{"message": "Unauthorized"})
	}
	message := "Schema " + station.Schema.SchemaName + " has been deleted from station " + stationName.Ext() + " by user " + user.Username
	serv.Noticef(message)
	var auditLogs []interface{}
	newAuditLog := models.AuditLog{
		ID:            primitive.NewObjectID(),
		StationName:   stationName.Intern(),
		Message:       message,
		CreatedByUser: user.Username,
		CreationDate:  time.Now(),
		UserType:      user.UserType,
	}
	auditLogs = append(auditLogs, newAuditLog)
	err = CreateAuditLogs(auditLogs)
	if err != nil {
		serv.Errorf("RemoveSchemaFromStation: At station" + body.StationName + " - create audit logs error: " + err.Error())
	}

	shouldSendAnalytics, _ := shouldSendAnalytics()
	if shouldSendAnalytics {
		analytics.SendEvent(user.Username, "user-remove-schema-from-station")
	}

	c.IndentedJSON(200, gin.H{})
}

func (sh StationsHandler) GetUpdatesForSchemaByStation(c *gin.Context) {
	var body models.GetUpdatesForSchema
	ok := utils.Validate(c, &body, false, nil)
	if !ok {
		return
	}

	stationName, err := StationNameFromStr(body.StationName)
	if err != nil {
		serv.Warnf("GetUpdatesForSchemaByStation: At station" + body.StationName + ": " + err.Error())
		c.AbortWithStatusJSON(configuration.SHOWABLE_ERROR_STATUS_CODE, gin.H{"message": err.Error()})
		return
	}

	exist, station, err := IsStationExist(stationName)
	if err != nil {
		serv.Errorf("GetUpdatesForSchemaByStation: At station" + body.StationName + ": " + err.Error())
		c.AbortWithStatusJSON(500, gin.H{"message": "Server error"})
		return
	}
	if !exist {
		errMsg := "Station " + body.StationName + " does not exist"
		serv.Warnf("GetUpdatesForSchemaByStation: " + errMsg)
		c.AbortWithStatusJSON(configuration.SHOWABLE_ERROR_STATUS_CODE, gin.H{"message": errMsg})
		return
	}

	var schema models.Schema
	err = schemasCollection.FindOne(context.TODO(), bson.M{"name": station.Schema.SchemaName}).Decode(&schema)
	if err != nil {
		serv.Errorf("GetUpdatesForSchemaByStation: At station" + body.StationName + ": " + err.Error())
		c.AbortWithStatusJSON(500, gin.H{"message": "Server error"})
		return
	}

	schemasHandler := SchemasHandler{S: sh.S}
	extedndedSchemaDetails, err := schemasHandler.getExtendedSchemaDetailsUpdateAvailable(station.Schema.VersionNumber, schema)

	if err != nil {
		serv.Errorf("GetUpdatesForSchemaByStation: At station" + body.StationName + ": " + err.Error())
		c.AbortWithStatusJSON(500, gin.H{"message": err.Error()})
		return
	}

	shouldSendAnalytics, _ := shouldSendAnalytics()
	if shouldSendAnalytics {
		user, _ := getUserDetailsFromMiddleware(c)
		analytics.SendEvent(user.Username, "user-apply-schema-updates-on-station")
	}

	c.IndentedJSON(200, extedndedSchemaDetails)
}

func (sh StationsHandler) TierdStorageClicked(c *gin.Context) {
	shouldSendAnalytics, _ := shouldSendAnalytics()
	if shouldSendAnalytics {
		user, _ := getUserDetailsFromMiddleware(c)
		analytics.SendEvent(user.Username, "user-pushed-tierd-storage-button")
	}

	c.IndentedJSON(200, gin.H{})
}

func (sh StationsHandler) UpdateDlsConfig(c *gin.Context) {
	var body models.UpdateDlsConfigSchema
	ok := utils.Validate(c, &body, false, nil)
	if !ok {
		return
	}

	stationName, err := StationNameFromStr(body.StationName)
	if err != nil {
		serv.Warnf("DlsConfiguration: At station" + body.StationName + ": " + err.Error())
		c.AbortWithStatusJSON(configuration.SHOWABLE_ERROR_STATUS_CODE, gin.H{"message": err.Error()})
		return
	}

	exist, station, err := IsStationExist(stationName)
	if err != nil {
		serv.Errorf("DlsConfiguration: At station" + body.StationName + ": " + err.Error())
		c.AbortWithStatusJSON(500, gin.H{"message": "Server error"})
		return
	}
	if !exist {
		errMsg := "Station " + body.StationName + " does not exist"
		serv.Warnf("DlsConfiguration: " + errMsg)
		c.AbortWithStatusJSON(configuration.SHOWABLE_ERROR_STATUS_CODE, gin.H{"message": errMsg})
		return
	}

	if station.DlsConfiguration.Poison != body.Poison || station.DlsConfiguration.Schemaverse != body.Schemaverse {
		dlsConfigurationNew := models.DlsConfiguration{
			Poison:      body.Poison,
			Schemaverse: body.Schemaverse,
		}
		filter := bson.M{
			"name": body.StationName,
			"$or": []interface{}{
				bson.M{"is_deleted": false},
				bson.M{"is_deleted": bson.M{"$exists": false}},
			}}

		update := bson.M{
			"$set": bson.M{
				"dls_configuration": dlsConfigurationNew,
			},
		}
		opts := options.Update().SetUpsert(true)

		_, err := stationsCollection.UpdateOne(context.TODO(), filter, update, opts)
		if err != nil {
			serv.Errorf("DlsConfiguration: At station" + body.StationName + ": " + err.Error())
			c.AbortWithStatusJSON(500, gin.H{"message": "Server error"})
			return
		}
	}
	c.IndentedJSON(200, gin.H{"poison": body.Poison, "schemaverse": body.Schemaverse})
}

func (s *Server) LaunchDlsForOldStations() error {
	var stations []models.Station
	cursor, err := stationsCollection.Find(context.TODO(), bson.M{
		"$or": []interface{}{
			bson.M{"is_deleted": false},
			bson.M{"is_deleted": bson.M{"$exists": false}},
		},
	})
	if err != nil {
		return err
	}

	if err = cursor.All(context.TODO(), &stations); err != nil {
		return err
	}
	for _, station := range stations {
		sn, err := StationNameFromStr(station.Name)
		if err != nil {
			return err
		}
		streamName := fmt.Sprintf(dlsStreamName, sn.Intern())

		_, err = s.memphisStreamInfo(streamName)
		if err != nil {
			if IsNatsErr(err, JSStreamNotFoundErr) {
				dlsConfigurationNew := models.DlsConfiguration{
					Poison:      true,
					Schemaverse: true,
				}
				filter := bson.M{
					"name": station.Name,
					"$or": []interface{}{
						bson.M{"is_deleted": false},
						bson.M{"is_deleted": bson.M{"$exists": false}},
					}}

				update := bson.M{
					"$set": bson.M{
						"dls_configuration": dlsConfigurationNew,
					},
				}
				opts := options.Update().SetUpsert(true)

				_, err := stationsCollection.UpdateOne(context.TODO(), filter, update, opts)
				if err != nil {
					return err
				}
				err = s.CreateDlsStream(sn, station)
				if err != nil {
					serv.Errorf("LaunchDlsForOldStations: CreateDlsStream: At station " + station.Name + ": " + err.Error())
					return err
				}
			} else {
				return err
			}
		}
	}
	return nil
}<|MERGE_RESOLUTION|>--- conflicted
+++ resolved
@@ -1057,16 +1057,6 @@
 		return dlqMessage, errors.New("Station " + station.Name + " does not exist")
 	}
 
-<<<<<<< HEAD
-	if station.IsNative {
-		filter := bson.M{"name": poisonMessage.Producer.Name, "station_id": station.ID, "connection_id": poisonMessage.Producer.ConnectionId}
-		var producer models.Producer
-		err = producersCollection.FindOne(context.TODO(), filter).Decode(&producer)
-		if err == mongo.ErrNoDocuments {
-			return results, errors.New("Producer does not exist")
-		} else if err != nil {
-			return results, err
-=======
 	poisoned, schemaFailed, err := poisonMsgsHandler.GetDlqMsgsByStationFull(station)
 	if err != nil {
 		return dlqMessage, err
@@ -1098,52 +1088,10 @@
 		cgMembers, err := GetConsumerGroupMembers(dlqMessage.PoisonedCgs[i].CgName, station)
 		if err != nil {
 			return dlqMessage, err
->>>>>>> f09bc6c2
-		}
-
-		poisonMessage.Producer.CreatedByUser = producer.CreatedByUser
-		poisonMessage.Producer.IsActive = producer.IsActive
-		poisonMessage.Producer.IsDeleted = producer.IsDeleted
-
-<<<<<<< HEAD
-		for i, _ := range poisonMessage.PoisonedCgs {
-			cgMembers, err := GetConsumerGroupMembers(poisonMessage.PoisonedCgs[i].CgName, station)
-			if err != nil {
-				return results, err
-			}
-
-			isActive, isDeleted := getCgStatus(cgMembers)
-
-			stationName, err := StationNameFromStr(poisonMessage.StationName)
-			if err != nil {
-				return results, err
-			}
-			cgInfo, err := sh.S.GetCgInfo(stationName, poisonMessage.PoisonedCgs[i].CgName)
-			if err != nil {
-				return results, err
-			}
-
-			totalPoisonMsgs, err := GetTotalPoisonMsgsByCg(poisonMessage.StationName, poisonMessage.PoisonedCgs[i].CgName)
-			if err != nil {
-				return results, err
-			}
-
-			poisonMessage.PoisonedCgs[i].MaxAckTimeMs = cgMembers[0].MaxAckTimeMs
-			poisonMessage.PoisonedCgs[i].MaxMsgDeliveries = cgMembers[0].MaxMsgDeliveries
-			poisonMessage.PoisonedCgs[i].UnprocessedMessages = int(cgInfo.NumPending)
-			poisonMessage.PoisonedCgs[i].InProcessMessages = cgInfo.NumAckPending
-			poisonMessage.PoisonedCgs[i].TotalPoisonMessages = totalPoisonMsgs
-			poisonMessage.PoisonedCgs[i].CgMembers = cgMembers
-			poisonMessage.PoisonedCgs[i].IsActive = isActive
-			poisonMessage.PoisonedCgs[i].IsDeleted = isDeleted
-		}
-	}
-
-	headers := map[string]string{}
-	for _, value := range poisonMessage.Message.Headers {
-		if strings.HasPrefix(value.HeaderKey, "$memphis") {
-			continue
-=======
+		}
+
+		isActive, isDeleted := getCgStatus(cgMembers)
+
 		stationName, err := StationNameFromStr(dlqMessage.StationName)
 		if err != nil {
 			return dlqMessage, err
@@ -1156,7 +1104,6 @@
 		totalPoisonMsgs, err := GetTotalPoisonMsgsByCg(dlqMessage.StationName, dlqMessage.PoisonedCgs[i].CgName)
 		if err != nil {
 			return dlqMessage, err
->>>>>>> f09bc6c2
 		}
 
 		dlqMessage.PoisonedCgs[i].MaxAckTimeMs = cgMembers[0].MaxAckTimeMs

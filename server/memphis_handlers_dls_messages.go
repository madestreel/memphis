// Copyright 2022-2023 The Memphis.dev Authors
// Licensed under the Memphis Business Source License 1.0 (the "License");
// you may not use this file except in compliance with the License.
// You may obtain a copy of the License at
//
// Changed License: [Apache License, Version 2.0 (https://www.apache.org/licenses/LICENSE-2.0), as published by the Apache Foundation.
//
// https://github.com/memphisdev/memphis/blob/master/LICENSE
//
// Additional Use Grant: You may make use of the Licensed Work (i) only as part of your own product or service, provided it is not a message broker or a message queue product or service; and (ii) provided that you do not use, provide, distribute, or make available the Licensed Work as a Service.
// A "Service" is a commercial offering, product, hosted, or managed service, that allows third parties (other than your own employees and contractors acting on your behalf) to access and/or use the Licensed Work or a substantial set of the features or functionality of the Licensed Work to third parties as a software-as-a-service, platform-as-a-service, infrastructure-as-a-service or other similar services that compete with Licensor products or services.
package server

import (
	"encoding/hex"
	"encoding/json"
	"errors"
	"fmt"
	"memphis/db"
	"memphis/models"
	"sort"
	"strconv"
	"strings"

	"time"
)

const (
	PoisonMessageTitle = "Poison message"
	dlsMsgSep          = "~"
)

type PoisonMessagesHandler struct{ S *Server }

func (s *Server) ListenForPoisonMessages() {
	s.queueSubscribe("$JS.EVENT.ADVISORY.CONSUMER.MAX_DELIVERIES.>",
		"$memphis_poison_messages_listeners_group",
		createPoisonMessageHandler(s))
}

func createPoisonMessageHandler(s *Server) simplifiedMsgHandler {
	return func(_ *client, _, _ string, msg []byte) {
		go s.handleNewPoisonMessage(copyBytes(msg))
	}
}

func (s *Server) handleNewPoisonMessage(msg []byte) {
	var message map[string]interface{}
	err := json.Unmarshal(msg, &message)
	if err != nil {
		serv.Errorf("handleNewPoisonMessage: Error while getting notified about a poison message: " + err.Error())
		return
	}

	streamName := message["stream"].(string)
	stationName := StationNameFromStreamName(streamName)
	_, station, err := db.GetStationByName(stationName.Ext())
	if err != nil {
		serv.Errorf("handleNewPoisonMessage: Error while getting notified about a poison message: " + err.Error())
		return
	}
	if !station.DlsConfigurationPoison {
		return
	}

	cgName := message["consumer"].(string)
	cgName = revertDelimiters(cgName)
	messageSeq := message["stream_seq"].(float64)
	deliveriesCount := message["deliveries"].(float64)

	poisonMessageContent, err := s.memphisGetMessage(stationName.Intern(), uint64(messageSeq))
	if err != nil {
		serv.Errorf("handleNewPoisonMessage: Error while getting notified about a poison message: " + err.Error())
		return
	}

	producerDetails := models.ProducerDetails{}
	producedByHeader := ""
	poisonedCg := models.PoisonedCg{}

	var headersJson map[string]string
	if poisonMessageContent.Header != nil {
		headersJson, err = DecodeHeader(poisonMessageContent.Header)
		if err != nil {
			serv.Errorf("handleNewPoisonMessage: " + err.Error())
			return
		}
	}
	messagePayload := models.MessagePayloadDls{
		TimeSent: poisonMessageContent.Time,
		Size:     len(poisonMessageContent.Subject) + len(poisonMessageContent.Data) + len(poisonMessageContent.Header),
		Data:     hex.EncodeToString(poisonMessageContent.Data),
		Headers:  headersJson,
	}

	if station.IsNative {
		connectionIdHeader := headersJson["$memphis_connectionId"]
		producedByHeader = headersJson["$memphis_producedBy"]

		// This check for backward compatability
		if connectionIdHeader == "" || producedByHeader == "" {
			connectionIdHeader = headersJson["connectionId"]
			producedByHeader = headersJson["producedBy"]
			if connectionIdHeader == "" || producedByHeader == "" {
				serv.Warnf("handleNewPoisonMessage: Error while getting notified about a poison message: Missing mandatory message headers, please upgrade the SDK version you are using")
				return
			}
		}

		if producedByHeader == "$memphis_dls" { // skip poison messages which have been resent
			return
		}

		connId := connectionIdHeader
		_, conn, err := db.GetConnectionByID(connId)
		if err != nil {
			serv.Errorf("handleNewPoisonMessage: Error while getting notified about a poison message: " + err.Error())
			return
		}
		exist, producer, err := db.GetProducerByNameAndConnectionID(producedByHeader, connId)
		if !exist {
			serv.Warnf("handleNewPoisonMessage: producer " + producedByHeader + " couldn't been found")
			return
		}
		if err != nil {
			serv.Errorf("handleNewPoisonMessage: Error while getting notified about a poison message: " + err.Error())
			return
		}

		producerDetails = models.ProducerDetails{
			Name:          producedByHeader,
			ClientAddress: conn.ClientAddress,
			ConnectionId:  connId,
			CreatedBy:     producer.CreatedBy,
			IsActive:      producer.IsActive,
			IsDeleted:     producer.IsDeleted,
		}

		poisonedCg = models.PoisonedCg{
			CgName:          cgName,
			PoisoningTime:   time.Now(),
			DeliveriesCount: int(deliveriesCount),
		}
	}

	id := GetDlsMsgId(stationName.Intern(), int(messageSeq), producedByHeader, poisonMessageContent.Time.String())
	pmMessage := models.DlsMessage{
		ID:          id,
		StationName: stationName.Ext(),
		MessageSeq:  int(messageSeq),
		Producer:    producerDetails,
		PoisonedCg:  poisonedCg,
		Message:     messagePayload,
		CreatedAt:   time.Now(),
	}
	internalCgName := replaceDelimiters(cgName)
	poisonSubjectName := GetDlsSubject("poison", stationName.Intern(), id, internalCgName)
	msgToSend, err := json.Marshal(pmMessage)
	if err != nil {
		serv.Errorf("handleNewPoisonMessage: Error while getting notified about a poison message: " + err.Error())
		return
	}
	s.sendInternalAccountMsg(s.GlobalAccount(), poisonSubjectName, msgToSend)

	idForUrl := pmMessage.ID
	var msgUrl = UI_HOST + "/stations/" + stationName.Ext() + "/" + idForUrl
	err = SendNotification(PoisonMessageTitle, "Poison message has been identified, for more details head to: "+msgUrl, PoisonMAlert)
	if err != nil {
		serv.Warnf("handleNewPoisonMessage: Error while sending a poison message notification: " + err.Error())
		return
	}
}

func (pmh PoisonMessagesHandler) GetDlsMsgsByStationLight(station models.Station) ([]models.LightDlsMessageResponse, []models.LightDlsMessageResponse, int, map[string]int, error) {
	poisonMessages := make([]models.LightDlsMessageResponse, 0)
	schemaMessages := make([]models.LightDlsMessageResponse, 0)
	poisonedCgMap := make(map[string]int)
	timeout := 1 * time.Second

	sn, err := StationNameFromStr(station.Name)
	if err != nil {
		return []models.LightDlsMessageResponse{}, []models.LightDlsMessageResponse{}, 0, poisonedCgMap, err
	}
	streamName := fmt.Sprintf(dlsStreamName, sn.Intern())

	uid := serv.memphis.nuid.Next()
	durableName := "$memphis_fetch_dls_consumer_" + uid
	var msgs []StoredMsg

	streamInfo, err := serv.memphisStreamInfo(streamName)
	if err != nil {
		return []models.LightDlsMessageResponse{}, []models.LightDlsMessageResponse{}, 0, poisonedCgMap, err
	}

	amount := streamInfo.State.Msgs
	startSeq := uint64(1)
	if streamInfo.State.FirstSeq > 0 {
		startSeq = streamInfo.State.FirstSeq
	}

	cc := ConsumerConfig{
		OptStartSeq:   startSeq,
		DeliverPolicy: DeliverByStartSequence,
		AckPolicy:     AckExplicit,
		Durable:       durableName,
		Replicas:      1,
	}

	err = serv.memphisAddConsumer(streamName, &cc)
	if err != nil {
		return []models.LightDlsMessageResponse{}, []models.LightDlsMessageResponse{}, 0, poisonedCgMap, err
	}

	responseChan := make(chan StoredMsg)
	subject := fmt.Sprintf(JSApiRequestNextT, streamName, durableName)
	reply := durableName + "_reply"
	req := []byte(strconv.FormatUint(amount, 10))

	sub, err := serv.subscribeOnGlobalAcc(reply, reply+"_sid", func(_ *client, subject, reply string, msg []byte) {
		go func(respCh chan StoredMsg, subject, reply string, msg []byte) {
			// ack
			serv.sendInternalAccountMsg(serv.GlobalAccount(), reply, []byte(_EMPTY_))
			rawTs := tokenAt(reply, 8)
			seq, _, _ := ackReplyInfo(reply)

			intTs, err := strconv.Atoi(rawTs)
			if err != nil {
				serv.Errorf("GetDlsMsgsByStationLight: " + err.Error())
			}

			respCh <- StoredMsg{
				Subject:  subject,
				Sequence: uint64(seq),
				Data:     msg,
				Time:     time.Unix(0, int64(intTs)),
			}
		}(responseChan, subject, reply, copyBytes(msg))
	})
	if err != nil {
		return []models.LightDlsMessageResponse{}, []models.LightDlsMessageResponse{}, 0, poisonedCgMap, err
	}

	serv.sendInternalAccountMsgWithReply(serv.GlobalAccount(), subject, reply, nil, req, true)

	timer := time.NewTimer(timeout)
	for i := uint64(0); i < amount; i++ {
		select {
		case <-timer.C:
			goto cleanup
		case msg := <-responseChan:
			msgs = append(msgs, msg)
		}
	}

cleanup:
	timer.Stop()
	serv.unsubscribeOnGlobalAcc(sub)
	err = serv.memphisRemoveConsumer(streamName, durableName)
	idCheck := make(map[string]bool)
	if err != nil {
		return []models.LightDlsMessageResponse{}, []models.LightDlsMessageResponse{}, 0, poisonedCgMap, err
	}

	for _, msg := range msgs {
		splittedSubj := strings.Split(msg.Subject, tsep)
		msgType := splittedSubj[1]
		var dlsMsg models.DlsMessage
		err = json.Unmarshal(msg.Data, &dlsMsg)
		if err != nil {
			return []models.LightDlsMessageResponse{}, []models.LightDlsMessageResponse{}, 0, poisonedCgMap, err
		}
		msgId := dlsMsg.ID
		if msgType == "poison" {
			if _, ok := idCheck[msgId]; !ok {
				idCheck[msgId] = true
				poisonMessages = append(poisonMessages, models.LightDlsMessageResponse{MessageSeq: int(msg.Sequence), ID: msgId, Message: dlsMsg.Message})
			}
			if _, ok := poisonedCgMap[dlsMsg.PoisonedCg.CgName]; !ok {
				poisonedCgMap[dlsMsg.PoisonedCg.CgName] = 1
			} else {
				poisonedCgMap[dlsMsg.PoisonedCg.CgName] += 1
			}
		} else {
			if _, value := idCheck[msgId]; !value {
				idCheck[msgId] = true
				message := dlsMsg.Message
				if dlsMsg.CreatedAt.IsZero() {
					message.TimeSent = time.Unix(0, dlsMsg.CreationUnix*1000000)
				} else {
					message.TimeSent = dlsMsg.CreatedAt
				}
				message.Size = len(msg.Subject) + len(message.Data) + len(message.Headers)
				schemaMessages = append(schemaMessages, models.LightDlsMessageResponse{MessageSeq: int(msg.Sequence), ID: msgId, Message: message})
			}
		}
	}

	lenPoison, lenSchema := len(poisonMessages), len(schemaMessages)
	totalDlsAmount := lenPoison + lenSchema

	sort.Slice(poisonMessages, func(i, j int) bool {
		return poisonMessages[i].Message.TimeSent.After(poisonMessages[j].Message.TimeSent)
	})

	sort.Slice(schemaMessages, func(i, j int) bool {
		return schemaMessages[i].Message.TimeSent.After(schemaMessages[j].Message.TimeSent)
	})

	if lenPoison > 1000 {
		poisonMessages = poisonMessages[:1000]
	}

	if lenSchema > 1000 {
		schemaMessages = schemaMessages[:1000]
	}
	return poisonMessages, schemaMessages, totalDlsAmount, poisonedCgMap, nil
}

func getDlsMessageById(station models.Station, sn StationName, dlsMsgId, dlsType string) (models.DlsMessageResponse, error) {
	timeout := 500 * time.Millisecond
	dlsStreamName := fmt.Sprintf(dlsStreamName, sn.Intern())

	streamInfo, err := serv.memphisStreamInfo(dlsStreamName)
	if err != nil {
		return models.DlsMessageResponse{}, err
	}

	amount := streamInfo.State.Msgs
	startSeq := uint64(1)
	if streamInfo.State.FirstSeq > 0 {
		startSeq = streamInfo.State.FirstSeq
	}

	dlsType = strings.ToLower(dlsType)
	var filterSubj string
	switch dlsType {
	case "poison":
		filterSubj = GetDlsSubject(dlsType, sn.Intern(), dlsMsgId, ">")
	case "schema":
		filterSubj = GetDlsSubject(dlsType, sn.Intern(), dlsMsgId, "")
	default:
		filterSubj = GetDlsSubject("poison", sn.Intern(), dlsMsgId, ">")
	}

	msgs, err := serv.memphisGetMessagesByFilter(dlsStreamName, filterSubj, startSeq, amount, timeout)
	if err != nil {
		return models.DlsMessageResponse{}, err
	}

	if len(msgs) < 1 {
		serv.Warnf("getDlsMessageById: no dls message with id: %s", dlsMsgId)
		return models.DlsMessageResponse{}, err
	}

	msgType := tokenAt(msgs[0].Subject, 2)

	// if msgType == "poison"
	poisonedCgs := []models.PoisonedCg{}
	var producer models.Producer
	var dlsMsg models.DlsMessage
	var clientAddress string
	var connectionId string

	for i, msg := range msgs {
		err = json.Unmarshal(msg.Data, &dlsMsg)
		if err != nil {
			return models.DlsMessageResponse{}, err
		}

		if station.IsNative {
			if i == 0 {
				connectionIdHeader := dlsMsg.Message.Headers["$memphis_connectionId"]
				//This check for backward compatability
				if connectionIdHeader == "" {
					connectionIdHeader = dlsMsg.Message.Headers["connectionId"]
					if connectionIdHeader == "" {
						return models.DlsMessageResponse{}, err
					}
				}
				connectionId = connectionIdHeader
				_, conn, err := db.GetConnectionByID(connectionId)
				if err != nil {
					return models.DlsMessageResponse{}, err
				}
				clientAddress = conn.ClientAddress
				exist, prod, err := db.GetProducerByNameAndConnectionID(dlsMsg.Producer.Name, connectionId)
				if !exist {
					return models.DlsMessageResponse{}, errors.New("Producer " + dlsMsg.Producer.Name + " does not exist")
				}
				if err != nil {
					return models.DlsMessageResponse{}, err
				}
				producer = prod
			}

			if msgType == "poison" {
				cgInfo, err := serv.GetCgInfo(sn, dlsMsg.PoisonedCg.CgName)
				if err != nil {
					return models.DlsMessageResponse{}, err
				}

				pCg := dlsMsg.PoisonedCg
				pCg.UnprocessedMessages = int(cgInfo.NumPending)
				pCg.InProcessMessages = cgInfo.NumAckPending
				cgMembers, err := GetConsumerGroupMembers(pCg.CgName, station)
				if err != nil {
					return models.DlsMessageResponse{}, err
				}
				pCg.IsActive, pCg.IsDeleted = getCgStatus(cgMembers)

				pCg.TotalPoisonMessages = -1
				pCg.MaxAckTimeMs = cgMembers[0].MaxAckTimeMs
				pCg.MaxMsgDeliveries = cgMembers[0].MaxMsgDeliveries
				pCg.CgMembers = cgMembers
				poisonedCgs = append(poisonedCgs, pCg)
			}

			if msgType == "schema" {
<<<<<<< HEAD
				size := len(msg.Subject) + len(dlsMsg.Message.Data) + len(dlsMsg.Message.Headers)
				dlsMsg.Message.Size = size
				if dlsMsg.CreatedAt.IsZero() {
=======
				dlsMsg.Message.Size = len(msg.Subject) + len(dlsMsg.Message.Data) + len(dlsMsg.Message.Headers)
				if dlsMsg.CreationDate.IsZero() {
>>>>>>> 158c47df
					dlsMsg.Message.TimeSent = time.Unix(0, dlsMsg.CreationUnix*1000000)
				} else {
					dlsMsg.Message.TimeSent = dlsMsg.CreatedAt
				}
			}

			for header := range dlsMsg.Message.Headers {
				if strings.HasPrefix(header, "$memphis") {
					delete(dlsMsg.Message.Headers, header)
				}
			}
		}
	}

	sort.Slice(poisonedCgs, func(i, j int) bool {
		return poisonedCgs[i].PoisoningTime.After(poisonedCgs[j].PoisoningTime)
	})

	schemaType := ""
	if station.Schema.SchemaName != "" {
		exist, schema, err := db.GetSchemaByName(station.Schema.SchemaName)
		if err != nil {
			return models.DlsMessageResponse{}, err
		}
		if exist {
			schemaType = schema.Type
		}
	}

	result := models.DlsMessageResponse{
		ID:          dlsMsgId,
		StationName: dlsMsg.StationName,
		SchemaType:  schemaType,
		MessageSeq:  dlsMsg.MessageSeq,
		Producer: models.ProducerDetails{
			Name:          producer.Name,
			ConnectionId:  producer.ConnectionId,
			ClientAddress: clientAddress,
			CreatedBy:     producer.CreatedBy,
			IsActive:      producer.IsActive,
			IsDeleted:     producer.IsDeleted,
		},
<<<<<<< HEAD
		Message:     dlsMsg.Message,
		CreatedAt:   dlsMsg.CreatedAt,
		PoisonedCgs: poisonedCgs,
=======
		Message:         dlsMsg.Message,
		CreationDate:    dlsMsg.CreationDate,
		PoisonedCgs:     poisonedCgs,
		ValidationError: dlsMsg.ValidationError,
>>>>>>> 158c47df
	}

	return result, nil
}

func (pmh PoisonMessagesHandler) GetTotalDlsMsgsByStation(stationName string) (int, error) {
	count := 0
	timeout := 1 * time.Second
	idCheck := make(map[string]bool)

	sn, err := StationNameFromStr(stationName)
	if err != nil {
		return 0, err
	}
	streamName := fmt.Sprintf(dlsStreamName, sn.Intern())

	uid := serv.memphis.nuid.Next()
	durableName := "$memphis_fetch_dls_consumer_" + uid
	var msgs []StoredMsg

	streamInfo, err := serv.memphisStreamInfo(streamName)
	if err != nil {
		return 0, err
	}

	amount := streamInfo.State.Msgs
	startSeq := uint64(1)
	if streamInfo.State.FirstSeq > 0 {
		startSeq = streamInfo.State.FirstSeq
	}

	cc := ConsumerConfig{
		OptStartSeq:   startSeq,
		DeliverPolicy: DeliverByStartSequence,
		AckPolicy:     AckExplicit,
		Durable:       durableName,
		Replicas:      1,
	}

	err = serv.memphisAddConsumer(streamName, &cc)
	if err != nil {
		return 0, err
	}

	responseChan := make(chan StoredMsg)
	subject := fmt.Sprintf(JSApiRequestNextT, streamName, durableName)
	reply := durableName + "_reply"
	req := []byte(strconv.FormatUint(amount, 10))

	sub, err := serv.subscribeOnGlobalAcc(reply, reply+"_sid", func(_ *client, subject, reply string, msg []byte) {
		go func(respCh chan StoredMsg, subject, reply string, msg []byte) {
			// ack
			serv.sendInternalAccountMsg(serv.GlobalAccount(), reply, []byte(_EMPTY_))
			rawTs := tokenAt(reply, 8)
			seq, _, _ := ackReplyInfo(reply)

			intTs, err := strconv.Atoi(rawTs)
			if err != nil {
				serv.Errorf("GetTotalPoisonMsgsByCg: " + err.Error())
			}

			respCh <- StoredMsg{
				Subject:  subject,
				Sequence: uint64(seq),
				Data:     msg,
				Time:     time.Unix(0, int64(intTs)),
			}
		}(responseChan, subject, reply, copyBytes(msg))
	})
	if err != nil {
		return 0, err
	}

	serv.sendInternalAccountMsgWithReply(serv.GlobalAccount(), subject, reply, nil, req, true)

	timer := time.NewTimer(timeout)
	for i := uint64(0); i < amount; i++ {
		select {
		case <-timer.C:
			goto cleanup
		case msg := <-responseChan:
			msgs = append(msgs, msg)
		}
	}

cleanup:
	timer.Stop()
	serv.unsubscribeOnGlobalAcc(sub)
	err = serv.memphisRemoveConsumer(streamName, durableName)
	if err != nil {
		return 0, err
	}

	for _, msg := range msgs {
		splittedSubj := strings.Split(msg.Subject, tsep)
		msgType := splittedSubj[1]
		var dlsMsg models.DlsMessage
		err = json.Unmarshal(msg.Data, &dlsMsg)
		if err != nil {
			return 0, err
		}
		msgId := dlsMsg.ID
		if msgType == "poison" {
			if _, ok := idCheck[msgId]; !ok {
				idCheck[msgId] = true
				count++
			}
		} else if msgType == "schema" {
			count++
		}
	}

	return count, nil
}

func RemovePoisonedCg(stationName StationName, cgName string) error {
	timeout := 500 * time.Millisecond

	streamName := fmt.Sprintf(dlsStreamName, stationName.Intern())

	uid := serv.memphis.nuid.Next()
	durableName := "$memphis_fetch_dls_consumer_" + uid
	var msgs []StoredMsg

	streamInfo, err := serv.memphisStreamInfo(streamName)
	if err != nil {
		return err
	}

	amount := streamInfo.State.Msgs
	startSeq := uint64(1)
	if streamInfo.State.FirstSeq > 0 {
		startSeq = streamInfo.State.FirstSeq
	}

	cc := ConsumerConfig{
		OptStartSeq:   startSeq,
		DeliverPolicy: DeliverByStartSequence,
		AckPolicy:     AckExplicit,
		Durable:       durableName,
		Replicas:      1,
	}

	err = serv.memphisAddConsumer(streamName, &cc)
	if err != nil {
		return err
	}

	responseChan := make(chan StoredMsg)
	subject := fmt.Sprintf(JSApiRequestNextT, streamName, durableName)
	reply := durableName + "_reply"
	req := []byte(strconv.FormatUint(amount, 10))

	sub, err := serv.subscribeOnGlobalAcc(reply, reply+"_sid", func(_ *client, subject, reply string, msg []byte) {
		go func(respCh chan StoredMsg, subject, reply string, msg []byte) {
			// ack
			serv.sendInternalAccountMsg(serv.GlobalAccount(), reply, []byte(_EMPTY_))
			rawTs := tokenAt(reply, 8)
			seq, _, _ := ackReplyInfo(reply)

			intTs, err := strconv.Atoi(rawTs)
			if err != nil {
				serv.Errorf("GetTotalPoisonMsgsByCg: " + err.Error())
			}

			respCh <- StoredMsg{
				Subject:  subject,
				Sequence: uint64(seq),
				Data:     msg,
				Time:     time.Unix(0, int64(intTs)),
			}
		}(responseChan, subject, reply, copyBytes(msg))
	})
	if err != nil {
		return err
	}

	serv.sendInternalAccountMsgWithReply(serv.GlobalAccount(), subject, reply, nil, req, true)

	timer := time.NewTimer(timeout)
	for i := uint64(0); i < amount; i++ {
		select {
		case <-timer.C:
			goto cleanup
		case msg := <-responseChan:
			msgs = append(msgs, msg)
		}
	}

cleanup:
	timer.Stop()
	serv.unsubscribeOnGlobalAcc(sub)
	err = serv.memphisRemoveConsumer(streamName, durableName)
	if err != nil {
		return err
	}

	for _, msg := range msgs {
		splittedSubj := strings.Split(msg.Subject, tsep)
		msgType := splittedSubj[1]
		var dlsMsg models.DlsMessage
		err = json.Unmarshal(msg.Data, &dlsMsg)
		if err != nil {
			return err
		}
		if msgType == "poison" {
			if dlsMsg.PoisonedCg.CgName == cgName {
				_, err = serv.memphisDeleteMsgFromStream(streamName, msg.Sequence)
				if err != nil {
					return err
				}
			}
		}
	}

	return nil
}

func GetTotalPoisonMsgsByCg(stationName, cgName string) (int, error) {
	timeout := 500 * time.Millisecond

	sn, err := StationNameFromStr(stationName)
	if err != nil {
		return 0, err
	}
	streamName := fmt.Sprintf(dlsStreamName, sn.Intern())

	streamInfo, err := serv.memphisStreamInfo(streamName)
	if err != nil {
		return 0, err
	}

	amount := streamInfo.State.Msgs
	startSeq := uint64(1)
	if streamInfo.State.FirstSeq > 0 {
		startSeq = streamInfo.State.FirstSeq
	}
	internalCgName := replaceDelimiters(cgName)
	filter := GetDlsSubject("poison", sn.Intern(), "*", internalCgName)
	msgs, err := serv.memphisGetMessagesByFilter(streamName, filter, startSeq, amount, timeout)
	if err != nil {
		return 0, err
	}
	return len(msgs), nil
}

func GetPoisonedCgsByMessage(stationNameInter string, message models.MessageDetails) ([]models.PoisonedCg, error) {
	timeout := 500 * time.Millisecond
	poisonedCgs := []models.PoisonedCg{}
	streamName := fmt.Sprintf(dlsStreamName, stationNameInter)
	streamInfo, err := serv.memphisStreamInfo(streamName)
	if err != nil {
		return []models.PoisonedCg{}, err
	}

	amount := streamInfo.State.Msgs
	startSeq := uint64(1)
	if streamInfo.State.FirstSeq > 0 {
		startSeq = streamInfo.State.FirstSeq
	}
	msgId := GetDlsMsgId(stationNameInter, message.MessageSeq, message.ProducedBy, message.TimeSent.String())
	filter := GetDlsSubject("poison", stationNameInter, msgId, "*")
	msgs, err := serv.memphisGetMessagesByFilter(streamName, filter, 0, amount, timeout)
	if err != nil {
		return []models.PoisonedCg{}, err
	}

	if uint64(len(msgs)) < amount && streamInfo.State.Msgs > amount && streamInfo.State.FirstSeq < startSeq {
		return GetPoisonedCgsByMessage(stationNameInter, message)
	}

	for _, msg := range msgs {
		var dlsMsg models.DlsMessage
		err = json.Unmarshal(msg.Data, &dlsMsg)
		if err != nil {
			return []models.PoisonedCg{}, err
		}

		poisonedCgs = append(poisonedCgs, dlsMsg.PoisonedCg)
	}

	sort.Slice(poisonedCgs, func(i, j int) bool {
		return poisonedCgs[i].PoisoningTime.After(poisonedCgs[j].PoisoningTime)
	})

	return poisonedCgs, nil
}

func GetDlsSubject(subjType, stationName, id, cgName string) string {
	suffix := _EMPTY_
	if cgName != _EMPTY_ {
		suffix = tsep + cgName
	}
	return fmt.Sprintf(dlsStreamName, stationName) + tsep + subjType + tsep + id + suffix
}

func GetDlsMsgId(stationName string, messageSeq int, producerName string, timeSent string) string {
	producer := producerName
	// Support for dls messages from nonNative Memphis SDKs
	if producer == "" {
		producer = "nonNative"
	}
	// Remove any spaces might be in ID
	msgId := strings.ReplaceAll(stationName+dlsMsgSep+producer+dlsMsgSep+strconv.Itoa(messageSeq)+dlsMsgSep+timeSent, " ", "")
	msgId = strings.ReplaceAll(msgId, tsep, "+")
	return msgId
}<|MERGE_RESOLUTION|>--- conflicted
+++ resolved
@@ -416,14 +416,9 @@
 			}
 
 			if msgType == "schema" {
-<<<<<<< HEAD
 				size := len(msg.Subject) + len(dlsMsg.Message.Data) + len(dlsMsg.Message.Headers)
 				dlsMsg.Message.Size = size
 				if dlsMsg.CreatedAt.IsZero() {
-=======
-				dlsMsg.Message.Size = len(msg.Subject) + len(dlsMsg.Message.Data) + len(dlsMsg.Message.Headers)
-				if dlsMsg.CreationDate.IsZero() {
->>>>>>> 158c47df
 					dlsMsg.Message.TimeSent = time.Unix(0, dlsMsg.CreationUnix*1000000)
 				} else {
 					dlsMsg.Message.TimeSent = dlsMsg.CreatedAt
@@ -443,8 +438,8 @@
 	})
 
 	schemaType := ""
-	if station.Schema.SchemaName != "" {
-		exist, schema, err := db.GetSchemaByName(station.Schema.SchemaName)
+	if station.SchemaName != "" {
+		exist, schema, err := db.GetSchemaByName(station.SchemaName)
 		if err != nil {
 			return models.DlsMessageResponse{}, err
 		}
@@ -466,16 +461,10 @@
 			IsActive:      producer.IsActive,
 			IsDeleted:     producer.IsDeleted,
 		},
-<<<<<<< HEAD
-		Message:     dlsMsg.Message,
-		CreatedAt:   dlsMsg.CreatedAt,
-		PoisonedCgs: poisonedCgs,
-=======
 		Message:         dlsMsg.Message,
-		CreationDate:    dlsMsg.CreationDate,
+		CreatedAt:       dlsMsg.CreatedAt,
 		PoisonedCgs:     poisonedCgs,
 		ValidationError: dlsMsg.ValidationError,
->>>>>>> 158c47df
 	}
 
 	return result, nil

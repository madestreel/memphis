--- conflicted
+++ resolved
@@ -66,11 +66,7 @@
 	var (
 		isNativeMemphisClient bool
 		username              string
-<<<<<<< HEAD
-		objID                 string
-=======
 		connectionId          string
->>>>>>> 3e51606c
 	)
 	switch len(splittedMemphisInfo) {
 	case 2:
@@ -108,11 +104,7 @@
 	}
 
 	if isNativeMemphisClient {
-<<<<<<< HEAD
-		objID := splittedMemphisInfo[0]
-=======
 		connectionId := splittedMemphisInfo[0]
->>>>>>> 3e51606c
 
 		exist, _, err = db.GetConnectionByID(connectionId)
 		if err != nil {
@@ -122,31 +114,19 @@
 		}
 
 		if exist {
-<<<<<<< HEAD
-			err = connectionsHandler.ReliveConnection(objID)
-=======
 			err = connectionsHandler.ReliveConnection(connectionId)
->>>>>>> 3e51606c
-			if err != nil {
-				errMsg := "User " + username + ": " + err.Error()
-				client.Errorf("handleConnectMessage: " + errMsg)
-				return err
-			}
-<<<<<<< HEAD
-			err = producersHandler.ReliveProducers(objID)
-=======
+			if err != nil {
+				errMsg := "User " + username + ": " + err.Error()
+				client.Errorf("handleConnectMessage: " + errMsg)
+				return err
+			}
 			err = producersHandler.ReliveProducers(connectionId)
->>>>>>> 3e51606c
-			if err != nil {
-				errMsg := "User " + username + ": " + err.Error()
-				client.Errorf("handleConnectMessage: " + errMsg)
-				return err
-			}
-<<<<<<< HEAD
-			err = consumersHandler.ReliveConsumers(objID)
-=======
+			if err != nil {
+				errMsg := "User " + username + ": " + err.Error()
+				client.Errorf("handleConnectMessage: " + errMsg)
+				return err
+			}
 			err = consumersHandler.ReliveConsumers(connectionId)
->>>>>>> 3e51606c
 			if err != nil {
 
 				errMsg := "User " + username + ": " + err.Error()
@@ -154,22 +134,14 @@
 				return err
 			}
 		} else {
-<<<<<<< HEAD
-			err := connectionsHandler.CreateConnection(user.ID, client.RemoteAddress().String(), objID, user.Username)
-=======
 			err := connectionsHandler.CreateConnection(user.ID, client.RemoteAddress().String(), connectionId, user.Username)
->>>>>>> 3e51606c
-			if err != nil {
-				errMsg := "User " + username + ": " + err.Error()
-				client.Errorf("handleConnectMessage: " + errMsg)
-				return err
-			}
-		}
-<<<<<<< HEAD
-		updateNewClientWithConfig(client, objID)
-=======
+			if err != nil {
+				errMsg := "User " + username + ": " + err.Error()
+				client.Errorf("handleConnectMessage: " + errMsg)
+				return err
+			}
+		}
 		updateNewClientWithConfig(client, connectionId)
->>>>>>> 3e51606c
 	}
 
 	client.memphisInfo = memphisClientInfo{username: username, connectionId: connectionId, isNative: isNativeMemphisClient}

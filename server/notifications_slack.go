--- conflicted
+++ resolved
@@ -303,10 +303,7 @@
 	if err != nil {
 		return errors.New("invalid auth token")
 	}
-<<<<<<< HEAD
-=======
-
->>>>>>> 1b394019
+
 	return nil
 }
 

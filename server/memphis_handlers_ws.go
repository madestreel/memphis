// Copyright 2022-2023 The Memphis.dev Authors
// Licensed under the Memphis Business Source License 1.0 (the "License");
// you may not use this file except in compliance with the License.
// You may obtain a copy of the License at
//
// Changed License: [Apache License, Version 2.0 (https://www.apache.org/licenses/LICENSE-2.0), as published by the Apache Foundation.
//
// https://github.com/memphisdev/memphis-broker/blob/master/LICENSE
//
// Additional Use Grant: You may make use of the Licensed Work (i) only as part of your own product or service, provided it is not a message broker or a message queue product or service; and (ii) provided that you do not use, provide, distribute, or make available the Licensed Work as a Service.
// A "Service" is a commercial offering, product, hosted, or managed service, that allows third parties (other than your own employees and contractors acting on your behalf) to access and/or use the Licensed Work or a substantial set of the features or functionality of the Licensed Work to third parties as a software-as-a-service, platform-as-a-service, infrastructure-as-a-service or other similar services that compete with Licensor products or services.
package server

import (
	"encoding/json"
	"errors"
	"fmt"
	"memphis-broker/models"
	"strings"
	"time"
)

const (
	memphisWS_SubscribeMsg              = "SUB"
	memphisWS_UnsubscribeMsg            = "UNSUB"
	memphisWS_Subj_Subs                 = "$memphis_ws_subs.>"
	memphisWs_Cgroup_Subs               = "$memphis_ws_subs_cg"
	memphisWS_TemplSubj_Publish         = "$memphis_ws_pubs.%s"
	memphisWS_Subj_MainOverviewData     = "main_overview_data"
	memphisWS_Subj_StationOverviewData  = "station_overview_data"
	memphisWS_Subj_PoisonMsgJourneyData = "poison_message_journey_data"
	memphisWS_Subj_AllStationsData      = "get_all_stations_data"
	memphisWS_Subj_SysLogsData          = "syslogs_data"
	memphisWS_Subj_AllSchemasData       = "get_all_schema_data"
)

type memphisWSReqFiller func() (any, error)

func (s *Server) initWS() {
	ws := &s.memphis.ws
	ws.subscriptions = NewConcurrentMap[memphisWSReqFiller]()
	handlers := Handlers{
		Producers:  ProducersHandler{S: s},
		Consumers:  ConsumersHandler{S: s},
		AuditLogs:  AuditLogsHandler{},
		Stations:   StationsHandler{S: s},
		Monitoring: MonitoringHandler{S: s},
		PoisonMsgs: PoisonMessagesHandler{S: s},
		Schemas:    SchemasHandler{S: s},
	}

	s.queueSubscribe(memphisWS_Subj_Subs,
		memphisWs_Cgroup_Subs,
		s.createWSRegistrationHandler(&handlers))

	go memphisWSLoop(s, ws.subscriptions, ws.quitCh)
}

func memphisWSLoop(s *Server, subs *concurrentMap[memphisWSReqFiller], quitCh chan struct{}) {
	ticker := time.NewTicker(5 * time.Second)
	for {
		select {
		case <-ticker.C:
			keys, values := subs.Array()
			for i, updateFiller := range values {
				k := keys[i]
				replySubj := fmt.Sprintf(memphisWS_TemplSubj_Publish, k+"."+configuration.SERVER_NAME)
				if !s.GlobalAccount().SubscriptionInterest(replySubj) {
					s.Debugf("removing memphis ws subscription %s", replySubj)
					subs.Delete(k)
					continue
				}
				update, err := updateFiller()
				if err != nil {
					s.Errorf(err.Error())
					continue
				}
				updateRaw, err := json.Marshal(update)
				if err != nil {
					s.Errorf(err.Error())
					continue
				}

				s.respondOnGlobalAcc(replySubj, updateRaw)
			}
		case <-quitCh:
			ticker.Stop()
			return
		}
	}
}

func tokensFromToEnd(subject string, index uint8) string {
	ti, start := uint8(1), 0
	for i := 0; i < len(subject); i++ {
		if subject[i] == btsep {
			if ti == index {
				return subject[start:]
			}
			start = i + 1
			ti++
		}
	}
	if ti == index {
		return subject[start:]
	}
	return _EMPTY_
}

func (s *Server) createWSRegistrationHandler(h *Handlers) simplifiedMsgHandler {
	return func(c *client, subj, reply string, msg []byte) {
		s.Debugf("memphisWS registration - %s,%s", subj, string(msg))
		subscriptions := s.memphis.ws.subscriptions
		filteredSubj := tokensFromToEnd(subj, 2)
		trimmedMsg := strings.TrimSuffix(string(msg), "\r\n")
		switch trimmedMsg {
		case memphisWS_SubscribeMsg:
			if _, ok := subscriptions.Load(filteredSubj); !ok {
				reqFiller, err := memphisWSGetReqFillerFromSubj(s, h, filteredSubj)
				if err != nil {
					s.Errorf("memphis websocket: " + err.Error())
					return
				}
				subscriptions.Add(filteredSubj, reqFiller)
			}

		default:
			s.Errorf("memphis websocket: invalid sub/unsub operation")
		}
		if configuration.SERVER_NAME == "" {
			configuration.SERVER_NAME = "broker"
		}

		type brokerName struct {
			Name string `json:"name"`
		}

		broName := brokerName{configuration.SERVER_NAME}
		serverName, err := json.Marshal(broName)

		if err != nil {
			s.Errorf("memphis websocket: " + err.Error())
			return
		}

		s.sendInternalAccountMsg(s.GlobalAccount(), reply, serverName)
	}
}

func unwrapHandlersFunc[T interface{}](f func(*Handlers) (T, error), h *Handlers) func() (any, error) {
	return func() (any, error) {
		return f(h)
	}
}

func memphisWSGetReqFillerFromSubj(s *Server, h *Handlers, subj string) (memphisWSReqFiller, error) {
	subjectHead := tokenAt(subj, 1)
	switch subjectHead {
	case memphisWS_Subj_MainOverviewData:
		return unwrapHandlersFunc(memphisWSGetMainOverviewData, h), nil

	case memphisWS_Subj_StationOverviewData:
		stationName := strings.Join(strings.Split(subj, ".")[1:], ".")
		if stationName == _EMPTY_ {
			return nil, errors.New("invalid station name")
		}
		return func() (any, error) {
			return memphisWSGetStationOverviewData(s, h, stationName)
		}, nil

	case memphisWS_Subj_PoisonMsgJourneyData:
		poisonMsgId := tokenAt(subj, 2)
		if poisonMsgId == _EMPTY_ {
			return nil, errors.New("invalid poison msg id")
		}
		return func() (any, error) {
			return h.Stations.GetDlsMessageJourneyDetails(poisonMsgId, "poison")
		}, nil

	case memphisWS_Subj_AllStationsData:
		return unwrapHandlersFunc(memphisWSGetStationsOverviewData, h), nil

	case memphisWS_Subj_SysLogsData:
		logLevel := tokenAt(subj, 2)
		return func() (any, error) {
			return memphisWSGetSystemLogs(h, logLevel)
		}, nil

	case memphisWS_Subj_AllSchemasData:
		return unwrapHandlersFunc(memphisWSGetSchemasOverviewData, h), nil
	default:
		return nil, errors.New("invalid subject")
	}
}

func memphisWSGetMainOverviewData(h *Handlers) (models.MainOverviewData, error) {
	stations, err := h.Stations.GetAllStationsDetails()
	if err != nil {
		return models.MainOverviewData{}, nil
	}
	totalMessages, err := h.Stations.GetTotalMessagesAcrossAllStations()
	if err != nil {
		return models.MainOverviewData{}, err
	}
	systemComponents, err := h.Monitoring.GetSystemComponents()
	if err != nil {
		return models.MainOverviewData{}, err
	}
	k8sEnv := true
<<<<<<< HEAD
	if configuration.DOCKER_ENV != "" {
		k8sEnv = false
	}
	return models.MainOverviewData{
		TotalStations:    len(stations),
		TotalMessages:    totalMessages,
		SystemComponents: systemComponents,
		Stations:         stations,
		K8sEnv:           k8sEnv,
=======
	if configuration.DOCKER_ENV == "true" {
		k8sEnv = false
	}
	brokersThroughputs, err := h.Monitoring.GetBrokersThroughputs()
	if err != nil {
		return models.MainOverviewData{}, err
	}
	return models.MainOverviewData{
		TotalStations:     len(stations),
		TotalMessages:     totalMessages,
		SystemComponents:  systemComponents,
		Stations:          stations,
		K8sEnv:            k8sEnv,
		BrokersThroughput: brokersThroughputs,
>>>>>>> 449d3996
	}, nil
}

func memphisWSGetStationOverviewData(s *Server, h *Handlers, stationName string) (map[string]any, error) {
	sn, err := StationNameFromStr(stationName)
	if err != nil {
		return map[string]any{}, err
	}

	exist, station, err := IsStationExist(sn)
	if err != nil {
		return map[string]any{}, err
	}
	if !exist {
		return map[string]any{}, errors.New("Station " + stationName + " does not exist")
	}

	connectedProducers, disconnectedProducers, deletedProducers := make([]models.ExtendedProducer, 0), make([]models.ExtendedProducer, 0), make([]models.ExtendedProducer, 0)
	if station.IsNative {
		connectedProducers, disconnectedProducers, deletedProducers, err = h.Producers.GetProducersByStation(station)
		if err != nil {
			return map[string]any{}, err
		}
	}

	auditLogs, err := h.AuditLogs.GetAuditLogsByStation(station)
	if err != nil {
		return map[string]any{}, err
	}
	totalMessages, err := h.Stations.GetTotalMessages(station.Name)
	if err != nil {
		return map[string]any{}, err
	}
	avgMsgSize, err := h.Stations.GetAvgMsgSize(station)
	if err != nil {
		return map[string]any{}, err
	}

	messagesToFetch := 1000
	messages, err := h.Stations.GetMessages(station, messagesToFetch)
	if err != nil {
		return map[string]any{}, err
	}

	poisonMessages, schemaFailMessages, totalDlsAmount, poisonedCgMap, err := h.PoisonMsgs.GetDlsMsgsByStationLight(station)
	if err != nil {
		return map[string]any{}, err
	}

	connectedCgs, disconnectedCgs, deletedCgs := make([]models.Cg, 0), make([]models.Cg, 0), make([]models.Cg, 0)
	// Only native stations have CGs
	if station.IsNative {
		connectedCgs, disconnectedCgs, deletedCgs, err = h.Consumers.GetCgsByStation(sn, station, poisonedCgMap)
		if err != nil {
			return map[string]any{}, err
		}
	}

	tags, err := h.Tags.GetTagsByStation(station.ID)
	if err != nil {
		return map[string]any{}, err
	}
	leader, followers, err := h.Stations.GetLeaderAndFollowers(station)
	if err != nil {
		return map[string]any{}, err
	}

	schema, err := h.Schemas.GetSchemaByStationName(sn)

	if err != nil && err != ErrNoSchema {
		return map[string]any{}, err
	}

	var response map[string]any

	if err == ErrNoSchema { // non native stations will always reach this point
		if !station.IsNative {
			cp, dp, cc, dc := getFakeProdsAndConsForPreview()
			response = map[string]any{
				"connected_producers":      cp,
				"disconnected_producers":   dp,
				"deleted_producers":        deletedProducers,
				"connected_cgs":            cc,
				"disconnected_cgs":         disconnectedCgs,
				"deleted_cgs":              dc,
				"total_messages":           totalMessages,
				"average_message_size":     avgMsgSize,
				"audit_logs":               auditLogs,
				"messages":                 messages,
				"poison_messages":          poisonMessages,
				"schema_failed_messages":   schemaFailMessages,
				"tags":                     tags,
				"leader":                   leader,
				"followers":                followers,
				"schema":                   struct{}{},
				"idempotency_window_in_ms": station.IdempotencyWindow,
				"dls_configuration":        station.DlsConfiguration,
				"total_dls_messages":       totalDlsAmount,
			}
		} else {
			response = map[string]any{
				"connected_producers":      connectedProducers,
				"disconnected_producers":   disconnectedProducers,
				"deleted_producers":        deletedProducers,
				"connected_cgs":            connectedCgs,
				"disconnected_cgs":         disconnectedCgs,
				"deleted_cgs":              deletedCgs,
				"total_messages":           totalMessages,
				"average_message_size":     avgMsgSize,
				"audit_logs":               auditLogs,
				"messages":                 messages,
				"poison_messages":          poisonMessages,
				"schema_failed_messages":   schemaFailMessages,
				"tags":                     tags,
				"leader":                   leader,
				"followers":                followers,
				"schema":                   struct{}{},
				"idempotency_window_in_ms": station.IdempotencyWindow,
				"dls_configuration":        station.DlsConfiguration,
				"total_dls_messages":       totalDlsAmount,
			}
		}

		return response, nil
	}

	schemaVersion, err := h.Schemas.GetSchemaVersion(station.Schema.VersionNumber, schema.ID)
	if err != nil {
		return map[string]any{}, err
	}
	updatesAvailable := !schemaVersion.Active
	schemaDetails := models.StationOverviewSchemaDetails{SchemaName: schema.Name, VersionNumber: station.Schema.VersionNumber, UpdatesAvailable: updatesAvailable}

	response = map[string]any{
		"connected_producers":      connectedProducers,
		"disconnected_producers":   disconnectedProducers,
		"deleted_producers":        deletedProducers,
		"connected_cgs":            connectedCgs,
		"disconnected_cgs":         disconnectedCgs,
		"deleted_cgs":              deletedCgs,
		"total_messages":           totalMessages,
		"average_message_size":     avgMsgSize,
		"audit_logs":               auditLogs,
		"messages":                 messages,
		"poison_messages":          poisonMessages,
		"schema_failed_messages":   schemaFailMessages,
		"tags":                     tags,
		"leader":                   leader,
		"followers":                followers,
		"schema":                   schemaDetails,
		"idempotency_window_in_ms": station.IdempotencyWindow,
		"dls_configuration":        station.DlsConfiguration,
		"total_dls_messages":       totalDlsAmount,
	}

	return response, nil
}

func memphisWSGetSchemasOverviewData(h *Handlers) ([]models.ExtendedSchema, error) {
	schemas, err := h.Schemas.GetAllSchemasDetails()
	if err != nil {
		return schemas, err
	}
	return schemas, nil
}

func memphisWSGetStationsOverviewData(h *Handlers) ([]models.ExtendedStationDetails, error) {
	stations, err := h.Stations.GetStationsDetails()
	if err != nil {
		return stations, err
	}
	return stations, nil
}

func memphisWSGetSystemLogs(h *Handlers, logLevel string) (models.SystemLogsResponse, error) {
	const amount = 100
	const timeout = 3 * time.Second
	filterSubjectSuffix := ""
	switch logLevel {
	case "err":
		filterSubjectSuffix = syslogsErrSubject
	case "warn":
		filterSubjectSuffix = syslogsWarnSubject
	case "info":
		filterSubjectSuffix = syslogsInfoSubject
	default:
		filterSubjectSuffix = syslogsExternalSubject
	}

	filterSubject := "$memphis_syslogs.*." + filterSubjectSuffix

	return h.Monitoring.S.GetSystemLogs(amount, timeout, true, 0, filterSubject, false)
}<|MERGE_RESOLUTION|>--- conflicted
+++ resolved
@@ -207,17 +207,6 @@
 		return models.MainOverviewData{}, err
 	}
 	k8sEnv := true
-<<<<<<< HEAD
-	if configuration.DOCKER_ENV != "" {
-		k8sEnv = false
-	}
-	return models.MainOverviewData{
-		TotalStations:    len(stations),
-		TotalMessages:    totalMessages,
-		SystemComponents: systemComponents,
-		Stations:         stations,
-		K8sEnv:           k8sEnv,
-=======
 	if configuration.DOCKER_ENV == "true" {
 		k8sEnv = false
 	}
@@ -232,7 +221,6 @@
 		Stations:          stations,
 		K8sEnv:            k8sEnv,
 		BrokersThroughput: brokersThroughputs,
->>>>>>> 449d3996
 	}, nil
 }
 

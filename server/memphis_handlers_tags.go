// Copyright 2022-2023 The Memphis.dev Authors
// Licensed under the Memphis Business Source License 1.0 (the "License");
// you may not use this file except in compliance with the License.
// You may obtain a copy of the License at
//
// Changed License: [Apache License, Version 2.0 (https://www.apache.org/licenses/LICENSE-2.0), as published by the Apache Foundation.
//
// https://github.com/memphisdev/memphis/blob/master/LICENSE
//
// Additional Use Grant: You may make use of the Licensed Work (i) only as part of your own product or service, provided it is not a message broker or a message queue product or service; and (ii) provided that you do not use, provide, distribute, or make available the Licensed Work as a Service.
// A "Service" is a commercial offering, product, hosted, or managed service, that allows third parties (other than your own employees and contractors acting on your behalf) to access and/or use the Licensed Work or a substantial set of the features or functionality of the Licensed Work to third parties as a software-as-a-service, platform-as-a-service, infrastructure-as-a-service or other similar services that compete with Licensor products or services.
package server

import (
	"errors"
	"memphis/analytics"
	"memphis/db"
	"memphis/models"
	"memphis/utils"
	"strconv"
	"strings"
	"time"

	"github.com/gin-gonic/gin"
)

type TagsHandler struct{ S *Server }

func validateEntityType(entity string) error {
	switch entity {
	case "station", "schema", "user":
		return nil
	default:
		return errors.New("Entity type is not valid")
	}
}

func CreateTag(name string, entity_type string, entity_id int, color string) error {
	name = strings.ToLower(name)
	entity := strings.ToLower(entity_type)
	stationArr := []int{}
	schemaArr := []int{}
	userArr := []int{}
	switch entity {
	case "station":
		stationArr = append(stationArr, entity_id)
	case "schema":
		schemaArr = append(schemaArr, entity_id)
<<<<<<< HEAD
	// case "user":
	// 	userArr = append(userArr, entity_id)
=======
		// case "user":
		// 	userArr = append(userArr, entity_id)
>>>>>>> 01b05bf9
	}
	_, err := db.InsertNewTag(name, color, stationArr, schemaArr, userArr)
	if err != nil {
		return err
	}
	return nil
}

func AddTagsToEntity(tags []models.CreateTag, entity_type string, entity_id int) error {
	if len(tags) == 0 {
		return nil
	}
	entity := strings.ToLower(entity_type)
	err := validateEntityType(entity)
	if err != nil {
		return err
	}
	for _, tagToCreate := range tags {
		exist, _, err := db.GetTagByName(tagToCreate.Name)
		if err != nil {
			return err
		}
		if !exist {
			err = CreateTag(tagToCreate.Name, entity_type, entity_id, tagToCreate.Color)
			if err != nil {
				return err
			}
		} else {
			err = db.InsertEntityToTag(tagToCreate.Name, entity_type, entity_id)
			if err != nil {
				return err
			}
		}

	}

	return nil
}

func DeleteTagsFromStation(id int) {
	err := db.RemoveAllTagsFromEntity("stations", id)
	if err != nil {
		serv.Errorf("DeleteTagsFromStation: Station ID " + strconv.Itoa(id) + ": " + err.Error())
		return
	}
}

func DeleteTagsFromSchema(id int) {
	err := db.RemoveAllTagsFromEntity("schemas", id)
	if err != nil {
		serv.Errorf("DeleteTagsFromSchema: Schema ID " + strconv.Itoa(id) + ": " + err.Error())
		return
	}
}

func DeleteTagsFromUser(id int) {
	err := db.RemoveAllTagsFromEntity("users", id)
	if err != nil {
		serv.Errorf("DeleteTagsFromUser: User ID " + strconv.Itoa(id) + ": " + err.Error())
		return
	}
}

func (th TagsHandler) CreateNewTag(c *gin.Context) {
	var body models.CreateTag
	ok := utils.Validate(c, &body, false, nil)
	if !ok {
		return
	}
	name := strings.ToLower(body.Name)
	exist, _, err := db.GetTagByName(name)
	if err != nil {
		serv.Errorf("CreateNewTag: Tag " + body.Name + ": " + err.Error())
		c.AbortWithStatusJSON(500, gin.H{"message": "Server error"})
		return
	}
	if exist {
		errMsg := "Tag with the name " + body.Name + " already exists"
		serv.Warnf("CreateNewTag: " + errMsg)
		c.AbortWithStatusJSON(configuration.SHOWABLE_ERROR_STATUS_CODE, gin.H{"message": errMsg})
		return
	}
	var color string
	if len(body.Color) > 0 {
		color = body.Color
	} else {
		color = "101, 87, 255" // default memphis-purple color
	}
	stationArr := []int{}
	schemaArr := []int{}
	userArr := []int{}
	newTag, err := db.InsertNewTag(name, color, stationArr, schemaArr, userArr)
	if err != nil {
		serv.Errorf("CreateNewTag: Tag " + body.Name + ": " + err.Error())
		c.AbortWithStatusJSON(500, gin.H{"message": "Server error"})
		return
	}

	user, err := getUserDetailsFromMiddleware(c)
	if err != nil {
		serv.Errorf("CreateNewTag: Tag " + body.Name + ": " + err.Error())
		c.AbortWithStatusJSON(401, gin.H{"message": "Unauthorized"})
	}
	message := "New Tag " + newTag.Name + " has been created " + " by user " + user.Username
	serv.Noticef(message)

	c.IndentedJSON(200, newTag)
}

func (th TagsHandler) RemoveTag(c *gin.Context) {
	var body models.RemoveTagSchema
	ok := utils.Validate(c, &body, false, nil)
	if !ok {
		return
	}
	name := strings.ToLower(body.Name)
	entity := strings.ToLower(body.EntityType)
	err := validateEntityType(entity)
	if err != nil {
		serv.Warnf("RemoveTag: Tag " + body.Name + " at " + entity + " " + body.EntityName + ": " + err.Error())
		c.AbortWithStatusJSON(configuration.SHOWABLE_ERROR_STATUS_CODE, gin.H{"message": err.Error()})
		return
	}
	var entity_id int
	var stationName string
	var message string

	user, err := getUserDetailsFromMiddleware(c)
	if err != nil {
		serv.Errorf("RemoveTag: Tag " + body.Name + ": " + err.Error())
		c.AbortWithStatusJSON(401, gin.H{"message": "Unauthorized"})
	}
	switch entity {
	case "station":
		station_name, err := StationNameFromStr(body.EntityName)
		if err != nil {
			serv.Warnf("RemoveTag: Tag " + body.Name + " at " + entity + " " + body.EntityName + ": " + err.Error())
			c.AbortWithStatusJSON(configuration.SHOWABLE_ERROR_STATUS_CODE, gin.H{"message": err.Error()})
			return
		}
		exist, station, err := db.GetStationByName(station_name.Ext())
		if err != nil {
			serv.Errorf("RemoveTag: Tag " + body.Name + ": " + err.Error())
			c.AbortWithStatusJSON(500, gin.H{"message": "Server error"})
			return
		}
		if !exist {
			c.IndentedJSON(200, []string{})
			return
		}
		entity_id = station.ID
		stationName = station_name.Ext()
		message = "Tag " + name + " has been deleted from station " + stationName + " by user " + user.Username

	case "schema":
		exist, schema, err := db.GetSchemaByName(body.EntityName)
		if err != nil {
			serv.Errorf("RemoveTag: Tag " + body.Name + ": " + err.Error())
			c.AbortWithStatusJSON(500, gin.H{"message": "Server error"})
			return
		}
		if !exist {
			c.IndentedJSON(200, []string{})
			return
		}
		entity_id = schema.ID
		message = "Tag " + name + " has been deleted from schema" + schema.Name + " by user " + user.Username

	// case "user":
	// 	exist, user, err := db.GetUserByUsername(body.EntityName)
	// 	if err != nil {
	// 		serv.Errorf("RemoveTag: Tag " + body.Name + ": " + err.Error())
	// 		c.AbortWithStatusJSON(500, gin.H{"message": "Server error"})
	// 		return
	// 	}
	// 	if !exist {
	// 		c.IndentedJSON(200, []string{})
	// 		return
	// 	}
	// 	entity_id = user.ID

	default:
		serv.Warnf("RemoveTag: Tag " + body.Name + " at " + entity + " " + body.EntityName + ": unsupported entity type")
		c.AbortWithStatusJSON(configuration.SHOWABLE_ERROR_STATUS_CODE, gin.H{"message": "Could not remove tag " + body.Name + ", unsupported entity type"})
		return
	}

	err = db.RemoveTagFromEntity(name, entity, entity_id)
	if err != nil {
		serv.Errorf("RemoveTag: Tag " + body.Name + ": " + err.Error())
		c.AbortWithStatusJSON(500, gin.H{"message": "Server error"})
		return
	}

	serv.Noticef(message)
	if entity == "station" {
		var auditLogs []interface{}
		newAuditLog := models.AuditLog{
			StationName:       stationName,
			Message:           message,
			CreatedBy:         user.ID,
			CreatedByUsername: user.Username,
			CreatedAt:         time.Now(),
			UserType:          user.UserType,
		}
		auditLogs = append(auditLogs, newAuditLog)
		err = CreateAuditLogs(auditLogs)
		if err != nil {
			serv.Warnf("RemoveTag: Tag " + body.Name + " at " + entity + " " + body.EntityName + " - create audit logs error: " + err.Error())
		}
	}

	c.IndentedJSON(200, []string{})
}

func (th TagsHandler) UpdateTagsForEntity(c *gin.Context) {
	var body models.UpdateTagsForEntitySchema
	ok := utils.Validate(c, &body, false, nil)
	if !ok {
		return
	}
	entity := strings.ToLower(body.EntityType)
	err := validateEntityType(entity)
	var entity_id int
	if err != nil {
		serv.Warnf("UpdateTagsForEntity: " + entity + " " + body.EntityName + ": " + err.Error())
		c.AbortWithStatusJSON(configuration.SHOWABLE_ERROR_STATUS_CODE, gin.H{"message": err.Error()})
		return
	}
	var stationName StationName
	var schemaName string
	switch entity {
	case "station":
		station_name, err := StationNameFromStr(body.EntityName)
		if err != nil {
			serv.Warnf("UpdateTagsForEntity: " + entity + " " + body.EntityName + ": " + err.Error())
			c.AbortWithStatusJSON(configuration.SHOWABLE_ERROR_STATUS_CODE, gin.H{"message": err.Error()})
			return
		}
		exist, station, err := db.GetStationByName(station_name.Ext())
		if err != nil {
			serv.Errorf("UpdateTagsForEntity: Station " + body.EntityName + ": " + err.Error())
			c.AbortWithStatusJSON(500, gin.H{"message": "Server error"})
			return
		}
		if !exist {
			c.IndentedJSON(200, []string{})
			return
		}
		entity_id = station.ID
		stationName = station_name

	case "schema":
		exist, schema, err := db.GetSchemaByName(body.EntityName)
		if err != nil {
			serv.Errorf("UpdateTagsForEntity: Schema " + body.EntityName + ": " + err.Error())
			c.AbortWithStatusJSON(500, gin.H{"message": "Server error"})
			return
		}
		if !exist {
			c.IndentedJSON(200, []string{})
			return
		}
		entity_id = schema.ID
		schemaName = schema.Name

	// case "user":
	// 	exist, user, err := db.GetUserByUsername(body.EntityName)
	// 	if err != nil {
	// 		serv.Errorf("UpdateTagsForEntity: User " + body.EntityName + ": " + err.Error())
	// 		c.AbortWithStatusJSON(500, gin.H{"message": "Server error"})
	// 		return
	// 	}
	// 	if !exist {
	// 		c.IndentedJSON(200, []string{})
	// 		return
	// 	}
	// 	entity_id = user.ID

	default:
		serv.Warnf("UpdateTagsForEntity: " + entity + " " + body.EntityName + ": unsupported entity type")
		c.AbortWithStatusJSON(configuration.SHOWABLE_ERROR_STATUS_CODE, gin.H{"message": "Could not remove tags, unsupported entity type"})
		return
	}
	var message string
	user, err := getUserDetailsFromMiddleware(c)
	if err != nil {
		serv.Errorf("UpdateTagsForEntity: " + body.EntityType + " " + body.EntityName + ": " + err.Error())
		c.AbortWithStatusJSON(401, gin.H{"message": "Unauthorized"})
	}

	if len(body.TagsToAdd) > 0 {
		for _, tagToAdd := range body.TagsToAdd {
			name := strings.ToLower(tagToAdd.Name)
			exist, tag, err := db.GetTagByName(name)
			if err != nil {
				serv.Errorf("UpdateTagsForEntity: " + body.EntityType + " " + body.EntityName + ": " + err.Error())
				c.AbortWithStatusJSON(500, gin.H{"message": "Server error"})
				return
			}
			if !exist {
				err = CreateTag(name, body.EntityType, entity_id, tagToAdd.Color)
				if err != nil {
					serv.Errorf("UpdateTagsForEntity: " + body.EntityType + " " + body.EntityName + ": " + err.Error())
					c.AbortWithStatusJSON(500, gin.H{"message": "Server error"})
					return
				}
			} else {
				err = db.InsertEntityToTag(tag.Name, entity, entity_id)
				if err != nil {
					serv.Errorf("UpdateTagsForEntity: " + body.EntityType + " " + body.EntityName + ": " + err.Error())
					c.AbortWithStatusJSON(500, gin.H{"message": "Server error"})
					return
				}
			}

			analyticsEventName := ""
			if entity == "station" {
				message = "Tag " + name + " has been added to station " + stationName.Ext() + " by user " + user.Username

				var auditLogs []interface{}
				newAuditLog := models.AuditLog{
					StationName:       stationName.Intern(),
					Message:           message,
					CreatedBy:         user.ID,
					CreatedByUsername: user.Username,
					CreatedAt:         time.Now(),
					UserType:          user.UserType,
				}

				auditLogs = append(auditLogs, newAuditLog)
				err = CreateAuditLogs(auditLogs)
				if err != nil {
					serv.Warnf("UpdateTagsForEntity: " + entity + " " + body.EntityName + " - create audit logs error: " + err.Error())
				}

				analyticsEventName = "user-tag-station"
			} else if entity == "schema" {
				message = "Tag " + name + " has been added to schema " + schemaName + " by user " + user.Username
				analyticsEventName = "user-tag-schema"
			} else {
				message = "Tag " + name + " has been added to user " + "by user " + user.Username
				analyticsEventName = "user-tag-user"
			}

			shouldSendAnalytics, _ := shouldSendAnalytics()
			if shouldSendAnalytics {
				param := analytics.EventParam{
					Name:  "tag-name",
					Value: name,
				}
				analyticsParams := []analytics.EventParam{param}
				analytics.SendEventWithParams(user.Username, analyticsParams, analyticsEventName)
			}

			serv.Noticef(message)
		}
	}
	if len(body.TagsToRemove) > 0 {
		for _, tagToRemove := range body.TagsToRemove {
			name := strings.ToLower(tagToRemove)
			exist, tag, err := db.GetTagByName(name)
			if err != nil {
				serv.Errorf("UpdateTagsForEntity: " + body.EntityType + " " + body.EntityName + ": " + err.Error())
				c.AbortWithStatusJSON(500, gin.H{"message": "Server error"})
				return
			}
			if exist {
				err = db.InsertEntityToTag(tag.Name, entity, entity_id)
				if err != nil {
					serv.Errorf("UpdateTagsForEntity: " + body.EntityType + " " + body.EntityName + ": " + err.Error())
					c.AbortWithStatusJSON(500, gin.H{"message": "Server error"})
					return
				}
			}
			if entity == "station" {
				message = "Tag " + name + " has been deletd from station " + stationName.Ext() + " by user " + user.Username

				var auditLogs []interface{}
				newAuditLog := models.AuditLog{
					StationName:       stationName.Intern(),
					Message:           message,
					CreatedBy:         user.ID,
					CreatedByUsername: user.Username,
					CreatedAt:         time.Now(),
					UserType:          user.UserType,
				}

				auditLogs = append(auditLogs, newAuditLog)
				err = CreateAuditLogs(auditLogs)
				if err != nil {
					serv.Warnf("UpdateTagsForEntity: " + entity + " " + body.EntityName + " - create audit logs error: " + err.Error())
				}
			} else if entity == "schema" {
				message = "Tag " + name + " has been deleted from schema " + schemaName + " by user " + user.Username
			} else {
				message = "Tag " + name + " has been deleted " + "by user " + user.Username

			}
			serv.Noticef(message)
		}
	}
	tags, err := th.GetTagsByEntityWithID(entity, entity_id)
	if err != nil {
		serv.Errorf("UpdateTagsForEntity: " + entity + " " + body.EntityName + ": " + err.Error())
		c.AbortWithStatusJSON(500, gin.H{"message": "Server error"})
		return
	}
	c.IndentedJSON(200, tags)
}
func (th TagsHandler) GetTagsByEntityWithID(entity string, id int) ([]models.CreateTag, error) {
	tags, err := db.GetTagsByEntityID(entity, id)
	if err != nil {
		return []models.CreateTag{}, err
	}
	var tagsRes []models.CreateTag
	if len(tags) == 0 {
		tagsRes = []models.CreateTag{}
	}
	for _, tag := range tags {
		tagRes := models.CreateTag{
			Name:  tag.Name,
			Color: tag.Color,
		}
		tagsRes = append(tagsRes, tagRes)
	}
	return tagsRes, nil
}

func (th TagsHandler) GetTags(c *gin.Context) {
	var body models.GetTagsSchema
	ok := utils.Validate(c, &body, false, nil)
	if !ok {
		return
	}
	entity := strings.ToLower(body.EntityType)
	if entity != "" {
		err := validateEntityType(entity)
		if err != nil {
			serv.Warnf("GetTags: " + body.EntityType + ": " + err.Error())
			c.AbortWithStatusJSON(configuration.SHOWABLE_ERROR_STATUS_CODE, gin.H{"message": err.Error()})
			return
		}
	}
	tags, err := db.GetTagsByEntityType(entity)
	if err != nil {
		desc := ""
		if entity == "" {
			desc = "All Tags"
		} else {
			desc = entity
		}
		serv.Errorf("GetTags: " + desc + ": " + err.Error())
		c.AbortWithStatusJSON(500, gin.H{"message": "Server error"})
		return
	}
	var tagsRes []models.CreateTag
	if len(tags) == 0 {
		tagsRes = []models.CreateTag{}
	}
	for _, tag := range tags {
		tagRes := models.CreateTag{
			Name:  tag.Name,
			Color: tag.Color,
		}
		tagsRes = append(tagsRes, tagRes)
	}
	c.IndentedJSON(200, tagsRes)
}

func (th TagsHandler) GetUsedTags(c *gin.Context) {
	tags, err := db.GetAllUsedTags()
	if err != nil {
		serv.Errorf("GetUsedTags: " + err.Error())
		c.AbortWithStatusJSON(500, gin.H{"message": "Server error"})
		return
	}
	var tagsRes []models.CreateTag
	if len(tags) == 0 {
		tagsRes = []models.CreateTag{}
	}
	for _, tag := range tags {
		tagRes := models.CreateTag{
			Name:  tag.Name,
			Color: tag.Color,
		}
		tagsRes = append(tagsRes, tagRes)
	}

	c.IndentedJSON(200, tagsRes)
}<|MERGE_RESOLUTION|>--- conflicted
+++ resolved
@@ -46,13 +46,8 @@
 		stationArr = append(stationArr, entity_id)
 	case "schema":
 		schemaArr = append(schemaArr, entity_id)
-<<<<<<< HEAD
-	// case "user":
-	// 	userArr = append(userArr, entity_id)
-=======
 		// case "user":
 		// 	userArr = append(userArr, entity_id)
->>>>>>> 01b05bf9
 	}
 	_, err := db.InsertNewTag(name, color, stationArr, schemaArr, userArr)
 	if err != nil {

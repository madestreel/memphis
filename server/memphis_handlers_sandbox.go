// Copyright 2022-2023 The Memphis.dev Authors
// Licensed under the Memphis Business Source License 1.0 (the "License");
// you may not use this file except in compliance with the License.
// You may obtain a copy of the License at
//
// Changed License: [Apache License, Version 2.0 (https://www.apache.org/licenses/LICENSE-2.0), as published by the Apache Foundation.
//
// https://github.com/memphisdev/memphis/blob/master/LICENSE
//
// Additional Use Grant: You may make use of the Licensed Work (i) only as part of your own product or service, provided it is not a message broker or a message queue product or service; and (ii) provided that you do not use, provide, distribute, or make available the Licensed Work as a Service.
// A "Service" is a commercial offering, product, hosted, or managed service, that allows third parties (other than your own employees and contractors acting on your behalf) to access and/or use the Licensed Work or a substantial set of the features or functionality of the Licensed Work to third parties as a software-as-a-service, platform-as-a-service, infrastructure-as-a-service or other similar services that compete with Licensor products or services.
package server

<<<<<<< HEAD
import (
	// 	"bytes"
	// 	"encoding/json"
	// 	"errors"
	// 	"fmt"
	// 	"io/ioutil"
	// 	"memphis/analytics"
	// 	"memphis/db"
	// 	"memphis/models"
	// 	"memphis/utils"
	// 	"net/http"
	// 	"net/url"
	// 	"strings"
	// 	"time"

	// "errors"

	// "github.com/dgrijalva/jwt-go"
	// "github.com/gin-gonic/gin"
)
=======
// 	"bytes"
// 	"encoding/json"
// 	"errors"
// 	"fmt"
// 	"io/ioutil"
// 	"memphis/analytics"
// 	"memphis/db"
// 	"memphis/models"
// 	"memphis/utils"
// 	"net/http"
// 	"net/url"
// 	"strings"
// 	"time"

// "errors"

// "github.com/dgrijalva/jwt-go"
// "github.com/gin-gonic/gin"
>>>>>>> 01b05bf9

// type SandboxHandler struct{}

// type googleClaims struct {
// 	Email         string `json:"email"`
// 	EmailVerified bool   `json:"email_verified"`
// 	FirstName     string `json:"given_name"`
// 	LastName      string `json:"family_name"`
// 	Picture       string `json:"picture"`
// 	jwt.StandardClaims
// }

// type googleOauthToken struct {
// 	Access_token string
// 	Id_token     string
// }

// type githubAccessTokenResponse struct {
// 	AccessToken string `json:"access_token"`
// 	TokenType   string `json:"token_type"`
// 	Scope       string `json:"scope"`
// }

// func (sbh SandboxHandler) Login(c *gin.Context) {
// 	var body models.SandboxLoginSchema
// 	var firstName string
// 	var lastName string
// 	var email string
// 	var profilePic string
// 	ok := utils.Validate(c, &body, false, nil)
// 	if !ok {
// 		return
// 	}

// 	token := body.Token
// 	loginType := body.LoginType
// 	if loginType == "google" {
// 		gOuth, err := getGoogleAuthToken(token)
// 		if err != nil {
// 			serv.Errorf("Login(Sandbox) with Google: " + err.Error())
// 			c.AbortWithStatusJSON(500, gin.H{"message": "Server error"})
// 			return
// 		}
// 		claims, err := GetGoogleUser(*gOuth)
// 		if err != nil {
// 			serv.Errorf("Login(Sandbox) with Google: " + err.Error())
// 			c.AbortWithStatusJSON(500, gin.H{"message": "Server error"})
// 			return
// 		}
// 		firstName = claims.FirstName
// 		lastName = claims.LastName
// 		email = claims.Email
// 		profilePic = claims.Picture
// 	} else if loginType == "github" {
// 		gitAccessToken, err := getGithubAccessToken(token)
// 		if err != nil {
// 			serv.Errorf("Login(Sandbox) with GitHub: " + err.Error())
// 			c.AbortWithStatusJSON(500, gin.H{"message": "Server error"})
// 			return
// 		}
// 		claims, err := getGithubData(gitAccessToken)
// 		if err != nil {
// 			serv.Errorf("Login(Sandbox) with GitHub: " + err.Error())
// 			c.AbortWithStatusJSON(500, gin.H{"message": "Server error"})
// 			return
// 		}
// 		email, ok = claims["email"].(string)
// 		if email == "" || !ok {
// 			temp, _ := claims["repos_url"].(string)
// 			temp2 := strings.Split(temp, "https://api.github.com/users/")
// 			temp3 := strings.Split(temp2[1], "/")
// 			email = temp3[0]
// 		}
// 		name, ok := claims["name"].(string)
// 		if name == "" || !ok {
// 			firstName = ""
// 			lastName = ""
// 		} else {
// 			fullName := strings.Split(name, " ")
// 			firstName = fullName[0]
// 			lastName = fullName[1]
// 		}
// 		profilePic = claims["avatar_url"].(string)
// 	} else {
// 		serv.Errorf("Login(Sandbox): Wrong login type")
// 		c.AbortWithStatusJSON(500, gin.H{"message": "Server error"})
// 		return
// 	}
// 	var username string
// 	if strings.Contains(email, "@") {
// 		username = email[:strings.IndexByte(email, '@')]
// 	} else {
// 		username = email
// 	}
// 	exist, user, err := IsSandboxUserExist(username)
// 	if err != nil {
// 		serv.Errorf("Login(Sandbox): With user " + username + ": " + err.Error())
// 		c.AbortWithStatusJSON(500, gin.H{"message": "Server error"})
// 		return
// 	}

// 	if !exist {
// 		user, err = db.InsertNewSanboxUser(username, email, firstName, lastName, profilePic)
// 		if err != nil {
// 			serv.Errorf("Login(Sandbox): With user " + username + ": " + err.Error())
// 			c.AbortWithStatusJSON(500, gin.H{"message": "Server error"})
// 			return
// 		}

// 		if !strings.Contains(email, "@") {
// 			email = email + "@github.memphis"
// 		}
// 		param := analytics.EventParam{
// 			Name:  "email",
// 			Value: email,
// 		}
// 		analyticsParams := []analytics.EventParam{param}
// 		analytics.SendEventWithParams("", analyticsParams, "new-sandbox-user")

// 		serv.Noticef("New sandbox user was created: " + username)
// 	}

// 	token, refreshToken, err := CreateTokens(user)
// 	if err != nil {
// 		serv.Errorf("Login(Sandbox): With user " + username + ": " + err.Error())
// 		c.AbortWithStatusJSON(500, gin.H{"message": "Server error"})
// 		return
// 	}
// 	if !user.AlreadyLoggedIn {
// 		db.UpdateSandboxUserAlreadyLoggedIn(user.ID)
// 	}
// 	serv.Noticef("Sandbox user logged in: " + username)
// 	domain := ""
// 	secure := false
// 	c.SetCookie("jwt-refresh-token", refreshToken, configuration.REFRESH_JWT_EXPIRES_IN_MINUTES*60*1000, "/", domain, secure, true)

// 	shouldSendAnalytics, _ := shouldSendAnalytics()
// 	if shouldSendAnalytics {
// 		analytics.SendEvent(user.Username, "user-sandbox-login")
// 	}

// 	c.IndentedJSON(200, gin.H{
// 		"jwt":               token,
// 		"expires_in":        configuration.JWT_EXPIRES_IN_MINUTES * 60 * 1000,
// 		"user_id":           user.ID,
// 		"username":          user.Username,
// 		"user_type":         user.UserType,
// 		"creation_date":     user.CreationDate,
// 		"already_logged_in": user.AlreadyLoggedIn,
// 		"avatar_id":         user.AvatarId,
// 		"profile_pic":       profilePic,
// 		"env":               "K8S",
// 		"skip_get_started":  user.SkipGetStarted,
// 	})
// }

// func getGoogleAuthToken(code string) (*googleOauthToken, error) {
// 	const googleTokenURl = "https://oauth2.googleapis.com/token"

// 	values := url.Values{}
// 	decodedValue, err := url.QueryUnescape(code)
// 	if err != nil {
// 		decodedValue = code
// 	}

// 	values.Add("grant_type", "authorization_code")
// 	values.Add("code", decodedValue)
// 	values.Add("client_id", configuration.GOOGLE_CLIENT_ID)
// 	values.Add("client_secret", configuration.GOOGLE_CLIENT_SECRET)
// 	values.Add("redirect_uri", configuration.SANDBOX_REDIRECT_URI)

// 	query := values.Encode()

// 	req, err := http.NewRequest("POST", googleTokenURl, bytes.NewBufferString(query))
// 	if err != nil {
// 		return nil, err
// 	}

// 	req.Header.Set("Content-Type", "application/x-www-form-urlencoded")
// 	client := http.Client{
// 		Timeout: time.Second * 30,
// 	}

// 	res, err := client.Do(req)
// 	if err != nil {
// 		return nil, err
// 	}

// 	if res.StatusCode != 200 {
// 		return nil, errors.New("could not retrieve token")
// 	}

// 	resBody, err := ioutil.ReadAll(res.Body)
// 	if err != nil {
// 		return nil, err
// 	}

// 	var GoogleOauthTokenRes map[string]interface{}

// 	if err := json.Unmarshal(resBody, &GoogleOauthTokenRes); err != nil {
// 		return nil, err
// 	}

// 	tokenBody := &googleOauthToken{
// 		Access_token: GoogleOauthTokenRes["access_token"].(string),
// 		Id_token:     GoogleOauthTokenRes["id_token"].(string),
// 	}

// 	return tokenBody, nil
// }

// func GetGoogleUser(gOauthToken googleOauthToken) (*googleClaims, error) {
// 	googleTokenURl := fmt.Sprintf("https://www.googleapis.com/oauth2/v1/userinfo?alt=json&access_token=%s", gOauthToken.Access_token)
// 	req, err := http.NewRequest("GET", googleTokenURl, nil)
// 	if err != nil {
// 		return nil, err
// 	}
// 	req.Header.Set("Authorization", fmt.Sprintf("Bearer %s", gOauthToken.Id_token))

// 	client := http.Client{
// 		Timeout: time.Second * 30,
// 	}

// 	res, err := client.Do(req)
// 	if err != nil {
// 		return nil, err
// 	}

// 	if res.StatusCode != http.StatusOK {
// 		return nil, errors.New("could not retrieve user")
// 	}

// 	resBody, err := ioutil.ReadAll(res.Body)
// 	if err != nil {
// 		return nil, err
// 	}

// 	var GoogleUserRes map[string]interface{}

// 	if err := json.Unmarshal(resBody, &GoogleUserRes); err != nil {
// 		return nil, err
// 	}

// 	claims := &googleClaims{
// 		Email:         GoogleUserRes["email"].(string),
// 		EmailVerified: GoogleUserRes["verified_email"].(bool),
// 		FirstName:     GoogleUserRes["given_name"].(string),
// 		LastName:      GoogleUserRes["family_name"].(string),
// 		Picture:       GoogleUserRes["picture"].(string),
// 	}

// 	return claims, nil
// }

// // func IsSandboxUserExist(username string) (bool, models.SandboxUser, error) {
// // 	exist, user, err := db.GetSandboxUser(username)
// // 	if !exist {
// // 		return false, models.SandboxUser{}, nil
// // 	} else if err != nil {
// // 		return false, models.SandboxUser{}, err
// // 	}
// // 	return true, user, nil
// // }

// func getGithubAccessToken(code string) (string, error) {

// 	requestBodyMap := map[string]string{
// 		"client_id":     configuration.GITHUB_CLIENT_ID,
// 		"client_secret": configuration.GITHUB_CLIENT_SECRET,
// 		"code":          code,
// 	}
// 	requestJSON, _ := json.Marshal(requestBodyMap)

// 	req, reqerr := http.NewRequest(
// 		"POST",
// 		"https://github.com/login/oauth/access_token",
// 		bytes.NewBuffer(requestJSON),
// 	)
// 	if reqerr != nil {
// 		return "", reqerr
// 	}
// 	req.Header.Set("Content-Type", "application/json")
// 	req.Header.Set("Accept", "application/json")

// 	resp, resperr := http.DefaultClient.Do(req)
// 	if resperr != nil {
// 		return "", resperr
// 	}

// 	respbody, _ := ioutil.ReadAll(resp.Body)

// 	var ghresp githubAccessTokenResponse
// 	if err := json.Unmarshal(respbody, &ghresp); err != nil {
// 		return "", err
// 	}

// 	return ghresp.AccessToken, nil
// }

// func getGithubData(accessToken string) (map[string]any, error) {

// 	req, reqerr := http.NewRequest(
// 		"GET",
// 		"https://api.github.com/user",
// 		nil,
// 	)
// 	if reqerr != nil {
// 		return nil, reqerr
// 	}

// 	authorizationHeaderValue := fmt.Sprintf("token %s", accessToken)
// 	req.Header.Set("Authorization", authorizationHeaderValue)

// 	resp, resperr := http.DefaultClient.Do(req)
// 	if resperr != nil {
// 		return nil, resperr
// 	}

// 	respbody, _ := ioutil.ReadAll(resp.Body)

// 	data := make(map[string]any)
// 	err := json.Unmarshal(respbody, &data)
// 	if err != nil {
// 		return nil, err
// 	}

// 	return data, nil
// }

// func DenyForSandboxEnv(c *gin.Context) error {
// 	user, err := getUserDetailsFromMiddleware(c)
// 	if err != nil {
// 		serv.Errorf("DenyForSandboxEnv: " + err.Error())
// 		c.AbortWithStatusJSON(401, gin.H{"message": "Unauthorized"})
// 		return err
// 	}

// 	if configuration.SANDBOX_ENV == "true" && user.UserType != "root" {
// 		sandboxErrCode := 665
// 		c.AbortWithStatusJSON(sandboxErrCode, gin.H{"message": "You are in a sandbox environment, this operation is not allowed"})
// 		return errors.New("Sandbox environment")
// 	}
// 	return nil
// }<|MERGE_RESOLUTION|>--- conflicted
+++ resolved
@@ -11,28 +11,6 @@
 // A "Service" is a commercial offering, product, hosted, or managed service, that allows third parties (other than your own employees and contractors acting on your behalf) to access and/or use the Licensed Work or a substantial set of the features or functionality of the Licensed Work to third parties as a software-as-a-service, platform-as-a-service, infrastructure-as-a-service or other similar services that compete with Licensor products or services.
 package server
 
-<<<<<<< HEAD
-import (
-	// 	"bytes"
-	// 	"encoding/json"
-	// 	"errors"
-	// 	"fmt"
-	// 	"io/ioutil"
-	// 	"memphis/analytics"
-	// 	"memphis/db"
-	// 	"memphis/models"
-	// 	"memphis/utils"
-	// 	"net/http"
-	// 	"net/url"
-	// 	"strings"
-	// 	"time"
-
-	// "errors"
-
-	// "github.com/dgrijalva/jwt-go"
-	// "github.com/gin-gonic/gin"
-)
-=======
 // 	"bytes"
 // 	"encoding/json"
 // 	"errors"
@@ -51,7 +29,6 @@
 
 // "github.com/dgrijalva/jwt-go"
 // "github.com/gin-gonic/gin"
->>>>>>> 01b05bf9
 
 // type SandboxHandler struct{}
 

// Copyright 2022-2023 The Memphis.dev Authors
// Licensed under the Memphis Business Source License 1.0 (the "License");
// you may not use this file except in compliance with the License.
// You may obtain a copy of the License at
//
// Changed License: [Apache License, Version 2.0 (https://www.apache.org/licenses/LICENSE-2.0), as published by the Apache Foundation.
//
// https://github.com/memphisdev/memphis/blob/master/LICENSE
//
// Additional Use Grant: You may make use of the Licensed Work (i) only as part of your own product or service, provided it is not a message broker or a message queue product or service; and (ii) provided that you do not use, provide, distribute, or make available the Licensed Work as a Service.
// A "Service" is a commercial offering, product, hosted, or managed service, that allows third parties (other than your own employees and contractors acting on your behalf) to access and/or use the Licensed Work or a substantial set of the features or functionality of the Licensed Work to third parties as a software-as-a-service, platform-as-a-service, infrastructure-as-a-service or other similar services that compete with Licensor products or services.
package server

import (
	// 	"bytes"
	// 	"encoding/json"
	// 	"errors"
	// 	"fmt"
	// 	"io/ioutil"
	// 	"memphis/analytics"
	// 	"memphis/db"
	// 	"memphis/models"
	// 	"memphis/utils"
	// 	"net/http"
	// 	"net/url"
	// 	"strings"
	// 	"time"

<<<<<<< HEAD
	"github.com/dgrijalva/jwt-go"
	// 	"github.com/gin-gonic/gin"
)

type SandboxHandler struct{}

type googleClaims struct {
	Email         string `json:"email"`
	EmailVerified bool   `json:"email_verified"`
	FirstName     string `json:"given_name"`
	LastName      string `json:"family_name"`
	Picture       string `json:"picture"`
	jwt.StandardClaims
}
=======
	// "errors"

	// "github.com/dgrijalva/jwt-go"
	// "github.com/gin-gonic/gin"
)

// type SandboxHandler struct{}

// type googleClaims struct {
// 	Email         string `json:"email"`
// 	EmailVerified bool   `json:"email_verified"`
// 	FirstName     string `json:"given_name"`
// 	LastName      string `json:"family_name"`
// 	Picture       string `json:"picture"`
// 	jwt.StandardClaims
// }
>>>>>>> 3e51606c

// type googleOauthToken struct {
// 	Access_token string
// 	Id_token     string
// }

// type githubAccessTokenResponse struct {
// 	AccessToken string `json:"access_token"`
// 	TokenType   string `json:"token_type"`
// 	Scope       string `json:"scope"`
// }

// func (sbh SandboxHandler) Login(c *gin.Context) {
// 	var body models.SandboxLoginSchema
// 	var firstName string
// 	var lastName string
// 	var email string
// 	var profilePic string
// 	ok := utils.Validate(c, &body, false, nil)
// 	if !ok {
// 		return
// 	}

// 	token := body.Token
// 	loginType := body.LoginType
// 	if loginType == "google" {
// 		gOuth, err := getGoogleAuthToken(token)
// 		if err != nil {
// 			serv.Errorf("Login(Sandbox) with Google: " + err.Error())
// 			c.AbortWithStatusJSON(500, gin.H{"message": "Server error"})
// 			return
// 		}
// 		claims, err := GetGoogleUser(*gOuth)
// 		if err != nil {
// 			serv.Errorf("Login(Sandbox) with Google: " + err.Error())
// 			c.AbortWithStatusJSON(500, gin.H{"message": "Server error"})
// 			return
// 		}
// 		firstName = claims.FirstName
// 		lastName = claims.LastName
// 		email = claims.Email
// 		profilePic = claims.Picture
// 	} else if loginType == "github" {
// 		gitAccessToken, err := getGithubAccessToken(token)
// 		if err != nil {
// 			serv.Errorf("Login(Sandbox) with GitHub: " + err.Error())
// 			c.AbortWithStatusJSON(500, gin.H{"message": "Server error"})
// 			return
// 		}
// 		claims, err := getGithubData(gitAccessToken)
// 		if err != nil {
// 			serv.Errorf("Login(Sandbox) with GitHub: " + err.Error())
// 			c.AbortWithStatusJSON(500, gin.H{"message": "Server error"})
// 			return
// 		}
// 		email, ok = claims["email"].(string)
// 		if email == "" || !ok {
// 			temp, _ := claims["repos_url"].(string)
// 			temp2 := strings.Split(temp, "https://api.github.com/users/")
// 			temp3 := strings.Split(temp2[1], "/")
// 			email = temp3[0]
// 		}
// 		name, ok := claims["name"].(string)
// 		if name == "" || !ok {
// 			firstName = ""
// 			lastName = ""
// 		} else {
// 			fullName := strings.Split(name, " ")
// 			firstName = fullName[0]
// 			lastName = fullName[1]
// 		}
// 		profilePic = claims["avatar_url"].(string)
// 	} else {
// 		serv.Errorf("Login(Sandbox): Wrong login type")
// 		c.AbortWithStatusJSON(500, gin.H{"message": "Server error"})
// 		return
// 	}
// 	var username string
// 	if strings.Contains(email, "@") {
// 		username = email[:strings.IndexByte(email, '@')]
// 	} else {
// 		username = email
// 	}
// 	exist, user, err := IsSandboxUserExist(username)
// 	if err != nil {
// 		serv.Errorf("Login(Sandbox): With user " + username + ": " + err.Error())
// 		c.AbortWithStatusJSON(500, gin.H{"message": "Server error"})
// 		return
// 	}

// 	if !exist {
// 		user, err = db.InsertNewSanboxUser(username, email, firstName, lastName, profilePic)
// 		if err != nil {
// 			serv.Errorf("Login(Sandbox): With user " + username + ": " + err.Error())
// 			c.AbortWithStatusJSON(500, gin.H{"message": "Server error"})
// 			return
// 		}

// 		if !strings.Contains(email, "@") {
// 			email = email + "@github.memphis"
// 		}
// 		param := analytics.EventParam{
// 			Name:  "email",
// 			Value: email,
// 		}
// 		analyticsParams := []analytics.EventParam{param}
// 		analytics.SendEventWithParams("", analyticsParams, "new-sandbox-user")

// 		serv.Noticef("New sandbox user was created: " + username)
// 	}

// 	token, refreshToken, err := CreateTokens(user)
// 	if err != nil {
// 		serv.Errorf("Login(Sandbox): With user " + username + ": " + err.Error())
// 		c.AbortWithStatusJSON(500, gin.H{"message": "Server error"})
// 		return
// 	}
// 	if !user.AlreadyLoggedIn {
// 		db.UpdateSandboxUserAlreadyLoggedIn(user.ID)
// 	}
// 	serv.Noticef("Sandbox user logged in: " + username)
// 	domain := ""
// 	secure := false
// 	c.SetCookie("jwt-refresh-token", refreshToken, configuration.REFRESH_JWT_EXPIRES_IN_MINUTES*60*1000, "/", domain, secure, true)

// 	shouldSendAnalytics, _ := shouldSendAnalytics()
// 	if shouldSendAnalytics {
// 		analytics.SendEvent(user.Username, "user-sandbox-login")
// 	}

// 	c.IndentedJSON(200, gin.H{
// 		"jwt":               token,
// 		"expires_in":        configuration.JWT_EXPIRES_IN_MINUTES * 60 * 1000,
// 		"user_id":           user.ID,
// 		"username":          user.Username,
// 		"user_type":         user.UserType,
// 		"creation_date":     user.CreationDate,
// 		"already_logged_in": user.AlreadyLoggedIn,
// 		"avatar_id":         user.AvatarId,
// 		"profile_pic":       profilePic,
// 		"env":               "K8S",
// 		"skip_get_started":  user.SkipGetStarted,
// 	})
// }

// func getGoogleAuthToken(code string) (*googleOauthToken, error) {
// 	const googleTokenURl = "https://oauth2.googleapis.com/token"

// 	values := url.Values{}
// 	decodedValue, err := url.QueryUnescape(code)
// 	if err != nil {
// 		decodedValue = code
// 	}

// 	values.Add("grant_type", "authorization_code")
// 	values.Add("code", decodedValue)
// 	values.Add("client_id", configuration.GOOGLE_CLIENT_ID)
// 	values.Add("client_secret", configuration.GOOGLE_CLIENT_SECRET)
// 	values.Add("redirect_uri", configuration.SANDBOX_REDIRECT_URI)

// 	query := values.Encode()

// 	req, err := http.NewRequest("POST", googleTokenURl, bytes.NewBufferString(query))
// 	if err != nil {
// 		return nil, err
// 	}

// 	req.Header.Set("Content-Type", "application/x-www-form-urlencoded")
// 	client := http.Client{
// 		Timeout: time.Second * 30,
// 	}

// 	res, err := client.Do(req)
// 	if err != nil {
// 		return nil, err
// 	}

// 	if res.StatusCode != 200 {
// 		return nil, errors.New("could not retrieve token")
// 	}

// 	resBody, err := ioutil.ReadAll(res.Body)
// 	if err != nil {
// 		return nil, err
// 	}

// 	var GoogleOauthTokenRes map[string]interface{}

// 	if err := json.Unmarshal(resBody, &GoogleOauthTokenRes); err != nil {
// 		return nil, err
// 	}

// 	tokenBody := &googleOauthToken{
// 		Access_token: GoogleOauthTokenRes["access_token"].(string),
// 		Id_token:     GoogleOauthTokenRes["id_token"].(string),
// 	}

// 	return tokenBody, nil
// }

// func GetGoogleUser(gOauthToken googleOauthToken) (*googleClaims, error) {
// 	googleTokenURl := fmt.Sprintf("https://www.googleapis.com/oauth2/v1/userinfo?alt=json&access_token=%s", gOauthToken.Access_token)
// 	req, err := http.NewRequest("GET", googleTokenURl, nil)
// 	if err != nil {
// 		return nil, err
// 	}
// 	req.Header.Set("Authorization", fmt.Sprintf("Bearer %s", gOauthToken.Id_token))

// 	client := http.Client{
// 		Timeout: time.Second * 30,
// 	}

// 	res, err := client.Do(req)
// 	if err != nil {
// 		return nil, err
// 	}

// 	if res.StatusCode != http.StatusOK {
// 		return nil, errors.New("could not retrieve user")
// 	}

// 	resBody, err := ioutil.ReadAll(res.Body)
// 	if err != nil {
// 		return nil, err
// 	}

// 	var GoogleUserRes map[string]interface{}

// 	if err := json.Unmarshal(resBody, &GoogleUserRes); err != nil {
// 		return nil, err
// 	}

// 	claims := &googleClaims{
// 		Email:         GoogleUserRes["email"].(string),
// 		EmailVerified: GoogleUserRes["verified_email"].(bool),
// 		FirstName:     GoogleUserRes["given_name"].(string),
// 		LastName:      GoogleUserRes["family_name"].(string),
// 		Picture:       GoogleUserRes["picture"].(string),
// 	}

// 	return claims, nil
// }

// // func IsSandboxUserExist(username string) (bool, models.SandboxUser, error) {
// // 	exist, user, err := db.GetSandboxUser(username)
// // 	if !exist {
// // 		return false, models.SandboxUser{}, nil
// // 	} else if err != nil {
// // 		return false, models.SandboxUser{}, err
// // 	}
// // 	return true, user, nil
// // }

// func getGithubAccessToken(code string) (string, error) {

// 	requestBodyMap := map[string]string{
// 		"client_id":     configuration.GITHUB_CLIENT_ID,
// 		"client_secret": configuration.GITHUB_CLIENT_SECRET,
// 		"code":          code,
// 	}
// 	requestJSON, _ := json.Marshal(requestBodyMap)

// 	req, reqerr := http.NewRequest(
// 		"POST",
// 		"https://github.com/login/oauth/access_token",
// 		bytes.NewBuffer(requestJSON),
// 	)
// 	if reqerr != nil {
// 		return "", reqerr
// 	}
// 	req.Header.Set("Content-Type", "application/json")
// 	req.Header.Set("Accept", "application/json")

// 	resp, resperr := http.DefaultClient.Do(req)
// 	if resperr != nil {
// 		return "", resperr
// 	}

// 	respbody, _ := ioutil.ReadAll(resp.Body)

// 	var ghresp githubAccessTokenResponse
// 	if err := json.Unmarshal(respbody, &ghresp); err != nil {
// 		return "", err
// 	}

// 	return ghresp.AccessToken, nil
// }

// func getGithubData(accessToken string) (map[string]any, error) {

// 	req, reqerr := http.NewRequest(
// 		"GET",
// 		"https://api.github.com/user",
// 		nil,
// 	)
// 	if reqerr != nil {
// 		return nil, reqerr
// 	}

// 	authorizationHeaderValue := fmt.Sprintf("token %s", accessToken)
// 	req.Header.Set("Authorization", authorizationHeaderValue)

// 	resp, resperr := http.DefaultClient.Do(req)
// 	if resperr != nil {
// 		return nil, resperr
// 	}

// 	respbody, _ := ioutil.ReadAll(resp.Body)

// 	data := make(map[string]any)
// 	err := json.Unmarshal(respbody, &data)
// 	if err != nil {
// 		return nil, err
// 	}

// 	return data, nil
// }

// func DenyForSandboxEnv(c *gin.Context) error {
// 	user, err := getUserDetailsFromMiddleware(c)
// 	if err != nil {
// 		serv.Errorf("DenyForSandboxEnv: " + err.Error())
// 		c.AbortWithStatusJSON(401, gin.H{"message": "Unauthorized"})
// 		return err
// 	}

// 	if configuration.SANDBOX_ENV == "true" && user.UserType != "root" {
// 		sandboxErrCode := 665
// 		c.AbortWithStatusJSON(sandboxErrCode, gin.H{"message": "You are in a sandbox environment, this operation is not allowed"})
// 		return errors.New("Sandbox environment")
// 	}
// 	return nil
// }<|MERGE_RESOLUTION|>--- conflicted
+++ resolved
@@ -11,42 +11,24 @@
 // A "Service" is a commercial offering, product, hosted, or managed service, that allows third parties (other than your own employees and contractors acting on your behalf) to access and/or use the Licensed Work or a substantial set of the features or functionality of the Licensed Work to third parties as a software-as-a-service, platform-as-a-service, infrastructure-as-a-service or other similar services that compete with Licensor products or services.
 package server
 
-import (
-	// 	"bytes"
-	// 	"encoding/json"
-	// 	"errors"
-	// 	"fmt"
-	// 	"io/ioutil"
-	// 	"memphis/analytics"
-	// 	"memphis/db"
-	// 	"memphis/models"
-	// 	"memphis/utils"
-	// 	"net/http"
-	// 	"net/url"
-	// 	"strings"
-	// 	"time"
-
-<<<<<<< HEAD
-	"github.com/dgrijalva/jwt-go"
-	// 	"github.com/gin-gonic/gin"
-)
-
-type SandboxHandler struct{}
-
-type googleClaims struct {
-	Email         string `json:"email"`
-	EmailVerified bool   `json:"email_verified"`
-	FirstName     string `json:"given_name"`
-	LastName      string `json:"family_name"`
-	Picture       string `json:"picture"`
-	jwt.StandardClaims
-}
-=======
-	// "errors"
-
-	// "github.com/dgrijalva/jwt-go"
-	// "github.com/gin-gonic/gin"
-)
+// 	"bytes"
+// 	"encoding/json"
+// 	"errors"
+// 	"fmt"
+// 	"io/ioutil"
+// 	"memphis/analytics"
+// 	"memphis/db"
+// 	"memphis/models"
+// 	"memphis/utils"
+// 	"net/http"
+// 	"net/url"
+// 	"strings"
+// 	"time"
+
+// "errors"
+
+// "github.com/dgrijalva/jwt-go"
+// "github.com/gin-gonic/gin"
 
 // type SandboxHandler struct{}
 
@@ -58,7 +40,6 @@
 // 	Picture       string `json:"picture"`
 // 	jwt.StandardClaims
 // }
->>>>>>> 3e51606c
 
 // type googleOauthToken struct {
 // 	Access_token string

--- conflicted
+++ resolved
@@ -534,11 +534,7 @@
 	db := MetadataDbClient.Client
 	ctx := MetadataDbClient.Ctx
 
-<<<<<<< HEAD
-	tables := []string{alterTenantsTable, tenantsTable, alterUsersTable, usersTable, alterConnectionsTable, connectionsTable, alterAuditLogsTable, auditLogsTable, alterConfigurationsTable, configurationsTable, alterIntegrationsTable, integrationsTable, alterSchemasTable, schemasTable, alterTagsTable, tagsTable, alterStationsTable, stationsTable, alterConsumersTable, consumersTable, alterSchemaVerseTable, schemaVersionsTable, alterProducersTable, producersTable, alterDlsMsgsTable, dlsMessagesTable, asyncTasksTable}
-=======
-	tables := []string{alterTenantsTable, tenantsTable, alterUsersTable, usersTable, alterAuditLogsTable, auditLogsTable, alterConfigurationsTable, configurationsTable, alterIntegrationsTable, integrationsTable, alterSchemasTable, schemasTable, alterTagsTable, tagsTable, alterStationsTable, stationsTable, alterDlsMsgsTable, dlsMessagesTable, alterConsumersTable, consumersTable, alterSchemaVerseTable, schemaVersionsTable, alterProducersTable, producersTable, alterConnectionsTable}
->>>>>>> a8673180
+	tables := []string{alterTenantsTable, tenantsTable, alterUsersTable, usersTable, alterAuditLogsTable, auditLogsTable, alterConfigurationsTable, configurationsTable, alterIntegrationsTable, integrationsTable, alterSchemasTable, schemasTable, alterTagsTable, tagsTable, alterStationsTable, stationsTable, alterDlsMsgsTable, dlsMessagesTable, alterConsumersTable, consumersTable, alterSchemaVerseTable, schemaVersionsTable, alterProducersTable, producersTable, alterConnectionsTable, asyncTasksTable}
 
 	for _, table := range tables {
 		_, err := db.Exec(ctx, table)
@@ -6132,7 +6128,153 @@
 	return nil
 }
 
-<<<<<<< HEAD
+func GetAllUsersInDB() (bool, []models.User, error) {
+	ctx, cancelfunc := context.WithTimeout(context.Background(), DbOperationTimeout*time.Second)
+	defer cancelfunc()
+	conn, err := MetadataDbClient.Client.Acquire(ctx)
+	if err != nil {
+		return false, nil, err
+	}
+
+	defer conn.Release()
+	query := `SELECT * FROM users`
+	stmt, err := conn.Conn().Prepare(ctx, "get_user", query)
+	if err != nil {
+		return false, nil, err
+	}
+
+	rows, err := conn.Conn().Query(ctx, stmt.Name)
+	if err != nil {
+		return false, nil, err
+	}
+	defer rows.Close()
+
+	users, err := pgx.CollectRows(rows, pgx.RowToStructByPos[models.User])
+	if err != nil {
+		return false, nil, err
+	}
+	if len(users) == 0 {
+		return false, nil, nil
+	}
+	return true, users, nil
+}
+
+func DeleteOldProducersAndConsumers(timeInterval time.Time) ([]models.LightCG, error) {
+	ctx, cancelfunc := context.WithTimeout(context.Background(), DbOperationTimeout*time.Second)
+	defer cancelfunc()
+	conn, err := MetadataDbClient.Client.Acquire(ctx)
+	if err != nil {
+		return []models.LightCG{}, err
+	}
+	defer conn.Release()
+
+	var queries []string
+	queries = append(queries, "DELETE FROM producers WHERE is_active = false AND updated_at < $1")
+	queries = append(queries, "WITH deleted AS (DELETE FROM consumers WHERE is_active = false AND updated_at < $1 RETURNING *) SELECT deleted.consumers_group, s.name as station_name, deleted.station_id , deleted.tenant_name FROM deleted INNER JOIN stations s ON deleted.station_id = s.id GROUP BY deleted.consumers_group, s.name, deleted.station_id, deleted.tenant_name")
+
+	batch := &pgx.Batch{}
+	for _, q := range queries {
+		batch.Queue(q, timeInterval)
+	}
+
+	br := conn.SendBatch(ctx, batch)
+
+	_, err = br.Exec()
+	if err != nil {
+		return []models.LightCG{}, err
+	}
+
+	rows, err := br.Query()
+	if err != nil {
+		return []models.LightCG{}, err
+	}
+
+	cgs, err := pgx.CollectRows(rows, pgx.RowToStructByPos[models.LightCG])
+	if err != nil {
+		return []models.LightCG{}, err
+	}
+
+	return cgs, err
+}
+
+func GetAllDeletedConsumersFromList(consumers []string) ([]string, error) {
+	ctx, cancelfunc := context.WithTimeout(context.Background(), DbOperationTimeout*time.Second)
+	defer cancelfunc()
+	conn, err := MetadataDbClient.Client.Acquire(ctx)
+	if err != nil {
+		return []string{}, err
+	}
+	defer conn.Release()
+	query := "SELECT consumers_group FROM consumers WHERE consumers_group = ANY($1) GROUP BY station_id, consumers_group"
+
+	rows, err := conn.Query(ctx, query, consumers)
+	if err != nil {
+		return []string{}, err
+	}
+	defer rows.Close()
+	var remainingCG []string
+	for rows.Next() {
+		var cgName string
+		err := rows.Scan(&cgName)
+		if err != nil {
+			return []string{}, err
+		}
+		remainingCG = append(remainingCG, cgName)
+	}
+
+	return remainingCG, nil
+}
+
+func RemovePoisonedCg(stationId int, cgName string) error {
+	ctx, cancelfunc := context.WithTimeout(context.Background(), DbOperationTimeout*time.Second)
+	defer cancelfunc()
+
+	connection, err := MetadataDbClient.Client.Acquire(ctx)
+	if err != nil {
+		return err
+	}
+	defer connection.Release()
+
+	tx, err := connection.Conn().Begin(ctx)
+	if err != nil {
+		return err
+	}
+	defer tx.Rollback(ctx)
+
+	query := `UPDATE dls_messages SET poisoned_cgs = ARRAY_REMOVE(poisoned_cgs, $1) WHERE station_id=$2 ;`
+
+	stmt, err := tx.Prepare(ctx, "update_dls_message", query)
+	if err != nil {
+		return err
+	}
+
+	rows, err := tx.Query(ctx, stmt.Name, cgName, stationId)
+	if err != nil {
+		return err
+	}
+	rows.Close()
+
+	query = `DELETE FROM dls_messages WHERE poisoned_cgs = '{}' OR poisoned_cgs IS NULL;`
+	stmt, err = tx.Prepare(ctx, "delete_dls_message", query)
+	if err != nil {
+		return err
+	}
+
+	rows, err = tx.Query(ctx, stmt.Name)
+	if err != nil {
+		return err
+	}
+
+	rows.Close()
+
+	err = tx.Commit(ctx)
+	if err != nil {
+		return err
+	}
+
+	return nil
+}
+
 // Async tasks functions
 func UpsertAsyncTask(task, brokerInCharge string, createdAt time.Time, tenantName string, stationId int) (models.AsyncTask, error) {
 	ctx, cancelfunc := context.WithTimeout(context.Background(), DbOperationTimeout*time.Second)
@@ -6223,7 +6365,6 @@
 		return false, models.AsyncTask{}, nil
 	}
 	return true, asyncTask[0], nil
-
 }
 
 func GetAsyncTaskByName(task string) (bool, []models.AsyncTask, error) {
@@ -6297,152 +6438,5 @@
 	if err != nil {
 		return err
 	}
-=======
-func GetAllUsersInDB() (bool, []models.User, error) {
-	ctx, cancelfunc := context.WithTimeout(context.Background(), DbOperationTimeout*time.Second)
-	defer cancelfunc()
-	conn, err := MetadataDbClient.Client.Acquire(ctx)
-	if err != nil {
-		return false, nil, err
-	}
-
-	defer conn.Release()
-	query := `SELECT * FROM users`
-	stmt, err := conn.Conn().Prepare(ctx, "get_user", query)
-	if err != nil {
-		return false, nil, err
-	}
-
-	rows, err := conn.Conn().Query(ctx, stmt.Name)
-	if err != nil {
-		return false, nil, err
-	}
-	defer rows.Close()
-
-	users, err := pgx.CollectRows(rows, pgx.RowToStructByPos[models.User])
-	if err != nil {
-		return false, nil, err
-	}
-	if len(users) == 0 {
-		return false, nil, nil
-	}
-	return true, users, nil
-
-}
-
-func DeleteOldProducersAndConsumers(timeInterval time.Time) ([]models.LightCG, error) {
-	ctx, cancelfunc := context.WithTimeout(context.Background(), DbOperationTimeout*time.Second)
-	defer cancelfunc()
-	conn, err := MetadataDbClient.Client.Acquire(ctx)
-	if err != nil {
-		return []models.LightCG{}, err
-	}
-	defer conn.Release()
-
-	var queries []string
-	queries = append(queries, "DELETE FROM producers WHERE is_active = false AND updated_at < $1")
-	queries = append(queries, "WITH deleted AS (DELETE FROM consumers WHERE is_active = false AND updated_at < $1 RETURNING *) SELECT deleted.consumers_group, s.name as station_name, deleted.station_id , deleted.tenant_name FROM deleted INNER JOIN stations s ON deleted.station_id = s.id GROUP BY deleted.consumers_group, s.name, deleted.station_id, deleted.tenant_name")
-
-	batch := &pgx.Batch{}
-	for _, q := range queries {
-		batch.Queue(q, timeInterval)
-	}
-
-	br := conn.SendBatch(ctx, batch)
-
-	_, err = br.Exec()
-	if err != nil {
-		return []models.LightCG{}, err
-	}
-
-	rows, err := br.Query()
-	if err != nil {
-		return []models.LightCG{}, err
-	}
-
-	cgs, err := pgx.CollectRows(rows, pgx.RowToStructByPos[models.LightCG])
-	if err != nil {
-		return []models.LightCG{}, err
-	}
-
-	return cgs, err
-}
-
-func GetAllDeletedConsumersFromList(consumers []string) ([]string, error) {
-	ctx, cancelfunc := context.WithTimeout(context.Background(), DbOperationTimeout*time.Second)
-	defer cancelfunc()
-	conn, err := MetadataDbClient.Client.Acquire(ctx)
-	if err != nil {
-		return []string{}, err
-	}
-	defer conn.Release()
-	query := "SELECT consumers_group FROM consumers WHERE consumers_group = ANY($1) GROUP BY station_id, consumers_group"
-
-	rows, err := conn.Query(ctx, query, consumers)
-	if err != nil {
-		return []string{}, err
-	}
-	defer rows.Close()
-	var remainingCG []string
-	for rows.Next() {
-		var cgName string
-		err := rows.Scan(&cgName)
-		if err != nil {
-			return []string{}, err
-		}
-		remainingCG = append(remainingCG, cgName)
-	}
-
-	return remainingCG, nil
-}
-
-func RemovePoisonedCg(stationId int, cgName string) error {
-	ctx, cancelfunc := context.WithTimeout(context.Background(), DbOperationTimeout*time.Second)
-	defer cancelfunc()
-
-	connection, err := MetadataDbClient.Client.Acquire(ctx)
-	if err != nil {
-		return err
-	}
-	defer connection.Release()
-
-	tx, err := connection.Conn().Begin(ctx)
-	if err != nil {
-		return err
-	}
-	defer tx.Rollback(ctx)
-
-	query := `UPDATE dls_messages SET poisoned_cgs = ARRAY_REMOVE(poisoned_cgs, $1) WHERE station_id=$2 ;`
-
-	stmt, err := tx.Prepare(ctx, "update_dls_message", query)
-	if err != nil {
-		return err
-	}
-
-	rows, err := tx.Query(ctx, stmt.Name, cgName, stationId)
-	if err != nil {
-		return err
-	}
-	rows.Close()
-
-	query = `DELETE FROM dls_messages WHERE poisoned_cgs = '{}' OR poisoned_cgs IS NULL;`
-	stmt, err = tx.Prepare(ctx, "delete_dls_message", query)
-	if err != nil {
-		return err
-	}
-
-	rows, err = tx.Query(ctx, stmt.Name)
-	if err != nil {
-		return err
-	}
-
-	rows.Close()
-
-	err = tx.Commit(ctx)
-	if err != nil {
-		return err
-	}
-
->>>>>>> a8673180
 	return nil
 }
// Copyright 2022-2023 The Memphis.dev Authors
// Licensed under the Memphis Business Source License 1.0 (the "License");
// you may not use this file except in compliance with the License.
// You may obtain a copy of the License at
//
// Changed License: [Apache License, Version 2.0 (https://www.apache.org/licenses/LICENSE-2.0), as published by the Apache Foundation.
//
// https://github.com/memphisdev/memphis/blob/master/LICENSE
//
// Additional Use Grant: You may make use of the Licensed Work (i) only as part of your own product or service, provided it is not a message broker or a message queue product or service; and (ii) provided that you do not use, provide, distribute, or make available the Licensed Work as a Service.
// A "Service" is a commercial offering, product, hosted, or managed service, that allows third parties (other than your own employees and contractors acting on your behalf) to access and/or use the Licensed Work or a substantial set of the features or functionality of the Licensed Work to third parties as a software-as-a-service, platform-as-a-service, infrastructure-as-a-service or other similar services that compete with Licensor products or services.
package db

import (
	"crypto/tls"
	"crypto/x509"
	"encoding/json"
	"errors"
	"fmt"
	"os"

	"memphis/conf"
	"strings"

	"memphis/models"

	"context"
	"time"

	"github.com/gofrs/uuid"
	"github.com/jackc/pgx/v5"
	"github.com/jackc/pgx/v5/pgconn"
	"github.com/jackc/pgx/v5/pgxpool"
)

var configuration = conf.GetConfig()

var MetadataDbClient MetadataStorage

const (
	DbOperationTimeout = 40
)

type logger interface {
	Noticef(string, ...interface{})
	Errorf(string, ...interface{})
}

type MetadataStorage struct {
	Client *pgxpool.Pool
	Ctx    context.Context
	Cancel context.CancelFunc
}

func CloseMetadataDb(db MetadataStorage, l logger) {
	defer db.Cancel()
	defer func() {
		db.Client.Close()
	}()
}

func AddIndexToTable(indexName, tableName, field string, MetadataDbClient MetadataStorage) error {
	ctx, cancelfunc := context.WithTimeout(context.Background(), DbOperationTimeout*time.Second)
	defer cancelfunc()
	addIndexQuery := "CREATE INDEX" + pgx.Identifier{indexName}.Sanitize() + "ON" + pgx.Identifier{tableName}.Sanitize() + "(" + pgx.Identifier{field}.Sanitize() + ")"
	db := MetadataDbClient.Client
	_, err := db.Exec(ctx, addIndexQuery)
	if err != nil {
		return err
	}
	return nil
}

func createTables(MetadataDbClient MetadataStorage) error {
	cancelfunc := MetadataDbClient.Cancel
	defer cancelfunc()

	alterTenantsTable := `
	DO $$
	BEGIN
		IF EXISTS (
			SELECT 1 FROM information_schema.tables WHERE table_name = 'tenants' AND table_schema = 'public'
		) THEN
			ALTER TABLE tenants ADD COLUMN IF NOT EXISTS firebase_organization_id VARCHAR NOT NULL DEFAULT '' ;
		END IF;
	END $$;`

	tenantsTable := `CREATE TABLE IF NOT EXISTS tenants(
		id SERIAL NOT NULL,
		name VARCHAR NOT NULL UNIQUE DEFAULT '$memphis',
		firebase_organization_id VARCHAR NOT NULL DEFAULT '' ,
		internal_ws_pass VARCHAR NOT NULL,
		PRIMARY KEY (id));`

	alterAuditLogsTable := `
	DO $$
	BEGIN
		IF EXISTS (
			SELECT 1 FROM information_schema.tables WHERE table_name = 'audit_logs' AND table_schema = 'public'
		) THEN
			ALTER TABLE audit_logs ADD COLUMN IF NOT EXISTS tenant_name VARCHAR NOT NULL DEFAULT '$memphis';
			DROP INDEX IF EXISTS station_name;
			CREATE INDEX audit_logs_station_tenant_name ON audit_logs (station_name, tenant_name);
		END IF;
	END $$;`

	auditLogsTable := `CREATE TABLE IF NOT EXISTS audit_logs(
		id SERIAL NOT NULL,
		station_name VARCHAR NOT NULL,
		message TEXT NOT NULL,
		created_by INTEGER NOT NULL,
		created_by_username VARCHAR NOT NULL,
		created_at TIMESTAMPTZ NOT NULL,
		tenant_name VARCHAR NOT NULL DEFAULT '$memphis',
		PRIMARY KEY (id));
	CREATE INDEX IF NOT EXISTS station_name ON audit_logs (station_name, tenant_name);`

	alterUsersTable := `
	DO $$
	BEGIN
		IF EXISTS (
			SELECT 1 FROM information_schema.tables WHERE table_name = 'users' AND table_schema = 'public'
		) THEN
		ALTER TABLE users ADD COLUMN IF NOT EXISTS tenant_name VARCHAR NOT NULL DEFAULT '$memphis';
		ALTER TABLE users ADD COLUMN IF NOT EXISTS pending BOOL NOT NULL DEFAULT false;
		ALTER TABLE users ADD COLUMN IF NOT EXISTS team VARCHAR NOT NULL DEFAULT '';
		ALTER TABLE users ADD COLUMN IF NOT EXISTS position VARCHAR NOT NULL DEFAULT '';
		ALTER TABLE users ADD COLUMN IF NOT EXISTS owner VARCHAR NOT NULL DEFAULT '';
		ALTER TABLE users ADD COLUMN IF NOT EXISTS description VARCHAR NOT NULL DEFAULT '';
		ALTER TABLE users DROP CONSTRAINT IF EXISTS users_username_key;
		ALTER TABLE users DROP CONSTRAINT IF EXISTS users_username_tenant_name_key;
		ALTER TABLE users ADD CONSTRAINT users_username_tenant_name_key UNIQUE(username, tenant_name);
		END IF;
	END $$;`

	usersTable := `
	CREATE TYPE enum AS ENUM ('root', 'management', 'application');
	CREATE TABLE IF NOT EXISTS users(
		id SERIAL NOT NULL,
		username VARCHAR NOT NULL,
		password TEXT NOT NULL,
		type enum NOT NULL DEFAULT 'root',
		already_logged_in BOOL NOT NULL DEFAULT false,
		created_at TIMESTAMPTZ NOT NULL,
		avatar_id SERIAL NOT NULL,
		full_name VARCHAR,
		subscription BOOL NOT NULL DEFAULT false,
		skip_get_started BOOL NOT NULL DEFAULT false,
		tenant_name VARCHAR NOT NULL DEFAULT '$memphis',
		pending BOOL NOT NULL DEFAULT false,
		team VARCHAR NOT NULL DEFAULT '',
		position VARCHAR NOT NULL DEFAULT '',
		owner VARCHAR NOT NULL DEFAULT '',
		description VARCHAR NOT NULL DEFAULT '',
		PRIMARY KEY (id),
		CONSTRAINT fk_tenant_name
			FOREIGN KEY(tenant_name)
			REFERENCES tenants(name),
		UNIQUE(username, tenant_name)
		);`

	alterConfigurationsTable := `
	DO $$
	BEGIN
		IF EXISTS (
			SELECT 1 FROM information_schema.tables WHERE table_name = 'configurations' AND table_schema = 'public'
		) THEN
		ALTER TABLE configurations ADD COLUMN IF NOT EXISTS tenant_name VARCHAR NOT NULL DEFAULT '$memphis';
		ALTER TABLE configurations DROP CONSTRAINT IF EXISTS configurations_key_key;
		ALTER TABLE configurations DROP CONSTRAINT IF EXISTS key_tenant_name;
		ALTER TABLE configurations ADD CONSTRAINT key_tenant_name UNIQUE(key, tenant_name);
		END IF;
	END $$;`

	configurationsTable := `CREATE TABLE IF NOT EXISTS configurations(
		id SERIAL NOT NULL,
		key VARCHAR NOT NULL,
		value TEXT NOT NULL,
		tenant_name VARCHAR NOT NULL DEFAULT '$memphis',
		PRIMARY KEY (id),
		UNIQUE(key, tenant_name),
		CONSTRAINT fk_tenant_name_configurations
			FOREIGN KEY(tenant_name)
			REFERENCES tenants(name)
		);`

	alterConnectionsTable := `DROP TABLE IF EXISTS connections;`

	alterIntegrationsTable := `
	DO $$
	BEGIN
		IF EXISTS (
			SELECT 1 FROM information_schema.tables WHERE table_name = 'integrations' AND table_schema = 'public'
		) THEN
		ALTER TABLE integrations ADD COLUMN IF NOT EXISTS tenant_name VARCHAR NOT NULL DEFAULT '$memphis';
	ALTER TABLE integrations DROP CONSTRAINT IF EXISTS integrations_name_key;
	ALTER TABLE integrations DROP CONSTRAINT IF EXISTS tenant_name_name;
	ALTER TABLE integrations ADD CONSTRAINT tenant_name_name UNIQUE(name, tenant_name);
		END IF;
	END $$;`

	integrationsTable := `CREATE TABLE IF NOT EXISTS integrations(
		id SERIAL NOT NULL,
		name VARCHAR NOT NULL,
		keys JSON NOT NULL DEFAULT '{}',
		properties JSON NOT NULL DEFAULT '{}',
		tenant_name VARCHAR NOT NULL DEFAULT '$memphis',
		PRIMARY KEY (id),
		CONSTRAINT fk_tenant_name
			FOREIGN KEY(tenant_name)
			REFERENCES tenants(name),
		UNIQUE(name, tenant_name)
		);`

	alterSchemasTable := `
	DO $$
	BEGIN
		IF EXISTS (
			SELECT 1 FROM information_schema.tables WHERE table_name = 'schemas' AND table_schema = 'public'
		) THEN
		ALTER TABLE schemas ADD COLUMN IF NOT EXISTS tenant_name VARCHAR NOT NULL DEFAULT '$memphis';
		ALTER TABLE schemas DROP CONSTRAINT IF EXISTS name;
		ALTER TABLE schemas DROP CONSTRAINT IF EXISTS schemas_name_tenant_name_key;
		ALTER TABLE schemas ADD CONSTRAINT schemas_name_tenant_name_key UNIQUE(name, tenant_name);
		END IF;
	END $$;`

	schemasTable := `
	CREATE TYPE enum_type AS ENUM ('json', 'graphql', 'protobuf');
	CREATE TABLE IF NOT EXISTS schemas(
		id SERIAL NOT NULL,
		name VARCHAR NOT NULL,
		type enum_type NOT NULL DEFAULT 'protobuf',
		created_by_username VARCHAR NOT NULL,
		tenant_name VARCHAR NOT NULL DEFAULT '$memphis',
		PRIMARY KEY (id),
		CONSTRAINT fk_tenant_name_schemas
			FOREIGN KEY(tenant_name)
			REFERENCES tenants(name),
		UNIQUE(name, tenant_name)
		);
		CREATE INDEX IF NOT EXISTS name ON schemas (name);`

	alterTagsTable := `
	DO $$
	BEGIN
		IF EXISTS (
			SELECT 1 FROM information_schema.tables WHERE table_name = 'tags' AND table_schema = 'public'
		) THEN
		ALTER TABLE tags ADD COLUMN IF NOT EXISTS tenant_name VARCHAR NOT NULL DEFAULT '$memphis';
		ALTER TABLE tags DROP CONSTRAINT IF EXISTS name;
		ALTER TABLE tags DROP CONSTRAINT IF EXISTS tags_name_tenant_name_key;
		ALTER TABLE tags ADD CONSTRAINT tags_name_tenant_name_key UNIQUE(name, tenant_name);
		END IF;
	END $$;`

	tagsTable := `CREATE TABLE IF NOT EXISTS tags(
		id SERIAL NOT NULL,
		name VARCHAR NOT NULL,
		color VARCHAR NOT NULL,
		users INTEGER[],
		stations INTEGER[],
		schemas INTEGER[],
		tenant_name VARCHAR NOT NULL DEFAULT '$memphis',
		PRIMARY KEY (id),
		CONSTRAINT fk_tenant_name_tags
			FOREIGN KEY(tenant_name)
			REFERENCES tenants(name),
		UNIQUE(name, tenant_name)
		);
		CREATE INDEX IF NOT EXISTS name_tag ON tags (name);`

	alterConsumersTable := `
	DO $$
	BEGIN
		IF EXISTS (
			SELECT 1 FROM information_schema.tables WHERE table_name = 'consumers' AND table_schema = 'public'
		) THEN
			IF EXISTS (
				SELECT 1
				FROM information_schema.columns
				WHERE table_name = 'consumers'
				AND column_name = 'is_deleted'
			) THEN
				DELETE FROM consumers WHERE is_deleted = true;
			END IF;
			ALTER TABLE consumers DROP COLUMN IF EXISTS created_by;
			ALTER TABLE consumers DROP COLUMN IF EXISTS created_by_username;
			ALTER TABLE consumers DROP COLUMN IF EXISTS is_deleted;
			ALTER TABLE consumers ADD COLUMN IF NOT EXISTS tenant_name VARCHAR NOT NULL DEFAULT '$memphis';
			DROP INDEX IF EXISTS unique_consumer_table;
			ALTER TABLE consumers DROP CONSTRAINT IF EXISTS fk_connection_id;
			CREATE INDEX IF NOT EXISTS consumer_tenant_name ON consumers(tenant_name);
			CREATE INDEX IF NOT EXISTS consumer_connection_id ON consumers(connection_id);
			IF EXISTS (
				SELECT 1
				FROM information_schema.columns
				WHERE table_name = 'consumers'
				AND column_name = 'created_at'
			) THEN
				ALTER TABLE consumers RENAME COLUMN created_at TO updated_at;
			END IF;
		END IF;
		
	END $$;`

	consumersTable := `
	CREATE TYPE enum_type_consumer AS ENUM ('application', 'connector');
	CREATE TABLE IF NOT EXISTS consumers(
		id SERIAL NOT NULL,
		name VARCHAR NOT NULL,
		station_id INTEGER NOT NULL,
		type enum_type_consumer NOT NULL DEFAULT 'application',
		connection_id VARCHAR NOT NULL,
		consumers_group VARCHAR NOT NULL,
		max_ack_time_ms SERIAL NOT NULL,
		is_active BOOL NOT NULL DEFAULT true,
		updated_at TIMESTAMPTZ NOT NULL,
		max_msg_deliveries SERIAL NOT NULL,
		start_consume_from_seq SERIAL NOT NULL,
		last_msgs SERIAL NOT NULL,
		tenant_name VARCHAR NOT NULL DEFAULT '$memphis',
		PRIMARY KEY (id),
		CONSTRAINT fk_station_id
			FOREIGN KEY(station_id)
			REFERENCES stations(id),
		CONSTRAINT fk_tenant_name_consumers
			FOREIGN KEY(tenant_name)
			REFERENCES tenants(name)
		);
		CREATE INDEX IF NOT EXISTS station_id ON consumers (station_id);
		CREATE INDEX IF NOT EXISTS consumer_name ON consumers (name);
		CREATE INDEX IF NOT EXISTS consumer_tenant_name ON consumers(tenant_name);
		CREATE INDEX IF NOT EXISTS consumer_connection_id ON consumers(connection_id);`

	alterStationsTable := `
	DO $$
	BEGIN
		IF EXISTS (
			SELECT 1 FROM information_schema.tables WHERE table_name = 'stations' AND table_schema = 'public'
		) THEN
		ALTER TABLE stations ADD COLUMN IF NOT EXISTS tenant_name VARCHAR NOT NULL DEFAULT '$memphis';
		ALTER TABLE stations ADD COLUMN IF NOT EXISTS resend_disabled BOOL NOT NULL DEFAULT false;
		DROP INDEX IF EXISTS unique_station_name_deleted;
		CREATE UNIQUE INDEX unique_station_name_deleted ON stations(name, is_deleted, tenant_name) WHERE is_deleted = false;
		END IF;
	END $$;`

	stationsTable := `
	CREATE TYPE enum_retention_type AS ENUM ('message_age_sec', 'messages', 'bytes');
	CREATE TYPE enum_storage_type AS ENUM ('file', 'memory');
	CREATE TABLE IF NOT EXISTS stations(
		id SERIAL NOT NULL,
		name VARCHAR NOT NULL,
		retention_type enum_retention_type NOT NULL DEFAULT 'message_age_sec',
		retention_value SERIAL NOT NULL,
		storage_type enum_storage_type NOT NULL DEFAULT 'file',
		replicas SERIAL NOT NULL,
		created_by INTEGER NOT NULL,
		created_by_username VARCHAR NOT NULL,
		created_at TIMESTAMPTZ NOT NULL,
		updated_at TIMESTAMPTZ NOT NULL,
		is_deleted BOOL NOT NULL,
		schema_name VARCHAR,
		schema_version_number SERIAL,
		idempotency_window_ms SERIAL NOT NULL,
		is_native BOOL NOT NULL ,
		dls_configuration_poison BOOL NOT NULL DEFAULT true,
		dls_configuration_schemaverse BOOL NOT NULL DEFAULT true,
		tiered_storage_enabled BOOL NOT NULL,
		tenant_name VARCHAR NOT NULL DEFAULT '$memphis',
		resend_disabled BOOL NOT NULL DEFAULT false,
		PRIMARY KEY (id),
		CONSTRAINT fk_tenant_name_stations
			FOREIGN KEY(tenant_name)
			REFERENCES tenants(name)
		);
		CREATE UNIQUE INDEX IF NOT EXISTS unique_station_name_deleted ON stations(name, is_deleted, tenant_name) WHERE is_deleted = false;`

	alterSchemaVerseTable := `
	DO $$
	BEGIN
		IF EXISTS (
			SELECT 1 FROM information_schema.tables WHERE table_name = 'schema_versions' AND table_schema = 'public'
		) THEN
		ALTER TABLE schema_versions ADD COLUMN IF NOT EXISTS tenant_name VARCHAR NOT NULL DEFAULT '$memphis';
		END IF;
	END $$;`

	schemaVersionsTable := `CREATE TABLE IF NOT EXISTS schema_versions(
		id SERIAL NOT NULL,
		version_number SERIAL NOT NULL,
		active BOOL NOT NULL DEFAULT false,
		created_by INTEGER NOT NULL,
		created_by_username VARCHAR NOT NULL,
		created_at TIMESTAMPTZ NOT NULL,
		schema_content TEXT NOT NULL,
		schema_id INTEGER NOT NULL,
		msg_struct_name VARCHAR DEFAULT '',
		descriptor bytea,
		tenant_name VARCHAR NOT NULL DEFAULT '$memphis',
		PRIMARY KEY (id),
		UNIQUE(version_number, schema_id),
		CONSTRAINT fk_schema_id
			FOREIGN KEY(schema_id)
			REFERENCES schemas(id),
		CONSTRAINT fk_tenant_name_schemaverse
			FOREIGN KEY(tenant_name)
			REFERENCES tenants(name)
		);`

	alterProducersTable := `
	DO $$
	BEGIN
		IF EXISTS (
			SELECT 1 FROM information_schema.tables WHERE table_name = 'producers' AND table_schema = 'public'
		) THEN
			IF EXISTS (
				SELECT 1
				FROM information_schema.columns
				WHERE table_name = 'producers'
				AND column_name = 'is_deleted'
			) THEN
				DELETE FROM producers WHERE is_deleted = true;
			END IF;
			ALTER TABLE producers ADD COLUMN IF NOT EXISTS tenant_name VARCHAR NOT NULL DEFAULT '$memphis';
			ALTER TABLE producers ADD COLUMN IF NOT EXISTS connection_id INTEGER NOT NULL;
			ALTER TABLE producers DROP COLUMN IF EXISTS created_by;
			ALTER TABLE producers DROP COLUMN IF EXISTS created_by_username;
			ALTER TABLE producers DROP COLUMN IF EXISTS is_deleted;
			ALTER TABLE producers DROP CONSTRAINT IF EXISTS fk_connection_id;
			DROP INDEX IF EXISTS unique_producer_table;
			DROP INDEX IF EXISTS producer_connection_id;
			CREATE INDEX IF NOT EXISTS producer_name ON producers(name);
			CREATE INDEX IF NOT EXISTS producer_tenant_name ON producers(tenant_name);
			CREATE INDEX IF NOT EXISTS producer_connection_id ON producers(connection_id);
			IF EXISTS (
				SELECT 1
				FROM information_schema.columns
				WHERE table_name = 'producers'
				AND column_name = 'created_at'
			) THEN
				ALTER TABLE producers RENAME COLUMN created_at TO updated_at;
			END IF;
		END IF;
	END $$;`

	producersTable := `
	CREATE TYPE enum_producer_type AS ENUM ('application', 'connector');
	CREATE TABLE IF NOT EXISTS producers(
		id SERIAL NOT NULL,
		name VARCHAR NOT NULL,
		station_id INTEGER NOT NULL,
		type enum_producer_type NOT NULL DEFAULT 'application',
		connection_id VARCHAR NOT NULL, 
		is_active BOOL NOT NULL DEFAULT true,
		updated_at TIMESTAMPTZ NOT NULL,
		tenant_name VARCHAR NOT NULL DEFAULT '$memphis',
		PRIMARY KEY (id),
		CONSTRAINT fk_station_id
			FOREIGN KEY(station_id)
			REFERENCES stations(id),
		CONSTRAINT fk_tenant_name_producers
			FOREIGN KEY(tenant_name)
			REFERENCES tenants(name)
		);
		CREATE INDEX IF NOT EXISTS producer_station_id ON producers(station_id);
		CREATE INDEX IF NOT EXISTS producer_name ON producers(name);
		CREATE INDEX IF NOT EXISTS producer_tenant_name ON producers(tenant_name);
		CREATE INDEX IF NOT EXISTS producer_connection_id ON producers(connection_id);`

	alterDlsMsgsTable := `DO $$
	BEGIN
		IF EXISTS (
			SELECT 1 FROM information_schema.tables WHERE table_name = 'dls_messages' AND table_schema = 'public'
		) THEN
			ALTER TABLE dls_messages ADD COLUMN IF NOT EXISTS tenant_name VARCHAR NOT NULL DEFAULT '$memphis';
			ALTER TABLE dls_messages ADD COLUMN IF NOT EXISTS producer_name VARCHAR NOT NULL DEFAULT '';
			DROP INDEX IF EXISTS dls_producer_id;
			IF EXISTS (
				SELECT 1 FROM information_schema.columns WHERE table_name = 'dls_messages' AND column_name = 'producer_id'
			) THEN
				UPDATE dls_messages
				SET producer_name = p.name
				FROM producers p
				WHERE dls_messages.producer_id = p.id AND EXISTS (SELECT 1 FROM producers WHERE id = dls_messages.producer_id);
				ALTER TABLE dls_messages DROP COLUMN IF EXISTS producer_id;
			END IF;
		END IF;
	END $$;`

	// we remove fk_producer_id from dls_msgs table because dls msgs with nats compatibility
	// TODO: add fk_producer_id and solve dls messages nats compatibility
	// CONSTRAINT fk_producer_id
	// FOREIGN KEY(producer_id)
	// REFERENCES producers(id),

	dlsMessagesTable := `
	CREATE TABLE IF NOT EXISTS dls_messages(
		id SERIAL NOT NULL,    
		station_id INT NOT NULL,
		message_seq INT NOT NULL, 
		poisoned_cgs VARCHAR[],
		message_details JSON NOT NULL,    
		updated_at TIMESTAMPTZ NOT NULL,
		message_type VARCHAR NOT NULL,
		validation_error VARCHAR DEFAULT '',
		tenant_name VARCHAR NOT NULL DEFAULT '$memphis',
		producer_name VARCHAR NOT NULL,
		PRIMARY KEY (id),
		CONSTRAINT fk_station_id
			FOREIGN KEY(station_id)
			REFERENCES stations(id),
		CONSTRAINT fk_tenant_name_dls_msgs
			FOREIGN KEY(tenant_name)
			REFERENCES tenants(name)
	);
	CREATE INDEX IF NOT EXISTS dls_station_id
		ON dls_messages(station_id);`

	asyncTasksTable := `
        CREATE TABLE IF NOT EXISTS async_tasks(
            id SERIAL NOT NULL,    
            name VARCHAR NOT NULL DEFAULT '',
            broker_in_charge VARCHAR NOT NULL DEFAULT 'broker-0',
            created_at TIMESTAMPTZ NOT NULL,
            updated_at TIMESTAMPTZ NOT NULL,
            meta_data JSON NOT NULL DEFAULT '{}',
			tenant_name VARCHAR NOT NULL DEFAULT '$memphis',
			station_id INT NOT NULL,
			UNIQUE(name, tenant_name, station_id)
        );`

	db := MetadataDbClient.Client
	ctx := MetadataDbClient.Ctx

	tables := []string{alterTenantsTable, tenantsTable, alterUsersTable, usersTable, alterAuditLogsTable, auditLogsTable, alterConfigurationsTable, configurationsTable, alterIntegrationsTable, integrationsTable, alterSchemasTable, schemasTable, alterTagsTable, tagsTable, alterStationsTable, stationsTable, alterDlsMsgsTable, dlsMessagesTable, alterConsumersTable, consumersTable, alterSchemaVerseTable, schemaVersionsTable, alterProducersTable, producersTable, alterConnectionsTable, asyncTasksTable}

	for _, table := range tables {
		_, err := db.Exec(ctx, table)
		if err != nil {
			var pgErr *pgconn.PgError
			errPg := errors.As(err, &pgErr)
			if errPg && !strings.Contains(pgErr.Message, "already exists") {
				return err
			}
		}
	}
	return nil
}

func InitalizeMetadataDbConnection() (MetadataStorage, error) {
	ctx, cancelfunc := context.WithTimeout(context.Background(), DbOperationTimeout*time.Second)

	defer cancelfunc()
	metadataDbUser := configuration.METADATA_DB_USER
	metadataDbPassword := configuration.METADATA_DB_PASS
	metadataDbName := configuration.METADATA_DB_DBNAME
	metadataDbHost := configuration.METADATA_DB_HOST
	metadataDbPort := configuration.METADATA_DB_PORT
	var metadataDbUrl string
	if configuration.METADATA_DB_TLS_ENABLED {
		metadataAuth := ""
		if !configuration.METADATA_DB_TLS_MUTUAL {
			metadataAuth = ":" + metadataDbPassword
		}
		metadataDbUrl = "postgres://" + metadataDbUser + metadataAuth + "@" + metadataDbHost + ":" + metadataDbPort + "/" + metadataDbName + "?sslmode=verify-full"
	} else {
		metadataDbUrl = "postgres://" + metadataDbUser + ":" + metadataDbPassword + "@" + metadataDbHost + ":" + metadataDbPort + "/" + metadataDbName + "?sslmode=prefer"
	}

	config, err := pgxpool.ParseConfig(metadataDbUrl)
	if err != nil {
		return MetadataStorage{}, err
	}
	config.MaxConns = int32(configuration.METADATA_DB_MAX_CONNS)

	if configuration.METADATA_DB_TLS_ENABLED {
		CACert, err := os.ReadFile(configuration.METADATA_DB_TLS_CA)
		if err != nil {
			return MetadataStorage{}, err
		}

		CACertPool := x509.NewCertPool()
		CACertPool.AppendCertsFromPEM(CACert)

		cert, err := tls.LoadX509KeyPair(configuration.METADATA_DB_TLS_CRT, configuration.METADATA_DB_TLS_KEY)
		if err != nil {
			return MetadataStorage{}, err
		}

		config.ConnConfig.TLSConfig = &tls.Config{Certificates: []tls.Certificate{cert}, RootCAs: CACertPool, InsecureSkipVerify: true}
	}

	pool, err := pgxpool.NewWithConfig(ctx, config)
	if err != nil {
		return MetadataStorage{}, err
	}

	err = pool.Ping(ctx)
	if err != nil {
		return MetadataStorage{}, err
	}
	client := MetadataStorage{Ctx: ctx, Cancel: cancelfunc, Client: pool}
	err = createTables(client)
	if err != nil {
		return MetadataStorage{}, err
	}
	MetadataDbClient = MetadataStorage{Client: pool, Ctx: ctx, Cancel: cancelfunc}
	return MetadataDbClient, nil
}

// System Keys Functions
func GetSystemKey(key string, tenantName string) (bool, models.SystemKey, error) {
	ctx, cancelfunc := context.WithTimeout(context.Background(), DbOperationTimeout*time.Second)
	defer cancelfunc()
	conn, err := MetadataDbClient.Client.Acquire(ctx)
	if err != nil {
		return false, models.SystemKey{}, err
	}
	defer conn.Release()
	query := `SELECT * FROM configurations WHERE key = $1 AND tenant_name = $2 LIMIT 1`
	stmt, err := conn.Conn().Prepare(ctx, "get_system_key", query)
	if err != nil {
		return false, models.SystemKey{}, err
	}
	if tenantName != conf.GlobalAccount {
		tenantName = strings.ToLower(tenantName)
	}
	rows, err := conn.Conn().Query(ctx, stmt.Name, key, tenantName)
	if err != nil {
		return false, models.SystemKey{}, err
	}
	defer rows.Close()
	systemKeys, err := pgx.CollectRows(rows, pgx.RowToStructByPos[models.SystemKey])
	if err != nil {
		return false, models.SystemKey{}, err
	}
	if len(systemKeys) == 0 {
		return false, models.SystemKey{}, nil
	}
	return true, systemKeys[0], nil
}

func InsertSystemKey(key string, value string, tenantName string) error {
	if tenantName != conf.GlobalAccount {
		tenantName = strings.ToLower(tenantName)
	}
	err := InsertConfiguration(key, value, tenantName)
	if err != nil {
		return err
	}
	return nil
}

func EditConfigurationValue(key string, value string, tenantName string) error {
	ctx, cancelfunc := context.WithTimeout(context.Background(), DbOperationTimeout*time.Second)
	defer cancelfunc()
	conn, err := MetadataDbClient.Client.Acquire(ctx)
	if err != nil {
		return err
	}
	defer conn.Release()
	query := `UPDATE configurations SET value = $2 WHERE key = $1 AND tenant_name=$3`
	stmt, err := conn.Conn().Prepare(ctx, "edit_configuration_value", query)
	if err != nil {
		return err
	}
	if tenantName != conf.GlobalAccount {
		tenantName = strings.ToLower(tenantName)
	}
	_, err = conn.Conn().Query(ctx, stmt.Name, key, value, tenantName)
	if err != nil {
		return err
	}
	return nil
}

// Configuration Functions
func GetAllConfigurations() (bool, []models.ConfigurationsValue, error) {
	ctx, cancelfunc := context.WithTimeout(context.Background(), DbOperationTimeout*time.Second)
	defer cancelfunc()
	conn, err := MetadataDbClient.Client.Acquire(ctx)
	if err != nil {
		return false, []models.ConfigurationsValue{}, err
	}
	defer conn.Release()
	query := `SELECT * FROM configurations`
	stmt, err := conn.Conn().Prepare(ctx, "get_all_configurations", query)
	if err != nil {
		return false, []models.ConfigurationsValue{}, err
	}
	rows, err := conn.Conn().Query(ctx, stmt.Name)
	if err != nil {
		return false, []models.ConfigurationsValue{}, err
	}
	defer rows.Close()
	configurations, err := pgx.CollectRows(rows, pgx.RowToStructByPos[models.ConfigurationsValue])
	if err != nil {
		return false, []models.ConfigurationsValue{}, err
	}
	if len(configurations) == 0 {
		return false, []models.ConfigurationsValue{}, nil
	}

	return true, configurations, nil
}

func InsertConfiguration(key string, value string, tenantName string) error {
	ctx, cancelfunc := context.WithTimeout(context.Background(), DbOperationTimeout*time.Second)
	defer cancelfunc()

	conn, err := MetadataDbClient.Client.Acquire(ctx)
	if err != nil {
		return err
	}
	defer conn.Release()

	query := `INSERT INTO configurations( 
			key, 
			value,
			tenant_name) 
		VALUES($1, $2, $3) 
		RETURNING id`

	stmt, err := conn.Conn().Prepare(ctx, "insert_new_configuration", query)
	if err != nil {
		return err
	}

	newConfiguration := models.ConfigurationsValue{}
	if tenantName != conf.GlobalAccount {
		tenantName = strings.ToLower(tenantName)
	}
	rows, err := conn.Conn().Query(ctx, stmt.Name,
		key, value, tenantName)
	if err != nil {
		return err
	}
	defer rows.Close()

	for rows.Next() {
		err := rows.Scan(&newConfiguration.ID)
		if err != nil {
			return err
		}
	}

	if err := rows.Err(); err != nil {
		var pgErr *pgconn.PgError
		if errors.As(err, &pgErr) {
			if pgErr.Detail != "" {
				if strings.Contains(pgErr.Detail, "already exists") {
					return errors.New("configuration " + key + " already exists")
				} else {
					return errors.New(pgErr.Detail)
				}
			} else {
				return errors.New(pgErr.Message)
			}
		} else {
			return err
		}
	}

	return nil
}

func UpsertConfiguration(key string, value string, tenantName string) error {
	ctx, cancelfunc := context.WithTimeout(context.Background(), DbOperationTimeout*time.Second)
	defer cancelfunc()
	conn, err := MetadataDbClient.Client.Acquire(ctx)
	if err != nil {
		return err
	}
	defer conn.Release()
	query := `INSERT INTO configurations (key, value, tenant_name) VALUES($1, $2, $3)
	ON CONFLICT(key, tenant_name) DO UPDATE SET value = EXCLUDED.value`
	stmt, err := conn.Conn().Prepare(ctx, "update_configuration", query)
	if err != nil {
		return err
	}
	if tenantName != conf.GlobalAccount {
		tenantName = strings.ToLower(tenantName)
	}
	_, err = conn.Conn().Query(ctx, stmt.Name, key, value, tenantName)
	if err != nil {
		return err
	}
	return nil
}

// Connection Functions
func UpdateProducersCounsumersConnection(connectionId string, isActive bool) (bool, error) {
	ctx, cancelfunc := context.WithTimeout(context.Background(), DbOperationTimeout*time.Second)
	defer cancelfunc()
	conn, err := MetadataDbClient.Client.Acquire(ctx)
	if err != nil {
		return false, err
	}
	defer conn.Release()
	query := `WITH updated_producers AS (
		UPDATE producers
		SET is_active = $1
		WHERE connection_id = $2
	  )
	  UPDATE consumers
	  SET is_active = $1
	  WHERE connection_id = $2;`
	stmt, err := conn.Conn().Prepare(ctx, "update_connection", query)
	if err != nil {
		return false, err
	}
	rows, err := conn.Conn().Query(ctx, stmt.Name, isActive, connectionId)
	if err != nil {
		return false, err
	}
	defer rows.Close()
	affectedRows := 0
	for rows.Next() {
		affectedRows++
		if affectedRows > 0 {
			return true, nil
		}
	}
	return false, nil
}

func GetActiveConnections() ([]string, error) {
	ctx, cancelfunc := context.WithTimeout(context.Background(), DbOperationTimeout*time.Second)
	defer cancelfunc()
	conn, err := MetadataDbClient.Client.Acquire(ctx)
	if err != nil {
		return []string{}, err
	}
	defer conn.Release()
	query := `SELECT connection_id FROM producers WHERE is_active = true UNION SELECT connection_id FROM consumers WHERE is_active = true;`
	stmt, err := conn.Conn().Prepare(ctx, "get_active_connection", query)
	if err != nil {
		return []string{}, err
	}
	rows, err := conn.Conn().Query(ctx, stmt.Name)
	if err != nil {
		return []string{}, err
	}
	defer rows.Close()
	var connections []string
	for rows.Next() {
		var connectionID string
		err = rows.Scan(&connectionID)
		if err != nil {
			return nil, err
		}
		connections = append(connections, connectionID)
	}
	if len(connections) == 0 {
		return []string{}, nil
	}
	return connections, nil
}

// Audit Logs Functions
func InsertAuditLogs(auditLogs []interface{}) error {
	ctx, cancelfunc := context.WithTimeout(context.Background(), DbOperationTimeout*time.Second)
	defer cancelfunc()

	conn, err := MetadataDbClient.Client.Acquire(ctx)
	if err != nil {
		return err
	}

	defer conn.Release()
	var auditLog []models.AuditLog

	b, err := json.Marshal(auditLogs)
	if err != nil {
		return err
	}
	err = json.Unmarshal(b, &auditLog)
	if err != nil {
		return err
	}

	stationName := auditLog[0].StationName
	message := auditLog[0].Message
	createdBy := auditLog[0].CreatedBy
	createdAt := auditLog[0].CreatedAt
	createdByUserName := auditLog[0].CreatedByUsername
	tenantName := auditLog[0].TenantName

	query := `INSERT INTO audit_logs ( 
		station_name, 
		message, 
		created_by,
		created_by_username,
		created_at,
		tenant_name
		) 
    VALUES($1, $2, $3, $4, $5, $6) RETURNING id`

	stmt, err := conn.Conn().Prepare(ctx, "insert_audit_logs", query)
	if err != nil {
		return err
	}

	newAuditLog := models.AuditLog{}
	rows, err := conn.Conn().Query(ctx, stmt.Name,
		stationName, message, createdBy, createdByUserName, createdAt, tenantName)
	if err != nil {
		return err
	}
	defer rows.Close()
	for rows.Next() {
		err := rows.Scan(&newAuditLog.ID)
		if err != nil {
			return err
		}
	}

	if err := rows.Err(); err != nil {
		return err
	}

	return nil
}

func GetAuditLogsByStation(name string, tenantName string) ([]models.AuditLog, error) {
	ctx, cancelfunc := context.WithTimeout(context.Background(), DbOperationTimeout*time.Second)
	defer cancelfunc()
	conn, err := MetadataDbClient.Client.Acquire(ctx)
	if err != nil {
		return []models.AuditLog{}, err
	}
	defer conn.Release()
	query := `SELECT * FROM audit_logs AS a
		WHERE a.station_name = $1 AND a.tenant_name = $2
		ORDER BY a.created_at DESC
		LIMIT 5000;`
	stmt, err := conn.Conn().Prepare(ctx, "get_audit_logs_by_station", query)
	if err != nil {
		return []models.AuditLog{}, err
	}
	rows, err := conn.Conn().Query(ctx, stmt.Name, name, tenantName)
	if err != nil {
		return []models.AuditLog{}, err
	}
	defer rows.Close()
	auditLogs, err := pgx.CollectRows(rows, pgx.RowToStructByPos[models.AuditLog])
	if err != nil {
		return []models.AuditLog{}, err
	}
	if len(auditLogs) == 0 {
		return []models.AuditLog{}, nil
	}
	return auditLogs, nil
}

func RemoveAllAuditLogsByStation(name string, tenantName string) error {
	ctx, cancelfunc := context.WithTimeout(context.Background(), DbOperationTimeout*time.Second)
	defer cancelfunc()

	conn, err := MetadataDbClient.Client.Acquire(ctx)
	if err != nil {
		return err
	}
	defer conn.Release()

	removeAuditLogs := `DELETE FROM audit_logs
	WHERE station_name = $1 AND tenant_name = $2`

	stmt, err := conn.Conn().Prepare(ctx, "remove_audit_logs_by_station", removeAuditLogs)
	if err != nil {
		return err
	}

	_, err = conn.Conn().Exec(ctx, stmt.Name, name, tenantName)
	if err != nil {
		return err
	}

	return nil
}
func UpdateAuditLogsOfDeletedUser(userId int) error {
	ctx, cancelfunc := context.WithTimeout(context.Background(), DbOperationTimeout*time.Second)
	defer cancelfunc()
	conn, err := MetadataDbClient.Client.Acquire(ctx)
	if err != nil {
		return err
	}
	defer conn.Release()
	query := `UPDATE audit_logs SET created_by = 0, created_by_username = CONCAT(created_by_username, '(deleted)') WHERE created_by = $1 AND created_by_username NOT LIKE '%(deleted)'`
	stmt, err := conn.Conn().Prepare(ctx, "update_audit_logs_of_deleted_user", query)
	if err != nil {
		return err
	}
	_, err = conn.Conn().Query(ctx, stmt.Name, userId)
	if err != nil {
		return err
	}
	return nil
}

func RemoveAuditLogsByTenant(tenantName string) error {
	ctx, cancelfunc := context.WithTimeout(context.Background(), DbOperationTimeout*time.Second)
	defer cancelfunc()
	conn, err := MetadataDbClient.Client.Acquire(ctx)
	if err != nil {
		return err
	}
	defer conn.Release()
	query := `DELETE FROM audit_logs WHERE tenant_name = $1`
	stmt, err := conn.Conn().Prepare(ctx, "remove_audit_logs_by_tenant", query)
	if err != nil {
		return err
	}
	_, err = conn.Conn().Query(ctx, stmt.Name, tenantName)
	if err != nil {
		return err
	}
	return nil
}

// Station Functions
func GetActiveStationsPerTenant(tenantName string) ([]models.Station, error) {
	ctx, cancelfunc := context.WithTimeout(context.Background(), DbOperationTimeout*time.Second)
	defer cancelfunc()
	conn, err := MetadataDbClient.Client.Acquire(ctx)
	if err != nil {
		return []models.Station{}, err
	}
	defer conn.Release()
	query := `SELECT * FROM stations AS s WHERE (s.is_deleted = false) AND tenant_name = $1`
	stmt, err := conn.Conn().Prepare(ctx, "get_active_stations_per_tenant", query)
	if err != nil {
		return []models.Station{}, err
	}
	if tenantName != conf.GlobalAccount {
		tenantName = strings.ToLower(tenantName)
	}
	rows, err := conn.Conn().Query(ctx, stmt.Name, tenantName)
	if err != nil {
		return []models.Station{}, err
	}
	defer rows.Close()
	stations, err := pgx.CollectRows(rows, pgx.RowToStructByPos[models.Station])
	if err != nil {
		return []models.Station{}, err
	}
	if len(stations) == 0 {
		return []models.Station{}, nil
	}
	return stations, nil
}

func GetActiveStations() ([]models.Station, error) {
	ctx, cancelfunc := context.WithTimeout(context.Background(), DbOperationTimeout*time.Second)
	defer cancelfunc()
	conn, err := MetadataDbClient.Client.Acquire(ctx)
	if err != nil {
		return []models.Station{}, err
	}
	defer conn.Release()
	query := `SELECT * FROM stations AS s WHERE s.is_deleted = false`
	stmt, err := conn.Conn().Prepare(ctx, "get_active_stations", query)
	if err != nil {
		return []models.Station{}, err
	}
	rows, err := conn.Conn().Query(ctx, stmt.Name)
	if err != nil {
		return []models.Station{}, err
	}
	defer rows.Close()
	stations, err := pgx.CollectRows(rows, pgx.RowToStructByPos[models.Station])
	if err != nil {
		return []models.Station{}, err
	}
	if len(stations) == 0 {
		return []models.Station{}, nil
	}
	return stations, nil
}

func GetStationByName(name string, tenantName string) (bool, models.Station, error) {
	ctx, cancelfunc := context.WithTimeout(context.Background(), DbOperationTimeout*time.Second)
	defer cancelfunc()
	conn, err := MetadataDbClient.Client.Acquire(ctx)
	if err != nil {
		return false, models.Station{}, err
	}
	defer conn.Release()
	query := `SELECT * FROM stations WHERE name = $1 AND (is_deleted = false) AND tenant_name = $2 LIMIT 1`
	stmt, err := conn.Conn().Prepare(ctx, "get_station_by_name", query)
	if err != nil {
		return false, models.Station{}, err
	}
	if tenantName != conf.GlobalAccount {
		tenantName = strings.ToLower(tenantName)
	}
	rows, err := conn.Conn().Query(ctx, stmt.Name, name, tenantName)
	if err != nil {
		return false, models.Station{}, err
	}
	defer rows.Close()
	stations, err := pgx.CollectRows(rows, pgx.RowToStructByPos[models.Station])
	if err != nil {
		return false, models.Station{}, err
	}
	if len(stations) == 0 {
		return false, models.Station{}, nil
	}
	return true, stations[0], nil
}

func GetStationById(messageId int, tenantName string) (bool, models.Station, error) {
	ctx, cancelfunc := context.WithTimeout(context.Background(), DbOperationTimeout*time.Second)
	defer cancelfunc()
	conn, err := MetadataDbClient.Client.Acquire(ctx)
	if err != nil {
		return false, models.Station{}, err
	}
	defer conn.Release()
	query := `SELECT * FROM stations WHERE id = $1 AND (is_deleted = false) AND tenant_name = $2 LIMIT 1`
	stmt, err := conn.Conn().Prepare(ctx, "get_station_by_id", query)
	if err != nil {
		return false, models.Station{}, err
	}
	if tenantName != conf.GlobalAccount {
		tenantName = strings.ToLower(tenantName)
	}
	rows, err := conn.Conn().Query(ctx, stmt.Name, messageId, tenantName)
	if err != nil {
		return false, models.Station{}, err
	}
	defer rows.Close()
	stations, err := pgx.CollectRows(rows, pgx.RowToStructByPos[models.Station])
	if err != nil {
		return false, models.Station{}, err
	}
	if len(stations) == 0 {
		return false, models.Station{}, nil
	}
	return true, stations[0], nil
}

func InsertNewStation(
	stationName string,
	userId int,
	username string,
	retentionType string,
	retentionValue int,
	storageType string,
	replicas int,
	schemaName string,
	schemaVersionUpdate int,
	idempotencyWindow int64,
	isNative bool,
	dlsConfiguration models.DlsConfiguration,
	tieredStorageEnabled bool,
	tenantName string) (models.Station, int64, error) {
	ctx, cancelfunc := context.WithTimeout(context.Background(), DbOperationTimeout*time.Second)
	defer cancelfunc()

	conn, err := MetadataDbClient.Client.Acquire(ctx)
	if err != nil {
		return models.Station{}, 0, err
	}
	defer conn.Release()

	query := `INSERT INTO stations ( 
		name, 
		retention_type, 
		retention_value,
		storage_type, 
		replicas, 
		created_by, 
		created_by_username,
		created_at, 
		updated_at, 
		is_deleted, 
		schema_name,
		schema_version_number,
		idempotency_window_ms, 
		is_native, 
		dls_configuration_poison, 
		dls_configuration_schemaverse,
		tiered_storage_enabled,
		tenant_name
		) 
    VALUES($1, $2, $3, $4, $5, $6, $7, $8, $9, $10, $11, $12, $13, $14, $15, $16, $17, $18) RETURNING id`

	stmt, err := conn.Conn().Prepare(ctx, "insert_new_station", query)
	if err != nil {
		return models.Station{}, 0, err
	}

	createAt := time.Now()
	updatedAt := time.Now()
	var stationId int
	if tenantName != conf.GlobalAccount {
		tenantName = strings.ToLower(tenantName)
	}
	rows, err := conn.Conn().Query(ctx, stmt.Name,
		stationName, retentionType, retentionValue, storageType, replicas, userId, username, createAt, updatedAt,
		false, schemaName, schemaVersionUpdate, idempotencyWindow, isNative, dlsConfiguration.Poison, dlsConfiguration.Schemaverse, tieredStorageEnabled, tenantName)
	if err != nil {
		return models.Station{}, 0, err
	}
	defer rows.Close()
	for rows.Next() {
		err := rows.Scan(&stationId)
		if err != nil {
			return models.Station{}, 0, err
		}
	}

	if err := rows.Err(); err != nil {
		var pgErr *pgconn.PgError
		if errors.As(err, &pgErr) {
			if pgErr.Detail != "" {
				if strings.Contains(pgErr.Detail, "already exists") {
					return models.Station{}, 0, errors.New("Station" + stationName + " already exists")
				} else {
					return models.Station{}, 0, errors.New(pgErr.Detail)
				}
			} else {
				return models.Station{}, 0, errors.New(pgErr.Message)
			}
		} else {
			return models.Station{}, 0, err
		}
	}
	if tenantName != conf.GlobalAccount {
		tenantName = strings.ToLower(tenantName)
	}

	newStation := models.Station{
		ID:                          stationId,
		Name:                        stationName,
		CreatedBy:                   userId,
		CreatedByUsername:           username,
		CreatedAt:                   createAt,
		IsDeleted:                   false,
		RetentionType:               retentionType,
		RetentionValue:              retentionValue,
		StorageType:                 storageType,
		Replicas:                    replicas,
		UpdatedAt:                   updatedAt,
		SchemaName:                  schemaName,
		SchemaVersionNumber:         schemaVersionUpdate,
		IdempotencyWindow:           idempotencyWindow,
		IsNative:                    isNative,
		DlsConfigurationPoison:      dlsConfiguration.Poison,
		DlsConfigurationSchemaverse: dlsConfiguration.Schemaverse,
		TieredStorageEnabled:        tieredStorageEnabled,
		TenantName:                  tenantName,
	}

	rowsAffected := rows.CommandTag().RowsAffected()
	return newStation, rowsAffected, nil
}

func GetAllStationsWithNoHA3() ([]models.Station, error) {
	ctx, cancelfunc := context.WithTimeout(context.Background(), DbOperationTimeout*time.Second)
	defer cancelfunc()
	conn, err := MetadataDbClient.Client.Acquire(ctx)
	if err != nil {
		return []models.Station{}, err
	}
	defer conn.Release()
	query := `SELECT * FROM stations WHERE replicas = 1 OR replicas = 5`
	stmt, err := conn.Conn().Prepare(ctx, "get_all_stations_with_no_ha_3", query)
	if err != nil {
		return []models.Station{}, err
	}
	rows, err := conn.Conn().Query(ctx, stmt.Name)
	if err != nil {
		return []models.Station{}, err
	}
	defer rows.Close()
	stations, err := pgx.CollectRows(rows, pgx.RowToStructByPos[models.Station])
	if err != nil {
		return []models.Station{}, err
	}
	if len(stations) == 0 {
		return []models.Station{}, err
	}
	return stations, nil
}

func GetAllStationsDetailsPerTenant(tenantName string) ([]models.ExtendedStation, error) {
	ctx, cancelfunc := context.WithTimeout(context.Background(), DbOperationTimeout*time.Second)
	defer cancelfunc()
	conn, err := MetadataDbClient.Client.Acquire(ctx)
	if err != nil {
		return []models.ExtendedStation{}, err
	}
	defer conn.Release()
	query := `
	SELECT s.*, COALESCE(p.id, 0),  
	COALESCE(p.name, ''), 
	COALESCE(p.station_id, 0), 
	COALESCE(p.type, 'application'), 
	COALESCE(p.connection_id, ''), 
	COALESCE(p.is_active, false), 
	COALESCE(p.updated_at, CURRENT_TIMESTAMP), 
	COALESCE(c.id, 0),  
	COALESCE(c.name, ''), 
	COALESCE(c.station_id, 0), 
	COALESCE(c.type, 'application'), 
	COALESCE(c.connection_id, ''),
	COALESCE(c.consumers_group, ''),
	COALESCE(c.max_ack_time_ms, 0), 
	COALESCE(c.is_active, false), 
	COALESCE(c.updated_at, CURRENT_TIMESTAMP), 
	COALESCE(c.max_msg_deliveries, 0), 
	COALESCE(c.start_consume_from_seq, 0),
	COALESCE(c.last_msgs, 0) 
	FROM stations AS s
	LEFT JOIN producers AS p
	ON s.id = p.station_id 
	LEFT JOIN consumers AS c 
	ON s.id = c.station_id
	WHERE s.is_deleted = false AND s.tenant_name = $1
	GROUP BY s.id,p.id,c.id`
	stmt, err := conn.Conn().Prepare(ctx, "get_all_stations_details_per_tenant", query)
	if err != nil {
		return []models.ExtendedStation{}, err
	}

	rows, err := conn.Conn().Query(ctx, stmt.Name, tenantName)
	if err != nil {
		return []models.ExtendedStation{}, err
	}
	if err == pgx.ErrNoRows {
		return []models.ExtendedStation{}, nil
	}
	defer rows.Close()
	stationsMap := map[int]models.ExtendedStation{}
	for rows.Next() {
		var stationRes models.Station
		var producer models.Producer
		var consumer models.Consumer
		if err := rows.Scan(
			&stationRes.ID,
			&stationRes.Name,
			&stationRes.RetentionType,
			&stationRes.RetentionValue,
			&stationRes.StorageType,
			&stationRes.Replicas,
			&stationRes.CreatedBy,
			&stationRes.CreatedByUsername,
			&stationRes.CreatedAt,
			&stationRes.UpdatedAt,
			&stationRes.IsDeleted,
			&stationRes.SchemaName,
			&stationRes.SchemaVersionNumber,
			&stationRes.IdempotencyWindow,
			&stationRes.IsNative,
			&stationRes.DlsConfigurationPoison,
			&stationRes.DlsConfigurationSchemaverse,
			&stationRes.TieredStorageEnabled,
			&stationRes.TenantName,
			&stationRes.ResendDisabled,
			&producer.ID,
			&producer.Name,
			&producer.StationId,
			&producer.Type,
			&producer.ConnectionId,
			&producer.IsActive,
			&producer.UpdatedAt,
			&consumer.ID,
			&consumer.Name,
			&consumer.StationId,
			&consumer.Type,
			&consumer.ConnectionId,
			&consumer.ConsumersGroup,
			&consumer.MaxAckTimeMs,
			&consumer.IsActive,
			&consumer.UpdatedAt,
			&consumer.MaxMsgDeliveries,
			&consumer.StartConsumeFromSeq,
			&consumer.LastMessages,
		); err != nil {
			return []models.ExtendedStation{}, err
		}
		if _, ok := stationsMap[stationRes.ID]; ok {
			tempStation := stationsMap[stationRes.ID]
			if producer.ID != 0 {
				tempStation.Producers = append(tempStation.Producers, producer)
			}
			if consumer.ID != 0 {
				tempStation.Consumers = append(tempStation.Consumers, consumer)
			}
			stationsMap[stationRes.ID] = tempStation
		} else {
			producers := []models.Producer{}
			consumers := []models.Consumer{}
			if producer.ID != 0 {
				producers = append(producers, producer)
			}
			if consumer.ID != 0 {
				consumers = append(consumers, consumer)
			}
			if tenantName != conf.GlobalAccount {
				tenantName = strings.ToLower(tenantName)
			}
			station := models.ExtendedStation{
				ID:                          stationRes.ID,
				Name:                        stationRes.Name,
				RetentionType:               stationRes.RetentionType,
				RetentionValue:              stationRes.RetentionValue,
				StorageType:                 stationRes.StorageType,
				Replicas:                    stationRes.Replicas,
				CreatedBy:                   stationRes.CreatedBy,
				CreatedAt:                   stationRes.CreatedAt,
				UpdatedAt:                   stationRes.UpdatedAt,
				IdempotencyWindow:           stationRes.IdempotencyWindow,
				IsNative:                    stationRes.IsNative,
				DlsConfigurationPoison:      stationRes.DlsConfigurationPoison,
				DlsConfigurationSchemaverse: stationRes.DlsConfigurationSchemaverse,
				Producers:                   producers,
				Consumers:                   consumers,
				TieredStorageEnabled:        stationRes.TieredStorageEnabled,
				TenantName:                  tenantName,
			}
			stationsMap[station.ID] = station
		}
	}
	if err := rows.Err(); err != nil {
		return []models.ExtendedStation{}, err
	}
	stations := getFilteredExtendedStations(stationsMap)
	return stations, nil
}

func GetAllStationsDetailsLight(tenantName string) ([]models.ExtendedStationLight, error) {
	ctx, cancelfunc := context.WithTimeout(context.Background(), DbOperationTimeout*time.Second)
	defer cancelfunc()
	conn, err := MetadataDbClient.Client.Acquire(ctx)
	if err != nil {
		return []models.ExtendedStationLight{}, err
	}
	defer conn.Release()

	query := `
	SELECT s.*,
	(EXISTS (SELECT 1 FROM producers WHERE station_id = s.id AND is_active = true) OR EXISTS (SELECT 1 FROM consumers WHERE station_id = s.id AND is_active = true)) AS is_active
	FROM stations AS s
	WHERE s.is_deleted = false AND s.tenant_name = $1
	ORDER BY s.updated_at DESC
	LIMIT 5000;`
	stmt, err := conn.Conn().Prepare(ctx, "get_all_stations_details_for_main_overview", query)
	if err != nil {
		return []models.ExtendedStationLight{}, err
	}

	rows, err := conn.Conn().Query(ctx, stmt.Name, tenantName)
	if err != nil {
		return []models.ExtendedStationLight{}, err
	}
	if err == pgx.ErrNoRows {
		return []models.ExtendedStationLight{}, nil
	}
	defer rows.Close()
	stations := []models.ExtendedStationLight{}
	for rows.Next() {
		var stationRes models.ExtendedStationLight
		if err := rows.Scan(
			&stationRes.ID,
			&stationRes.Name,
			&stationRes.RetentionType,
			&stationRes.RetentionValue,
			&stationRes.StorageType,
			&stationRes.Replicas,
			&stationRes.CreatedBy,
			&stationRes.CreatedByUsername,
			&stationRes.CreatedAt,
			&stationRes.UpdatedAt,
			&stationRes.IsDeleted,
			&stationRes.SchemaName,
			&stationRes.SchemaVersionNumber,
			&stationRes.IdempotencyWindow,
			&stationRes.IsNative,
			&stationRes.DlsConfigurationPoison,
			&stationRes.DlsConfigurationSchemaverse,
			&stationRes.TieredStorageEnabled,
			&stationRes.TenantName,
			&stationRes.Activity,
			&stationRes.ResendDisabled,
		); err != nil {
			return []models.ExtendedStationLight{}, err
		}
		stationRes.TenantName = tenantName
		stations = append(stations, stationRes)
	}
	if err := rows.Err(); err != nil {
		return []models.ExtendedStationLight{}, err
	}
	return stations, nil
}

func GetAllStationsWithActiveProducersConsumersPerTenant(tenantName string) ([]models.ActiveProducersConsumersDetails, error) {
	ctx, cancelfunc := context.WithTimeout(context.Background(), DbOperationTimeout*time.Second)
	defer cancelfunc()
	conn, err := MetadataDbClient.Client.Acquire(ctx)
	if err != nil {
		return []models.ActiveProducersConsumersDetails{}, err
	}
	defer conn.Release()
	query := `
	SELECT s.id,
			   COUNT(DISTINCT CASE WHEN p.is_active THEN p.id END) FILTER (WHERE p.is_active = true) AS active_producers_count,
			   COUNT(DISTINCT CASE WHEN c.is_active THEN c.id END) FILTER (WHERE c.is_active = true) AS active_consumers_count
		FROM stations AS s
		LEFT JOIN producers AS p ON s.id = p.station_id AND p.is_active = true
		LEFT JOIN consumers AS c ON s.id = c.station_id AND c.is_active = true
		WHERE s.is_deleted = false AND s.tenant_name = $1
	GROUP BY s.id;
`
	stmt, err := conn.Conn().Prepare(ctx, "get_all_active_producers_consumers_of_station", query)
	if err != nil {
		return []models.ActiveProducersConsumersDetails{}, err
	}

	rows, err := conn.Conn().Query(ctx, stmt.Name, tenantName)
	if err != nil {
		return []models.ActiveProducersConsumersDetails{}, err
	}
	if err == pgx.ErrNoRows {
		return []models.ActiveProducersConsumersDetails{}, nil
	}
	defer rows.Close()
	stations := []models.ActiveProducersConsumersDetails{}
	for rows.Next() {
		var stationId int
		var activeProducersCount int
		var activeConsumersCount int
		if err := rows.Scan(
			&stationId,
			&activeProducersCount,
			&activeConsumersCount,
		); err != nil {
			return []models.ActiveProducersConsumersDetails{}, err
		}
		station := models.ActiveProducersConsumersDetails{
			ID:                   stationId,
			ActiveProducersCount: activeProducersCount,
			ActiveConsumersCount: activeConsumersCount,
		}
		stations = append(stations, station)
	}
	if err := rows.Err(); err != nil {
		return []models.ActiveProducersConsumersDetails{}, err
	}
	return stations, nil
}

func GetAllStations() ([]models.Station, error) {
	ctx, cancelfunc := context.WithTimeout(context.Background(), DbOperationTimeout*time.Second)
	defer cancelfunc()
	conn, err := MetadataDbClient.Client.Acquire(ctx)
	if err != nil {
		return []models.Station{}, err
	}
	defer conn.Release()
	query := `SELECT * FROM stations`
	stmt, err := conn.Conn().Prepare(ctx, "get_all_stations", query)
	if err != nil {
		return []models.Station{}, err
	}
	rows, err := conn.Conn().Query(ctx, stmt.Name)
	if err != nil {
		return []models.Station{}, err
	}
	defer rows.Close()
	stations, err := pgx.CollectRows(rows, pgx.RowToStructByPos[models.Station])
	if err != nil {
		return []models.Station{}, err
	}
	if len(stations) == 0 {
		return []models.Station{}, err
	}
	return stations, nil
}

func GetAllStationsDetails() ([]models.ExtendedStation, error) {
	ctx, cancelfunc := context.WithTimeout(context.Background(), DbOperationTimeout*time.Second)
	defer cancelfunc()
	conn, err := MetadataDbClient.Client.Acquire(ctx)
	if err != nil {
		return []models.ExtendedStation{}, err
	}
	defer conn.Release()
	query := `
	SELECT s.*, COALESCE(p.id, 0),  
	COALESCE(p.name, ''), 
	COALESCE(p.station_id, 0), 
	COALESCE(p.type, 'application'), 
	COALESCE(p.connection_id, ''), 
	COALESCE(p.created_by, 0), 
	COALESCE(p.created_by_username, ''), 
	COALESCE(p.is_active, false), 
	COALESCE(p.created_at, CURRENT_TIMESTAMP), 
	COALESCE(p.is_deleted, false),
	COALESCE(p.tenant_name, ''),  
	COALESCE(c.id, 0),  
	COALESCE(c.name, ''), 
	COALESCE(c.station_id, 0), 
	COALESCE(c.type, 'application'), 
	COALESCE(c.connection_id, ''),
	COALESCE(c.consumers_group, ''),
	COALESCE(c.max_ack_time_ms, 0), 
	COALESCE(c.created_by, 0), 
	COALESCE(c.created_by_username, ''), 
	COALESCE(c.is_active, false), 
	COALESCE(c.created_at, CURRENT_TIMESTAMP), 
	COALESCE(c.is_deleted, false), 
	COALESCE(c.max_msg_deliveries, 0), 
	COALESCE(c.start_consume_from_seq, 0),
	COALESCE(c.last_msgs, 0),
	COALESCE(c.tenant_name, '') 
	FROM stations AS s
	LEFT JOIN producers AS p
	ON s.id = p.station_id 
	LEFT JOIN consumers AS c 
	ON s.id = c.station_id
	WHERE s.is_deleted = false
	GROUP BY s.id,p.id,c.id`
	stmt, err := conn.Conn().Prepare(ctx, "get_all_stations_details", query)
	if err != nil {
		return []models.ExtendedStation{}, err
	}

	rows, err := conn.Conn().Query(ctx, stmt.Name)
	if err != nil {
		return []models.ExtendedStation{}, err
	}
	if err == pgx.ErrNoRows {
		return []models.ExtendedStation{}, nil
	}
	defer rows.Close()
	stationsMap := map[int]models.ExtendedStation{}
	for rows.Next() {
		var stationRes models.Station
		var producer models.Producer
		var consumer models.Consumer
		if err := rows.Scan(
			&stationRes.ID,
			&stationRes.Name,
			&stationRes.RetentionType,
			&stationRes.RetentionValue,
			&stationRes.StorageType,
			&stationRes.Replicas,
			&stationRes.CreatedBy,
			&stationRes.CreatedByUsername,
			&stationRes.CreatedAt,
			&stationRes.UpdatedAt,
			&stationRes.IsDeleted,
			&stationRes.SchemaName,
			&stationRes.SchemaVersionNumber,
			&stationRes.IdempotencyWindow,
			&stationRes.IsNative,
			&stationRes.DlsConfigurationPoison,
			&stationRes.DlsConfigurationSchemaverse,
			&stationRes.TieredStorageEnabled,
			&stationRes.TenantName,
			&producer.ID,
			&producer.Name,
			&producer.StationId,
			&producer.Type,
			&producer.ConnectionId,
			&producer.IsActive,
			&producer.UpdatedAt,
			&producer.TenantName,
			&consumer.ID,
			&consumer.Name,
			&consumer.StationId,
			&consumer.Type,
			&consumer.ConnectionId,
			&consumer.ConsumersGroup,
			&consumer.MaxAckTimeMs,
			&consumer.IsActive,
			&consumer.UpdatedAt,
			&consumer.MaxMsgDeliveries,
			&consumer.StartConsumeFromSeq,
			&consumer.LastMessages,
			&consumer.TenantName,
		); err != nil {
			return []models.ExtendedStation{}, err
		}
		if _, ok := stationsMap[stationRes.ID]; ok {
			tempStation := stationsMap[stationRes.ID]
			if producer.ID != 0 {
				tempStation.Producers = append(tempStation.Producers, producer)
			}
			if consumer.ID != 0 {
				tempStation.Consumers = append(tempStation.Consumers, consumer)
			}
			stationsMap[stationRes.ID] = tempStation
		} else {
			producers := []models.Producer{}
			consumers := []models.Consumer{}
			if producer.ID != 0 {
				producers = append(producers, producer)
			}
			if consumer.ID != 0 {
				consumers = append(consumers, consumer)
			}
			station := models.ExtendedStation{
				ID:                          stationRes.ID,
				Name:                        stationRes.Name,
				RetentionType:               stationRes.RetentionType,
				RetentionValue:              stationRes.RetentionValue,
				StorageType:                 stationRes.StorageType,
				Replicas:                    stationRes.Replicas,
				CreatedBy:                   stationRes.CreatedBy,
				CreatedAt:                   stationRes.CreatedAt,
				UpdatedAt:                   stationRes.UpdatedAt,
				IdempotencyWindow:           stationRes.IdempotencyWindow,
				IsNative:                    stationRes.IsNative,
				DlsConfigurationPoison:      stationRes.DlsConfigurationPoison,
				DlsConfigurationSchemaverse: stationRes.DlsConfigurationSchemaverse,
				Producers:                   producers,
				Consumers:                   consumers,
				TieredStorageEnabled:        stationRes.TieredStorageEnabled,
			}
			stationsMap[station.ID] = station
		}
	}
	if err := rows.Err(); err != nil {
		return []models.ExtendedStation{}, err
	}
	stations := getFilteredExtendedStations(stationsMap)
	return stations, nil
}

func getFilteredExtendedStations(stationsMap map[int]models.ExtendedStation) []models.ExtendedStation {
	stations := []models.ExtendedStation{}
	for _, station := range stationsMap {
		producersMap := map[string]models.Producer{}
		for _, p := range station.Producers {
			if _, ok := producersMap[p.Name]; ok {
				if producersMap[p.Name].UpdatedAt.Before(p.UpdatedAt) {
					producersMap[p.Name] = p
				}
			} else {
				producersMap[p.Name] = p
			}
		}
		producers := []models.Producer{}
		for _, p := range producersMap {
			producers = append(producers, p)
		}

		consumersMap := map[string]models.Consumer{}
		for _, c := range station.Consumers {
			if _, ok := consumersMap[c.Name]; ok {
				if consumersMap[c.Name].UpdatedAt.Before(c.UpdatedAt) {
					consumersMap[c.Name] = c
				}
			} else {
				consumersMap[c.Name] = c
			}
		}
		consumers := []models.Consumer{}
		for _, c := range consumersMap {
			consumers = append(consumers, c)
		}
		station.Consumers = consumers
		station.Producers = producers
		stations = append(stations, station)
	}
	return stations
}

func DeleteStationsByNames(stationNames []string, tenantName string) error {
	ctx, cancelfunc := context.WithTimeout(context.Background(), DbOperationTimeout*time.Second)
	defer cancelfunc()
	conn, err := MetadataDbClient.Client.Acquire(ctx)
	if err != nil {
		return err
	}
	defer conn.Release()
	query := `DELETE FROM stations
	WHERE name = ANY($1)
	AND (is_deleted = false)
	AND tenant_name=$2`
	stmt, err := conn.Conn().Prepare(ctx, "delete_stations_by_names", query)
	if err != nil {
		return err
	}
	if tenantName != conf.GlobalAccount {
		tenantName = strings.ToLower(tenantName)
	}
	_, err = conn.Conn().Query(ctx, stmt.Name, stationNames, tenantName)
	if err != nil {
		return err
	}
	return nil
}

func RemoveDeletedStations() error {
	ctx, cancelfunc := context.WithTimeout(context.Background(), DbOperationTimeout*time.Second)
	defer cancelfunc()
	conn, err := MetadataDbClient.Client.Acquire(ctx)
	if err != nil {
		return err
	}
	defer conn.Release()
	query := `DELETE FROM stations WHERE is_deleted = true`
	stmt, err := conn.Conn().Prepare(ctx, "remove_deleted_stations", query)
	if err != nil {
		return err
	}

	_, err = conn.Conn().Query(ctx, stmt.Name)
	if err != nil {
		return err
	}
	return nil
}

func DeleteStation(name string, tenantName string) error {
	ctx, cancelfunc := context.WithTimeout(context.Background(), DbOperationTimeout*time.Second)
	defer cancelfunc()
	conn, err := MetadataDbClient.Client.Acquire(ctx)
	if err != nil {
		return err
	}
	defer conn.Release()
	query := `DELETE FROM stations
	WHERE name = $1
	AND tenant_name=$2`
	stmt, err := conn.Conn().Prepare(ctx, "delete_station", query)
	if err != nil {
		return err
	}
	if tenantName != conf.GlobalAccount {
		tenantName = strings.ToLower(tenantName)
	}
	_, err = conn.Conn().Query(ctx, stmt.Name, name, tenantName)
	if err != nil {
		return err
	}
	return nil
}

func AttachSchemaToStation(stationName string, schemaName string, versionNumber int, tenantName string) error {
	ctx, cancelfunc := context.WithTimeout(context.Background(), DbOperationTimeout*time.Second)
	defer cancelfunc()
	conn, err := MetadataDbClient.Client.Acquire(ctx)
	if err != nil {
		return err
	}
	defer conn.Release()
	query := `UPDATE stations SET schema_name = $2, schema_version_number = $3
	WHERE name = $1 AND is_deleted = false AND tenant_name=$4`
	stmt, err := conn.Conn().Prepare(ctx, "attach_schema_to_station", query)
	if err != nil {
		return err
	}
	if tenantName != conf.GlobalAccount {
		tenantName = strings.ToLower(tenantName)
	}
	_, err = conn.Conn().Query(ctx, stmt.Name, stationName, schemaName, versionNumber, tenantName)
	if err != nil {
		return err
	}
	return nil
}

func DetachSchemaFromStation(stationName string, tenantName string) error {
	ctx, cancelfunc := context.WithTimeout(context.Background(), DbOperationTimeout*time.Second)
	defer cancelfunc()
	conn, err := MetadataDbClient.Client.Acquire(ctx)
	if err != nil {
		return err
	}
	defer conn.Release()
	query := `UPDATE stations SET schema_name = '', schema_version_number = 0
	WHERE name = $1 AND is_deleted = false AND tenant_name=$2`
	stmt, err := conn.Conn().Prepare(ctx, "detach_schema_from_station", query)
	if err != nil {
		return err
	}
	if tenantName != conf.GlobalAccount {
		tenantName = strings.ToLower(tenantName)
	}
	_, err = conn.Conn().Query(ctx, stmt.Name, stationName, tenantName)
	if err != nil {
		return err
	}
	return nil
}

func UpdateStationDlsConfig(stationName string, poison bool, schemaverse bool, tenantName string) error {
	ctx, cancelfunc := context.WithTimeout(context.Background(), DbOperationTimeout*time.Second)
	defer cancelfunc()
	conn, err := MetadataDbClient.Client.Acquire(ctx)
	if err != nil {
		return err
	}
	defer conn.Release()
	query := `UPDATE stations SET dls_configuration_poison = $2, dls_configuration_schemaverse = $3
	WHERE name = $1 AND is_deleted = false AND tenant_name=$4`
	stmt, err := conn.Conn().Prepare(ctx, "update_station_dls_config", query)
	if err != nil {
		return err
	}
	if tenantName != conf.GlobalAccount {
		tenantName = strings.ToLower(tenantName)
	}
	_, err = conn.Conn().Query(ctx, stmt.Name, stationName, poison, schemaverse, tenantName)
	if err != nil {
		return err
	}
	return nil
}

func UpdateStationsOfDeletedUser(userId int, tenantName string) error {
	ctx, cancelfunc := context.WithTimeout(context.Background(), DbOperationTimeout*time.Second)
	defer cancelfunc()
	conn, err := MetadataDbClient.Client.Acquire(ctx)
	if err != nil {
		return err
	}
	defer conn.Release()
	query := `UPDATE stations SET created_by = 0, created_by_username = CONCAT(created_by_username, '(deleted)') WHERE created_by = $1 AND created_by_username NOT LIKE '%(deleted)' AND tenant_name=$2`
	stmt, err := conn.Conn().Prepare(ctx, "update_stations_of_deleted_user", query)
	if err != nil {
		return err
	}
	if tenantName != conf.GlobalAccount {
		tenantName = strings.ToLower(tenantName)
	}
	_, err = conn.Conn().Query(ctx, stmt.Name, userId, tenantName)
	if err != nil {
		return err
	}
	return nil
}

func UpdateStationsWithNoHA3() error {
	ctx, cancelfunc := context.WithTimeout(context.Background(), DbOperationTimeout*time.Second)
	defer cancelfunc()
	conn, err := MetadataDbClient.Client.Acquire(ctx)
	if err != nil {
		return err
	}
	defer conn.Release()
	query := `UPDATE stations SET replicas = 3 WHERE replicas = 1 OR replicas = 5`
	stmt, err := conn.Conn().Prepare(ctx, "update_stations_with_no_ha_3", query)
	if err != nil {
		return err
	}
	_, err = conn.Conn().Query(ctx, stmt.Name)
	if err != nil {
		return err
	}
	return nil
}
func UpdateResendDisabledInStation(resendDisabled bool, stationId int, tenantName string) error {
	ctx, cancelfunc := context.WithTimeout(context.Background(), DbOperationTimeout*time.Second)
	defer cancelfunc()
	conn, err := MetadataDbClient.Client.Acquire(ctx)
	if err != nil {
		return err
	}
	defer conn.Release()
	query := `UPDATE stations SET resend_disabled = $1 WHERE id = $2 AND tenant_name = $3`
	stmt, err := conn.Conn().Prepare(ctx, "update_resend_disabled_in_station", query)
	if err != nil {
		return err
	}
	_, err = conn.Conn().Query(ctx, stmt.Name, resendDisabled, stationId, tenantName)
	if err != nil {
		return err
	}
	return nil
}

func RemoveStationsByTenant(tenantName string) error {
	ctx, cancelfunc := context.WithTimeout(context.Background(), DbOperationTimeout*time.Second)
	defer cancelfunc()
	conn, err := MetadataDbClient.Client.Acquire(ctx)
	if err != nil {
		return err
	}
	defer conn.Release()
	query := `DELETE FROM stations WHERE tenant_name=$1`
	stmt, err := conn.Conn().Prepare(ctx, "remove_stations_by_tenant", query)
	if err != nil {
		return err
	}
	_, err = conn.Conn().Query(ctx, stmt.Name, tenantName)
	if err != nil {
		return err
	}
	return nil
}

func GetStationNamesUsingSchema(schemaName string, tenantName string) ([]string, error) {
	stationNames := []string{}
	ctx, cancelfunc := context.WithTimeout(context.Background(), DbOperationTimeout*time.Second)
	defer cancelfunc()
	conn, err := MetadataDbClient.Client.Acquire(ctx)
	if err != nil {
		return nil, err
	}
	defer conn.Release()
	query := `
		SELECT name FROM stations
		WHERE schema_name = $1 AND is_deleted = false AND tenant_name = $2
	`
	stmt, err := conn.Conn().Prepare(ctx, "get_station_names_using_schema", query)
	if err != nil {
		return nil, err
	}
	if tenantName != conf.GlobalAccount {
		tenantName = strings.ToLower(tenantName)
	}
	rows, err := conn.Conn().Query(ctx, stmt.Name, schemaName, tenantName)
	if err != nil {
		return nil, err
	}
	defer rows.Close()

	for rows.Next() {
		var stationName string
		err := rows.Scan(&stationName)
		if err != nil {
			return nil, err
		}
		stationNames = append(stationNames, stationName)
	}

	if rows.Err() != nil {
		return nil, err
	}

	return stationNames, nil

}

func GetCountStationsUsingSchema(schemaName string, tenantName string) (int, error) {
	ctx, cancelfunc := context.WithTimeout(context.Background(), DbOperationTimeout*time.Second)
	defer cancelfunc()
	conn, err := MetadataDbClient.Client.Acquire(ctx)
	if err != nil {
		return 0, err
	}
	defer conn.Release()
	query := `SELECT COUNT(*) FROM stations WHERE schema_name = $1 AND is_deleted = false AND tenant_name=$2`
	stmt, err := conn.Conn().Prepare(ctx, "get_count_stations_using_schema", query)
	if err != nil {
		return 0, err
	}
	var count int
	if tenantName != conf.GlobalAccount {
		tenantName = strings.ToLower(tenantName)
	}
	err = conn.Conn().QueryRow(ctx, stmt.Name, schemaName, tenantName).Scan(&count)
	if err != nil {
		return 0, err
	}

	return count, nil
}

func RemoveSchemaFromAllUsingStations(schemaName string, tenantName string) error {
	ctx, cancelfunc := context.WithTimeout(context.Background(), DbOperationTimeout*time.Second)
	defer cancelfunc()
	conn, err := MetadataDbClient.Client.Acquire(ctx)
	if err != nil {
		return err
	}
	defer conn.Release()
	query := `UPDATE stations SET schema_name = '' WHERE schema_name = $1 AND tenant_name=$2`
	stmt, err := conn.Conn().Prepare(ctx, "remove_schema_from_all_using_stations", query)
	if err != nil {
		return err
	}
	if tenantName != conf.GlobalAccount {
		tenantName = strings.ToLower(tenantName)
	}
	_, err = conn.Conn().Query(ctx, stmt.Name, schemaName, tenantName)
	if err != nil {
		return err
	}
	return nil
}

func GetDeletedStations() ([]models.Station, error) {
	ctx, cancelfunc := context.WithTimeout(context.Background(), DbOperationTimeout*time.Second)
	defer cancelfunc()
	conn, err := MetadataDbClient.Client.Acquire(ctx)
	if err != nil {
		return []models.Station{}, err
	}
	defer conn.Release()
	query := `SELECT * FROM stations WHERE is_deleted = true`
	stmt, err := conn.Conn().Prepare(ctx, "get_not_active_stations", query)
	if err != nil {
		return []models.Station{}, err
	}
	rows, err := conn.Conn().Query(ctx, stmt.Name)
	if err != nil {
		return []models.Station{}, err
	}
	defer rows.Close()
	stations, err := pgx.CollectRows(rows, pgx.RowToStructByPos[models.Station])
	if err != nil {
		return []models.Station{}, err
	}
	if len(stations) == 0 {
		return []models.Station{}, err
	}
	return stations, nil
}

// Producer Functions
func UpdateProducersActiveAndGetDetails(connectionId string, isActive bool) ([]models.LightProducer, error) {
	ctx, cancelfunc := context.WithTimeout(context.Background(), DbOperationTimeout*time.Second)
	defer cancelfunc()
	conn, err := MetadataDbClient.Client.Acquire(ctx)
	if err != nil {
		return []models.LightProducer{}, err
	}
	defer conn.Release()
	query := `
	WITH updated_producers AS (
		UPDATE producers
		SET is_active = $2
		WHERE connection_id = $1 AND is_active = true
		RETURNING *
	)
	SELECT DISTINCT ON (p.name) p.name, s.name, COUNT(*) OVER (PARTITION BY p.name)
	FROM updated_producers AS p
	LEFT JOIN stations AS s ON s.id = p.station_id
	GROUP BY p.name, p.id, s.id
	LIMIT 5000;`
	stmt, err := conn.Conn().Prepare(ctx, "get_producers_by_connection_id_with_station_details", query)
	if err != nil {
		return []models.LightProducer{}, err
	}
	rows, err := conn.Conn().Query(ctx, stmt.Name, connectionId, isActive)
	if err != nil {
		return []models.LightProducer{}, err
	}
	defer rows.Close()
	producers, err := pgx.CollectRows(rows, pgx.RowToStructByPos[models.LightProducer])
	if err != nil {
		return []models.LightProducer{}, err
	}
	if len(producers) == 0 {
		return []models.LightProducer{}, nil
	}
	return producers, nil
}

func UpdateProducersConnection(connectionId string, isActive bool) error {
	ctx, cancelfunc := context.WithTimeout(context.Background(), DbOperationTimeout*time.Second)
	defer cancelfunc()
	conn, err := MetadataDbClient.Client.Acquire(ctx)
	if err != nil {
		return err
	}
	defer conn.Release()
	query := `UPDATE producers SET is_active = $1 WHERE connection_id = $2`
	stmt, err := conn.Conn().Prepare(ctx, "update_producers_connection", query)
	if err != nil {
		return err
	}
	_, err = conn.Conn().Query(ctx, stmt.Name, isActive, connectionId)
	if err != nil {
		return err
	}
	return nil
}

func GetProducerByID(id int) (bool, models.Producer, error) {
	ctx, cancelfunc := context.WithTimeout(context.Background(), DbOperationTimeout*time.Second)
	defer cancelfunc()
	conn, err := MetadataDbClient.Client.Acquire(ctx)
	if err != nil {
		return false, models.Producer{}, err
	}
	defer conn.Release()
	query := `SELECT * FROM producers WHERE id = $1 LIMIT 1`
	stmt, err := conn.Conn().Prepare(ctx, "get_producer_by_id", query)
	if err != nil {
		return false, models.Producer{}, err
	}
	rows, err := conn.Conn().Query(ctx, stmt.Name, id)
	if err != nil {
		return false, models.Producer{}, err
	}
	defer rows.Close()
	producers, err := pgx.CollectRows(rows, pgx.RowToStructByPos[models.Producer])
	if err != nil {
		return false, models.Producer{}, err
	}
	if len(producers) == 0 {
		return false, models.Producer{}, nil
	}
	return true, producers[0], nil
}

func GetProducerByNameAndConnectionID(name string, connectionId string) (bool, models.Producer, error) {
	ctx, cancelfunc := context.WithTimeout(context.Background(), DbOperationTimeout*time.Second)
	defer cancelfunc()
	conn, err := MetadataDbClient.Client.Acquire(ctx)
	if err != nil {
		return false, models.Producer{}, err
	}
	defer conn.Release()
	query := `SELECT * FROM producers WHERE name = $1 AND connection_id = $2`
	stmt, err := conn.Conn().Prepare(ctx, "get_producer_by_name_and_connection_id", query)
	if err != nil {
		return false, models.Producer{}, err
	}
	rows, err := conn.Conn().Query(ctx, stmt.Name, name, connectionId)
	if err != nil {
		return false, models.Producer{}, err
	}
	defer rows.Close()
	producers, err := pgx.CollectRows(rows, pgx.RowToStructByPos[models.Producer])
	if err != nil {
		return false, models.Producer{}, err
	}
	if len(producers) == 0 {
		return false, models.Producer{}, nil
	}
	return true, producers[0], nil
}

func GetProducerByStationIDAndConnectionId(name string, stationId int, connectionId string) (bool, models.Producer, error) {
	ctx, cancelfunc := context.WithTimeout(context.Background(), DbOperationTimeout*time.Second)
	defer cancelfunc()
	conn, err := MetadataDbClient.Client.Acquire(ctx)
	if err != nil {
		return false, models.Producer{}, err
	}
	defer conn.Release()
	query := `SELECT * FROM producers WHERE name = $1 AND station_id = $2 AND connection_id = $3 ORDER BY is_active DESC LIMIT 1`
	stmt, err := conn.Conn().Prepare(ctx, "get_producer_by_station_id_and_connection_id", query)
	if err != nil {
		return false, models.Producer{}, err
	}
	rows, err := conn.Conn().Query(ctx, stmt.Name, name, stationId, connectionId)
	if err != nil {
		return false, models.Producer{}, err
	}
	defer rows.Close()
	producers, err := pgx.CollectRows(rows, pgx.RowToStructByPos[models.Producer])
	if err != nil {
		return false, models.Producer{}, err
	}
	if len(producers) == 0 {
		return false, models.Producer{}, nil
	}
	return true, producers[0], nil
}

func GetProducerByNameAndStationID(name string, stationId int) (bool, models.Producer, error) {
	ctx, cancelfunc := context.WithTimeout(context.Background(), DbOperationTimeout*time.Second)
	defer cancelfunc()
	conn, err := MetadataDbClient.Client.Acquire(ctx)
	if err != nil {
		return false, models.Producer{}, err
	}
	defer conn.Release()
	query := `SELECT * FROM producers WHERE name = $1 AND station_id = $2 ORDER BY is_active DESC LIMIT 1`
	stmt, err := conn.Conn().Prepare(ctx, "get_producer_by_name_and_station_id", query)
	if err != nil {
		return false, models.Producer{}, err
	}
	rows, err := conn.Conn().Query(ctx, stmt.Name, name, stationId)
	if err != nil {
		return false, models.Producer{}, err
	}
	defer rows.Close()
	producers, err := pgx.CollectRows(rows, pgx.RowToStructByPos[models.Producer])
	if err != nil {
		return false, models.Producer{}, err
	}
	if len(producers) == 0 {
		return false, models.Producer{}, nil
	}
	return true, producers[0], nil
}

func GetActiveProducerByStationID(producerName string, stationId int) (bool, models.Producer, error) {
	ctx, cancelfunc := context.WithTimeout(context.Background(), DbOperationTimeout*time.Second)
	defer cancelfunc()
	conn, err := MetadataDbClient.Client.Acquire(ctx)
	if err != nil {
		return false, models.Producer{}, err
	}
	defer conn.Release()

	query := `SELECT * FROM producers WHERE name = $1 AND station_id = $2 AND is_active = true LIMIT 1`
	stmt, err := conn.Conn().Prepare(ctx, "get_active_producer_by_station_id", query)
	if err != nil {
		return false, models.Producer{}, err
	}
	rows, err := conn.Conn().Query(ctx, stmt.Name, producerName, stationId)
	if err != nil {
		return false, models.Producer{}, err
	}
	defer rows.Close()
	producers, err := pgx.CollectRows(rows, pgx.RowToStructByPos[models.Producer])
	if err != nil {
		return false, models.Producer{}, err
	}
	if len(producers) == 0 {
		return false, models.Producer{}, nil
	}
	return true, producers[0], nil
}

func InsertNewProducer(name string, stationId int, producerType string, connectionIdObj string, tenantName string) (models.Producer, error) {
	ctx, cancelfunc := context.WithTimeout(context.Background(), DbOperationTimeout*time.Second)
	defer cancelfunc()

	conn, err := MetadataDbClient.Client.Acquire(ctx)
	if err != nil {
		return models.Producer{}, err
	}
	defer conn.Release()

	query := `INSERT INTO producers ( 
		name, 
		station_id, 
		connection_id,
		is_active, 
		updated_at, 
		type,
		tenant_name) 
    VALUES($1, $2, $3, $4, $5, $6, $7) RETURNING id`

	stmt, err := conn.Conn().Prepare(ctx, "insert_new_producer", query)
	if err != nil {
		return models.Producer{}, err
	}

	var producerId int
	updatedAt := time.Now()
	isActive := true
	tenantName = strings.ToLower(tenantName)
	rows, err := conn.Conn().Query(ctx, stmt.Name, name, stationId, connectionIdObj, isActive, updatedAt, producerType, tenantName)
	if err != nil {
		return models.Producer{}, err
	}
	defer rows.Close()
	for rows.Next() {
		err := rows.Scan(&producerId)
		if err != nil {
			return models.Producer{}, err
		}
	}

	if err := rows.Err(); err != nil {
		return models.Producer{}, err
	}

	if err := rows.Err(); err != nil {
		var pgErr *pgconn.PgError
		if errors.As(err, &pgErr) {
			if pgErr.Detail != "" {
				return models.Producer{}, errors.New(pgErr.Detail)
			} else {
				return models.Producer{}, errors.New(pgErr.Message)
			}
		} else {
			return models.Producer{}, err
		}
	}

	newProducer := models.Producer{
		ID:           producerId,
		Name:         name,
		StationId:    stationId,
		Type:         producerType,
		ConnectionId: connectionIdObj,
		IsActive:     isActive,
		UpdatedAt:    time.Now(),
	}
	return newProducer, nil
}

func GetNotDeletedProducersByStationID(stationId int) ([]models.Producer, error) {
	ctx, cancelfunc := context.WithTimeout(context.Background(), DbOperationTimeout*time.Second)
	defer cancelfunc()
	conn, err := MetadataDbClient.Client.Acquire(ctx)
	if err != nil {
		return []models.Producer{}, err
	}
	defer conn.Release()

	query := `SELECT * FROM producers AS p WHERE p.station_id = $1 AND p.is_deleted = false`
	stmt, err := conn.Conn().Prepare(ctx, "get_not_deleted_producers_by_station_id", query)
	if err != nil {
		return []models.Producer{}, err
	}
	rows, err := conn.Conn().Query(ctx, stmt.Name, stationId)
	if err != nil {
		return []models.Producer{}, err
	}
	defer rows.Close()
	producers, err := pgx.CollectRows(rows, pgx.RowToStructByPos[models.Producer])
	if err != nil {
		return []models.Producer{}, err
	}
	if len(producers) == 0 {
		return []models.Producer{}, nil
	}
	return producers, nil
}
func GetAllProducersByStationID(stationId int) ([]models.ExtendedProducer, error) {
	ctx, cancelfunc := context.WithTimeout(context.Background(), DbOperationTimeout*time.Second)
	defer cancelfunc()
	conn, err := MetadataDbClient.Client.Acquire(ctx)
	if err != nil {
		return []models.ExtendedProducer{}, err
	}
	defer conn.Release()
	query := `SELECT
			p.id,
			p.name,
			p.type,
			p.connection_id,
			p.updated_at,
			s.name,
			p.is_active,
			COUNT(CASE WHEN p.is_active THEN 1 END) OVER (PARTITION BY p.name) AS count_producers
			FROM producers AS p
			LEFT JOIN stations AS s ON s.id = p.station_id
			WHERE p.station_id = $1
			ORDER BY p.name, p.is_active DESC, p.updated_at DESC
			LIMIT 5000;`
	stmt, err := conn.Conn().Prepare(ctx, "get_producers_by_station_id", query)
	if err != nil {
		return []models.ExtendedProducer{}, err
	}
	rows, err := conn.Conn().Query(ctx, stmt.Name, stationId)
	if err != nil {
		return []models.ExtendedProducer{}, err
	}
	defer rows.Close()

	producers, err := pgx.CollectRows(rows, pgx.RowToStructByPos[models.ExtendedProducer])
	if err != nil {
		return []models.ExtendedProducer{}, err
	}
	if len(producers) == 0 {
		return []models.ExtendedProducer{}, nil
	}
	return producers, nil
}

func DeleteProducerByNameAndStationID(name string, stationId int) (bool, error) {
	ctx, cancelfunc := context.WithTimeout(context.Background(), DbOperationTimeout*time.Second)
	defer cancelfunc()
	conn, err := MetadataDbClient.Client.Acquire(ctx)
	if err != nil {
		return false, err
	}
	defer conn.Release()
	query := `DELETE FROM producers WHERE name = $1 AND station_id = $2 LIMIT 1`
	stmt, err := conn.Conn().Prepare(ctx, "delete_producer_by_name_and_station_id", query)
	if err != nil {
		return false, err
	}
	_, err = conn.Conn().Query(ctx, stmt.Name, name, stationId)
	if err != nil {
		return false, err
	}
	return true, nil
}

func DeleteProducerByNameStationIDAndConnID(name string, stationId int, connId string) (bool, error) {
	ctx, cancelfunc := context.WithTimeout(context.Background(), DbOperationTimeout*time.Second)
	defer cancelfunc()
	conn, err := MetadataDbClient.Client.Acquire(ctx)
	if err != nil {
		return false, err
	}
	defer conn.Release()
	// query := `DELETE FROM producers WHERE name = $1 AND station_id = $2 AND connection_id = $3 LIMIT 1`
	query := `DELETE FROM producers WHERE name = $1 AND station_id = $2 AND connection_id = $3
	AND EXISTS (
		SELECT 1 FROM producers
		WHERE name = $1 AND station_id = $2 AND connection_id = $3
		FETCH FIRST 1 ROW ONLY
	);`
	stmt, err := conn.Conn().Prepare(ctx, "delete_producer_by_name_and_station_id", query)
	if err != nil {
		return false, err
	}
	_, err = conn.Conn().Query(ctx, stmt.Name, name, stationId, connId)
	if err != nil {
		return false, err
	}
	return true, nil
}

func DeleteProducersByStationID(stationId int) error {
	ctx, cancelfunc := context.WithTimeout(context.Background(), DbOperationTimeout*time.Second)
	defer cancelfunc()
	conn, err := MetadataDbClient.Client.Acquire(ctx)
	if err != nil {
		return err
	}
	defer conn.Release()
	query := `DELETE FROM producers WHERE station_id = $1`
	stmt, err := conn.Conn().Prepare(ctx, "delete_producers_by_station_id", query)
	if err != nil {
		return err
	}
	_, err = conn.Conn().Query(ctx, stmt.Name, stationId)
	if err != nil {
		return err
	}
	return nil
}

func CountActiveProudcersByStationID(stationId int) (int64, error) {
	var activeCount int64
	ctx, cancelfunc := context.WithTimeout(context.Background(), DbOperationTimeout*time.Second)
	defer cancelfunc()
	conn, err := MetadataDbClient.Client.Acquire(ctx)
	if err != nil {
		return 0, err
	}
	defer conn.Release()
	query := `SELECT COUNT(*) FROM producers WHERE station_id = $1 AND is_active = true`
	stmt, err := conn.Conn().Prepare(ctx, "count_active_producers_by_station_id", query)
	if err != nil {
		return 0, err
	}
	err = conn.Conn().QueryRow(ctx, stmt.Name, stationId).Scan(&activeCount)
	if err != nil {
		return 0, err
	}

	return activeCount, nil
}

func CountAllActiveProudcers() (int64, error) {
	var producersCount int64
	ctx, cancelfunc := context.WithTimeout(context.Background(), DbOperationTimeout*time.Second)
	defer cancelfunc()
	conn, err := MetadataDbClient.Client.Acquire(ctx)
	if err != nil {
		return 0, err
	}
	defer conn.Release()
	query := `SELECT COUNT(*) FROM producers WHERE is_active = true`
	stmt, err := conn.Conn().Prepare(ctx, "count_all_active_producers", query)
	if err != nil {
		return 0, err
	}
	err = conn.Conn().QueryRow(ctx, stmt.Name).Scan(&producersCount)
	if err != nil {
		return 0, err
	}

	return producersCount, nil
}

func UpdateProducersOfDeletedUser(userId int) error {
	ctx, cancelfunc := context.WithTimeout(context.Background(), DbOperationTimeout*time.Second)
	defer cancelfunc()
	conn, err := MetadataDbClient.Client.Acquire(ctx)
	if err != nil {
		return err
	}
	defer conn.Release()
	query := `UPDATE producers SET created_by = 0, created_by_username = CONCAT(created_by_username, '(deleted)') WHERE created_by = $1 AND created_by_username NOT LIKE '%(deleted)'`
	stmt, err := conn.Conn().Prepare(ctx, "update_producers_of_deleted_user", query)
	if err != nil {
		return err
	}
	_, err = conn.Conn().Query(ctx, stmt.Name, userId)
	if err != nil {
		return err
	}
	return nil
}

func RemoveProducersByTenant(tenantName string) error {
	ctx, cancelfunc := context.WithTimeout(context.Background(), DbOperationTimeout*time.Second)
	defer cancelfunc()
	conn, err := MetadataDbClient.Client.Acquire(ctx)
	if err != nil {
		return err
	}
	defer conn.Release()
	query := `DELETE FROM producers WHERE tenant_name = $1`
	stmt, err := conn.Conn().Prepare(ctx, "delete_producers_by_tenant", query)
	if err != nil {
		return err
	}
	_, err = conn.Conn().Query(ctx, stmt.Name, tenantName)
	if err != nil {
		return err
	}
	return nil
}

func KillProducersByConnections(connectionIds []string) error {
	ctx, cancelfunc := context.WithTimeout(context.Background(), DbOperationTimeout*time.Second)
	defer cancelfunc()
	conn, err := MetadataDbClient.Client.Acquire(ctx)
	if err != nil {
		return err
	}
	defer conn.Release()
	query := `UPDATE producers SET is_active = false WHERE connection_id = ANY($1)`
	stmt, err := conn.Conn().Prepare(ctx, "kill_producers_by_connections", query)
	if err != nil {
		return err
	}
	_, err = conn.Conn().Query(ctx, stmt.Name, connectionIds)
	if err != nil {
		return err
	}
	return nil
}

// Consumer Functions
func GetActiveConsumerByCG(consumersGroup string, stationId int) (bool, models.Consumer, error) {
	ctx, cancelfunc := context.WithTimeout(context.Background(), DbOperationTimeout*time.Second)
	defer cancelfunc()
	conn, err := MetadataDbClient.Client.Acquire(ctx)
	if err != nil {
		return false, models.Consumer{}, err
	}
	defer conn.Release()

	query := `SELECT * FROM consumers WHERE consumers_group = $1 AND station_id = $2 LIMIT 1`
	stmt, err := conn.Conn().Prepare(ctx, "get_active_consumer_by_cg", query)
	if err != nil {
		return false, models.Consumer{}, err
	}
	rows, err := conn.Conn().Query(ctx, stmt.Name, consumersGroup, stationId)
	if err != nil {
		return false, models.Consumer{}, err
	}
	defer rows.Close()
	consumers, err := pgx.CollectRows(rows, pgx.RowToStructByPos[models.Consumer])
	if err != nil {
		return false, models.Consumer{}, err
	}
	if len(consumers) == 0 {
		return false, models.Consumer{}, nil
	}
	return true, consumers[0], nil
}

func InsertNewConsumer(name string,
	stationId int,
	consumerType string,
	connectionIdObj string,
	cgName string,
	maxAckTime int,
	maxMsgDeliveries int,
	startConsumeFromSequence uint64,
	lastMessages int64,
	tenantName string) (bool, models.Consumer, int64, error) {
	ctx, cancelfunc := context.WithTimeout(context.Background(), DbOperationTimeout*time.Second)
	defer cancelfunc()

	conn, err := MetadataDbClient.Client.Acquire(ctx)
	if err != nil {
		return false, models.Consumer{}, 0, err
	}
	defer conn.Release()

	query := `INSERT INTO consumers ( 
		name, 
		station_id,
		connection_id,
		consumers_group,
		max_ack_time_ms,
		is_active, 
		updated_at,
		max_msg_deliveries,
		start_consume_from_seq,
		last_msgs,
		type,
		tenant_name) 
    VALUES($1, $2, $3, $4, $5, $6, $7, $8, $9, $10, $11, $12) 
	RETURNING id`

	stmt, err := conn.Conn().Prepare(ctx, "insert_new_consumer", query)
	if err != nil {
		return false, models.Consumer{}, 0, err
	}

	var consumerId int
	updatedAt := time.Now()
	isActive := true

	rows, err := conn.Conn().Query(ctx, stmt.Name,
		name, stationId, connectionIdObj, cgName, maxAckTime, isActive, updatedAt, maxMsgDeliveries, startConsumeFromSequence, lastMessages, consumerType, tenantName)
	if err != nil {
		var pgErr *pgconn.PgError
		if errors.As(err, &pgErr) && pgErr.Code == "23505" {
			// Handle unique constraint violation error
			return true, models.Consumer{}, 0, nil
		} else {
			return false, models.Consumer{}, 0, err
		}
	}
	defer rows.Close()
	for rows.Next() {
		err := rows.Scan(&consumerId)
		if err != nil {
			return false, models.Consumer{}, 0, err
		}
	}

	if err := rows.Err(); err != nil {
		var pgErr *pgconn.PgError
		if errors.As(err, &pgErr) && pgErr.Code == "23505" {
			// Handle unique constraint violation error
			return true, models.Consumer{}, 0, nil
		} else {
			return false, models.Consumer{}, 0, err
		}
	}

	if err := rows.Err(); err != nil {
		var pgErr *pgconn.PgError
		if errors.As(err, &pgErr) {
			if pgErr.Detail != "" {
				return false, models.Consumer{}, 0, errors.New(pgErr.Detail)
			} else {
				return false, models.Consumer{}, 0, errors.New(pgErr.Message)
			}
		} else {
			return false, models.Consumer{}, 0, err
		}
	}

	rowsAffected := rows.CommandTag().RowsAffected()
	newConsumer := models.Consumer{
		ID:                  consumerId,
		Name:                name,
		StationId:           stationId,
		Type:                consumerType,
		ConnectionId:        connectionIdObj,
		ConsumersGroup:      cgName,
		IsActive:            isActive,
		UpdatedAt:           time.Now(),
		MaxAckTimeMs:        int64(maxAckTime),
		MaxMsgDeliveries:    maxMsgDeliveries,
		StartConsumeFromSeq: startConsumeFromSequence,
		LastMessages:        lastMessages,
		TenantName:          tenantName,
	}
	return false, newConsumer, rowsAffected, nil
}

func GetConsumers() ([]models.Consumer, error) {
	ctx, cancelfunc := context.WithTimeout(context.Background(), DbOperationTimeout*time.Second)
	defer cancelfunc()
	conn, err := MetadataDbClient.Client.Acquire(ctx)
	if err != nil {
		return []models.Consumer{}, err
	}
	defer conn.Release()
	query := `SELECT * From consumers`
	stmt, err := conn.Conn().Prepare(ctx, "get_consumers", query)
	if err != nil {
		return []models.Consumer{}, err
	}
	rows, err := conn.Conn().Query(ctx, stmt.Name)
	if err != nil {
		return []models.Consumer{}, err
	}
	defer rows.Close()
	consumers, err := pgx.CollectRows(rows, pgx.RowToStructByPos[models.Consumer])
	if err != nil {
		return []models.Consumer{}, err
	}
	if len(consumers) == 0 {
		return []models.Consumer{}, err
	}
	return consumers, nil
}

func GetAllConsumersByStation(stationId int) ([]models.ExtendedConsumer, error) {
	ctx, cancelfunc := context.WithTimeout(context.Background(), DbOperationTimeout*time.Second)
	defer cancelfunc()
	conn, err := MetadataDbClient.Client.Acquire(ctx)
	if err != nil {
		return []models.ExtendedConsumer{}, err
	}
	defer conn.Release()
	query := `SELECT DISTINCT ON (c.name, c.consumers_group) c.id, c.name, c.updated_at, c.is_active, c.consumers_group, c.max_ack_time_ms, c.max_msg_deliveries, s.name,
				COUNT (CASE WHEN c.is_active THEN 1 END) OVER (PARTITION BY c.name) AS count
				FROM consumers AS c
				LEFT JOIN stations AS s ON s.id = c.station_id
				WHERE c.station_id = $1 ORDER BY c.name, c.consumers_group, c.updated_at DESC
				LIMIT 5000;`
	stmt, err := conn.Conn().Prepare(ctx, "get_all_consumers_by_station", query)
	if err != nil {
		return []models.ExtendedConsumer{}, err
	}
	rows, err := conn.Conn().Query(ctx, stmt.Name, stationId)
	if err != nil {
		return []models.ExtendedConsumer{}, err
	}
	defer rows.Close()
	consumers, err := pgx.CollectRows(rows, pgx.RowToStructByPos[models.ExtendedConsumer])
	if err != nil {
		return []models.ExtendedConsumer{}, err
	}
	if len(consumers) == 0 {
		return []models.ExtendedConsumer{}, nil
	}
	return consumers, nil
}

func DeleteConsumerByNameStationIDAndConnID(connectionId, name string, stationId int) (bool, models.Consumer, error) {
	ctx, cancelfunc := context.WithTimeout(context.Background(), DbOperationTimeout*time.Second)
	defer cancelfunc()
	conn, err := MetadataDbClient.Client.Acquire(ctx)
	if err != nil {
		return false, models.Consumer{}, err
	}
	defer conn.Release()
	query := ` DELETE FROM consumers WHERE ctid = ( SELECT ctid FROM consumers WHERE connection_id = $1 AND name = $2 AND station_id = $3 LIMIT 1) RETURNING *`
	deleteStmt, err := conn.Conn().Prepare(ctx, "delete_consumers", query)
	if err != nil {
		return false, models.Consumer{}, err
	}
	rows, err := conn.Conn().Query(ctx, deleteStmt.Name, connectionId, name, stationId)
	if err != nil {
		return false, models.Consumer{}, err
	}
	defer rows.Close()
	consumers, err := pgx.CollectRows(rows, pgx.RowToStructByPos[models.Consumer])
	if err != nil {
		return false, models.Consumer{}, err
	}
	if len(consumers) == 0 {
		return false, models.Consumer{}, err
	}
	return true, consumers[0], nil
}

func DeleteConsumerByNameAndStationId(name string, stationId int) (bool, models.Consumer, error) {
	ctx, cancelfunc := context.WithTimeout(context.Background(), DbOperationTimeout*time.Second)
	defer cancelfunc()
	conn, err := MetadataDbClient.Client.Acquire(ctx)
	if err != nil {
		return false, models.Consumer{}, err
	}
	defer conn.Release()
	query := ` DELETE FROM consumers WHERE ctid = ( SELECT ctid FROM consumers WHERE name = $1 AND station_id = $ LIMIT 1) RETURNING *`
	deleteStmt, err := conn.Conn().Prepare(ctx, "delete_consumers", query)
	if err != nil {
		return false, models.Consumer{}, err
	}
	rows, err := conn.Conn().Query(ctx, deleteStmt.Name, name, stationId)
	if err != nil {
		return false, models.Consumer{}, err
	}
	defer rows.Close()
	consumers, err := pgx.CollectRows(rows, pgx.RowToStructByPos[models.Consumer])
	if err != nil {
		return false, models.Consumer{}, err
	}
	if len(consumers) == 0 {
		return false, models.Consumer{}, err
	}
	return true, consumers[0], nil
}

func DeleteAllConsumersByStationID(stationId int) error {
	ctx, cancelfunc := context.WithTimeout(context.Background(), DbOperationTimeout*time.Second)
	defer cancelfunc()
	conn, err := MetadataDbClient.Client.Acquire(ctx)
	if err != nil {
		return err
	}
	defer conn.Release()
	query := `DELETE FROM consumers WHERE station_id = $1`
	stmt, err := conn.Conn().Prepare(ctx, "delete_consumers_by_station_id", query)
	if err != nil {
		return err
	}
	_, err = conn.Conn().Query(ctx, stmt.Name, stationId)
	if err != nil {
		return err
	}
	return nil
}

func DeleteDLSMessagesByStationID(stationId int) error {
	ctx, cancelfunc := context.WithTimeout(context.Background(), DbOperationTimeout*time.Second)
	defer cancelfunc()
	conn, err := MetadataDbClient.Client.Acquire(ctx)
	if err != nil {
		return err
	}
	defer conn.Release()
	query := `DELETE FROM dls_messages WHERE station_id = $1`
	stmt, err := conn.Conn().Prepare(ctx, "delete_messages_from_chosen_dls", query)
	if err != nil {
		return err
	}
	_, err = conn.Conn().Query(ctx, stmt.Name, stationId)
	if err != nil {
		return err
	}
	return nil
}

func CountActiveConsumersInCG(consumersGroup string, stationId int) (int64, error) {
	var count int64
	ctx, cancelfunc := context.WithTimeout(context.Background(), DbOperationTimeout*time.Second)
	defer cancelfunc()
	conn, err := MetadataDbClient.Client.Acquire(ctx)
	if err != nil {
		return 0, err
	}
	defer conn.Release()
	query := `SELECT COUNT(*) FROM consumers WHERE station_id = $1 AND consumers_group = $2 AND is_active = true`
	stmt, err := conn.Conn().Prepare(ctx, "count_active_consumers_in_cg", query)
	if err != nil {
		return 0, err
	}
	err = conn.Conn().QueryRow(ctx, stmt.Name, stationId, consumersGroup).Scan(&count)
	if err != nil {
		return 0, err
	}

	return count, nil
}

func CountActiveConsumersByStationID(stationId int) (int64, error) {
	var activeCount int64
	ctx, cancelfunc := context.WithTimeout(context.Background(), DbOperationTimeout*time.Second)
	defer cancelfunc()
	conn, err := MetadataDbClient.Client.Acquire(ctx)
	if err != nil {
		return 0, err
	}
	defer conn.Release()
	query := `SELECT COUNT(*) FROM consumers WHERE station_id = $1 AND is_active = true`
	stmt, err := conn.Conn().Prepare(ctx, "count_active_consumers_by_station_id", query)
	if err != nil {
		return 0, err
	}
	err = conn.Conn().QueryRow(ctx, stmt.Name, stationId).Scan(&activeCount)
	if err != nil {
		return 0, err
	}

	return activeCount, nil
}

func CountAllActiveConsumers() (int64, error) {
	var consumersCount int64
	ctx, cancelfunc := context.WithTimeout(context.Background(), DbOperationTimeout*time.Second)
	defer cancelfunc()
	conn, err := MetadataDbClient.Client.Acquire(ctx)
	if err != nil {
		return 0, err
	}
	defer conn.Release()
	query := `SELECT COUNT(*) FROM consumers WHERE is_active = true`
	stmt, err := conn.Conn().Prepare(ctx, "count_all_active_consumers", query)
	if err != nil {
		return 0, err
	}
	err = conn.Conn().QueryRow(ctx, stmt.Name).Scan(&consumersCount)
	if err != nil {
		return 0, err
	}

	return consumersCount, nil
}

func GetConsumerGroupMembers(cgName string, stationId int) ([]models.CgMember, error) {
	ctx, cancelfunc := context.WithTimeout(context.Background(), DbOperationTimeout*time.Second)
	defer cancelfunc()
	conn, err := MetadataDbClient.Client.Acquire(ctx)
	if err != nil {
		return []models.CgMember{}, err
	}
	defer conn.Release()
	query := `
		SELECT
			c.name,
			c.connection_id,
			c.is_active,
			c.max_msg_deliveries,
			c.max_ack_time_ms,
			COUNT (CASE WHEN c.is_active THEN 1 END) OVER (PARTITION BY c.name) AS count
		FROM
			consumers AS c
		WHERE
			c.consumers_group = $1
			AND c.station_id = $2
		ORDER BY
			c.name, c.updated_at DESC
	`
	stmt, err := conn.Conn().Prepare(ctx, "get_consumer_group_members", query)
	if err != nil {
		return []models.CgMember{}, err
	}
	rows, err := conn.Conn().Query(ctx, stmt.Name, cgName, stationId)
	if err != nil {
		return []models.CgMember{}, err
	}
	defer rows.Close()

	consumers, err := pgx.CollectRows(rows, pgx.RowToStructByPos[models.CgMember])
	if err != nil {
		return []models.CgMember{}, err
	}
	if len(consumers) == 0 {
		return []models.CgMember{}, nil
	}
	return consumers, nil
}

func UpdateCosnumersActiveAndGetDetails(connectionId string, isActive bool) ([]models.LightConsumer, error) {
	ctx, cancelfunc := context.WithTimeout(context.Background(), DbOperationTimeout*time.Second)
	defer cancelfunc()
	conn, err := MetadataDbClient.Client.Acquire(ctx)
	if err != nil {
		return []models.LightConsumer{}, err
	}
	defer conn.Release()
	query := `
	WITH updated_consumers AS (
		UPDATE consumers
		SET is_active = $2
		WHERE connection_id = $1 AND is_active = true
		RETURNING *
	)
	SELECT DISTINCT ON (c.name) c.name, s.name, COUNT(*) OVER (PARTITION BY c.name)
	FROM updated_consumers AS c
	LEFT JOIN stations AS s ON s.id = c.station_id
	GROUP BY c.name, c.id, s.id
	LIMIT 5000;`
	stmt, err := conn.Conn().Prepare(ctx, "get_all_consumers_by_connection_id_with_station_details", query)
	if err != nil {
		return []models.LightConsumer{}, err
	}
	rows, err := conn.Conn().Query(ctx, stmt.Name, connectionId, isActive)
	if err != nil {
		return []models.LightConsumer{}, err
	}
	defer rows.Close()
	consumers, err := pgx.CollectRows(rows, pgx.RowToStructByPos[models.LightConsumer])
	if err != nil {
		return []models.LightConsumer{}, err
	}
	if len(consumers) == 0 {
		return []models.LightConsumer{}, nil
	}
	return consumers, nil
}

func GetActiveConsumerByStationID(consumerName string, stationId int) (bool, models.Consumer, error) {
	ctx, cancelfunc := context.WithTimeout(context.Background(), DbOperationTimeout*time.Second)
	defer cancelfunc()
	conn, err := MetadataDbClient.Client.Acquire(ctx)
	if err != nil {
		return false, models.Consumer{}, err
	}
	defer conn.Release()
	query := `SELECT * FROM consumers WHERE name = $1 AND station_id = $2 AND is_active = true LIMIT 1`
	stmt, err := conn.Conn().Prepare(ctx, "get_active_consumer_by_station_id", query)
	if err != nil {
		return false, models.Consumer{}, err
	}
	rows, err := conn.Conn().Query(ctx, stmt.Name, consumerName, stationId)
	if err != nil {
		return false, models.Consumer{}, err
	}
	defer rows.Close()
	consumers, err := pgx.CollectRows(rows, pgx.RowToStructByPos[models.Consumer])
	if err != nil {
		return false, models.Consumer{}, err
	}
	if len(consumers) == 0 {
		return false, models.Consumer{}, nil
	}
	return true, consumers[0], nil
}

func UpdateConsumersConnection(connectionId string, isActive bool) error {
	ctx, cancelfunc := context.WithTimeout(context.Background(), DbOperationTimeout*time.Second)
	defer cancelfunc()
	conn, err := MetadataDbClient.Client.Acquire(ctx)
	if err != nil {
		return err
	}
	defer conn.Release()
	query := `UPDATE consumers SET is_active = $1 WHERE connection_id = $2`
	stmt, err := conn.Conn().Prepare(ctx, "update_consumers_connection", query)
	if err != nil {
		return err
	}
	_, err = conn.Conn().Query(ctx, stmt.Name, isActive, connectionId)
	if err != nil {
		return err
	}
	return nil
}

func UpdateConsumersOfDeletedUser(userId int) error {
	ctx, cancelfunc := context.WithTimeout(context.Background(), DbOperationTimeout*time.Second)
	defer cancelfunc()
	conn, err := MetadataDbClient.Client.Acquire(ctx)
	if err != nil {
		return err
	}
	defer conn.Release()
	query := `UPDATE consumers SET created_by = 0, created_by_username = CONCAT(created_by_username, '(deleted)') WHERE created_by = $1 AND created_by_username NOT LIKE '%(deleted)'`
	stmt, err := conn.Conn().Prepare(ctx, "update_consumers_of_deleted_user", query)
	if err != nil {
		return err
	}
	_, err = conn.Conn().Query(ctx, stmt.Name, userId)
	if err != nil {
		return err
	}
	return nil
}

func RemoveConsumersByTenant(tenantName string) error {
	ctx, cancelfunc := context.WithTimeout(context.Background(), DbOperationTimeout*time.Second)
	defer cancelfunc()
	conn, err := MetadataDbClient.Client.Acquire(ctx)
	if err != nil {
		return err
	}
	defer conn.Release()
	query := `DELETE FROM consumers WHERE tenant_name = $1`
	stmt, err := conn.Conn().Prepare(ctx, "remove_consumers_by_tenant", query)
	if err != nil {
		return err
	}
	_, err = conn.Conn().Query(ctx, stmt.Name, tenantName)
	if err != nil {
		return err
	}
	return nil
}

func KillConsumersByConnections(connectionIds []string) error {
	ctx, cancelfunc := context.WithTimeout(context.Background(), DbOperationTimeout*time.Second)
	defer cancelfunc()
	conn, err := MetadataDbClient.Client.Acquire(ctx)
	if err != nil {
		return err
	}
	defer conn.Release()
	query := `UPDATE consumers SET is_active = false WHERE connection_id = ANY($1)`
	stmt, err := conn.Conn().Prepare(ctx, "kill_consumers_by_connections", query)
	if err != nil {
		return err
	}
	_, err = conn.Conn().Query(ctx, stmt.Name, connectionIds)
	if err != nil {
		return err
	}
	return nil
}

func GetActiveConsumersByName(names []string, tenantName string) ([]models.LightConsumer, error) {
	ctx, cancelfunc := context.WithTimeout(context.Background(), DbOperationTimeout*time.Second)
	defer cancelfunc()
	conn, err := MetadataDbClient.Client.Acquire(ctx)
	if err != nil {
		return []models.LightConsumer{}, err
	}
	defer conn.Release()
	query := `
		SELECT c.name, s.name, COUNT(*)
		FROM consumers AS c
		LEFT JOIN stations AS s ON s.id = c.station_id
		WHERE c.tenant_name = $1 AND c.name = ANY($2) AND c.is_active = true
		GROUP BY c.name, s.name, c.station_id;`
	stmt, err := conn.Conn().Prepare(ctx, "get_active_consumers_by_name", query)
	if err != nil {
		return []models.LightConsumer{}, err
	}
	rows, err := conn.Conn().Query(ctx, stmt.Name, tenantName, names)
	if err != nil {
		return []models.LightConsumer{}, err
	}
	defer rows.Close()
	consumers, err := pgx.CollectRows(rows, pgx.RowToStructByPos[models.LightConsumer])
	if err != nil {
		return []models.LightConsumer{}, err
	}
	if len(consumers) == 0 {
		return []models.LightConsumer{}, nil
	}
	return consumers, nil
}

// Schema Functions
func GetSchemaByName(name string, tenantName string) (bool, models.Schema, error) {
	ctx, cancelfunc := context.WithTimeout(context.Background(), DbOperationTimeout*time.Second)
	defer cancelfunc()
	conn, err := MetadataDbClient.Client.Acquire(ctx)
	if err != nil {
		return false, models.Schema{}, err
	}
	defer conn.Release()
	query := `SELECT * FROM schemas WHERE name = $1 AND tenant_name = $2 LIMIT 1`
	stmt, err := conn.Conn().Prepare(ctx, "get_schema_by_name", query)
	if err != nil {
		return false, models.Schema{}, err
	}
	if tenantName != conf.GlobalAccount {
		tenantName = strings.ToLower(tenantName)
	}
	rows, err := conn.Conn().Query(ctx, stmt.Name, name, tenantName)
	if err != nil {
		return false, models.Schema{}, err
	}
	defer rows.Close()
	schemas, err := pgx.CollectRows(rows, pgx.RowToStructByPos[models.Schema])
	if err != nil {
		return false, models.Schema{}, err
	}
	if len(schemas) == 0 {
		return false, models.Schema{}, nil
	}
	return true, schemas[0], nil
}

func GetSchemaVersionsBySchemaID(id int) ([]models.SchemaVersion, error) {
	ctx, cancelfunc := context.WithTimeout(context.Background(), DbOperationTimeout*time.Second)
	defer cancelfunc()
	conn, err := MetadataDbClient.Client.Acquire(ctx)
	if err != nil {
		return []models.SchemaVersion{}, err
	}
	defer conn.Release()
	query := `SELECT * FROM schema_versions WHERE schema_id=$1 ORDER BY created_at DESC`
	stmt, err := conn.Conn().Prepare(ctx, "get_schema_versions_by_schema_id", query)
	if err != nil {
		cancelfunc()
		return []models.SchemaVersion{}, err
	}
	rows, err := conn.Conn().Query(ctx, stmt.Name, id)
	if err != nil {
		return []models.SchemaVersion{}, err
	}
	defer rows.Close()
	schemaVersionsRes, err := pgx.CollectRows(rows, pgx.RowToStructByPos[models.SchemaVersionResponse])
	if err != nil {
		return []models.SchemaVersion{}, err
	}
	if len(schemaVersionsRes) == 0 {
		return []models.SchemaVersion{}, nil
	}
	schemaVersions := []models.SchemaVersion{}
	for _, v := range schemaVersionsRes {
		version := models.SchemaVersion{
			ID:                v.ID,
			VersionNumber:     v.VersionNumber,
			Active:            v.Active,
			CreatedBy:         v.CreatedBy,
			CreatedByUsername: v.CreatedByUsername,
			CreatedAt:         v.CreatedAt,
			SchemaContent:     v.SchemaContent,
			SchemaId:          v.SchemaId,
			MessageStructName: v.MessageStructName,
			Descriptor:        string(v.Descriptor),
			TenantName:        strings.ToLower(v.TenantName),
		}

		schemaVersions = append(schemaVersions, version)
	}
	return schemaVersions, nil
}

func GetActiveVersionBySchemaID(id int) (models.SchemaVersion, error) {
	ctx, cancelfunc := context.WithTimeout(context.Background(), DbOperationTimeout*time.Second)
	defer cancelfunc()
	conn, err := MetadataDbClient.Client.Acquire(ctx)
	if err != nil {
		return models.SchemaVersion{}, err
	}
	defer conn.Release()
	query := `SELECT * FROM schema_versions WHERE schema_id=$1 AND active=true LIMIT 1`
	stmt, err := conn.Conn().Prepare(ctx, "get_active_version_by_schema_id", query)
	if err != nil {
		return models.SchemaVersion{}, err
	}
	rows, err := conn.Conn().Query(ctx, stmt.Name, id)
	if err != nil {
		return models.SchemaVersion{}, err
	}
	defer rows.Close()
	schemas, err := pgx.CollectRows(rows, pgx.RowToStructByPos[models.SchemaVersionResponse])
	if err != nil {
		return models.SchemaVersion{}, err
	}
	if len(schemas) == 0 {
		return models.SchemaVersion{}, nil
	}
	schemaVersion := models.SchemaVersion{
		ID:                schemas[0].ID,
		VersionNumber:     schemas[0].VersionNumber,
		Active:            schemas[0].Active,
		CreatedBy:         schemas[0].CreatedBy,
		CreatedByUsername: schemas[0].CreatedByUsername,
		CreatedAt:         schemas[0].CreatedAt,
		SchemaContent:     schemas[0].SchemaContent,
		SchemaId:          schemas[0].SchemaId,
		MessageStructName: schemas[0].MessageStructName,
		Descriptor:        string(schemas[0].Descriptor),
		TenantName:        strings.ToLower(schemas[0].TenantName),
	}

	return schemaVersion, nil
}

func UpdateSchemasOfDeletedUser(userId int, tenantName string) error {
	ctx, cancelfunc := context.WithTimeout(context.Background(), DbOperationTimeout*time.Second)
	defer cancelfunc()
	conn, err := MetadataDbClient.Client.Acquire(ctx)
	if err != nil {
		return err
	}
	defer conn.Release()
	query := ` UPDATE schemas
	SET created_by_username = CONCAT(created_by_username, '(deleted)')
	WHERE created_by_username = (
		SELECT username FROM users WHERE id = $1
	)
	AND created_by_username NOT LIKE '%(deleted)'
	AND tenant_name = $2`
	stmt, err := conn.Conn().Prepare(ctx, "update_schemas_of_deleted_user", query)
	if err != nil {
		return err
	}
	if tenantName != conf.GlobalAccount {
		tenantName = strings.ToLower(tenantName)
	}
	_, err = conn.Conn().Query(ctx, stmt.Name, userId, tenantName)
	if err != nil {
		return err
	}
	return nil
}

func RemoveSchemasByTenant(tenantName string) error {
	ctx, cancelfunc := context.WithTimeout(context.Background(), DbOperationTimeout*time.Second)
	defer cancelfunc()
	conn, err := MetadataDbClient.Client.Acquire(ctx)
	if err != nil {
		return err
	}
	defer conn.Release()
	query := `DELETE FROM schemas WHERE tenant_name = $1`
	stmt, err := conn.Conn().Prepare(ctx, "remove_schemas_by_tenant", query)
	if err != nil {
		return err
	}
	_, err = conn.Conn().Exec(ctx, stmt.Name, tenantName)
	if err != nil {
		return err
	}
	return nil
}

func UpdateSchemaVersionsOfDeletedUser(userId int, tenantName string) error {
	ctx, cancelfunc := context.WithTimeout(context.Background(), DbOperationTimeout*time.Second)
	defer cancelfunc()
	conn, err := MetadataDbClient.Client.Acquire(ctx)
	if err != nil {
		return err
	}
	defer conn.Release()
	query := ` UPDATE schema_versions
	SET created_by_username = CONCAT(created_by_username, '(deleted)')
	WHERE created_by_username = (
		SELECT username FROM users WHERE id = $1
	)
	AND created_by_username NOT LIKE '%(deleted)'
	AND tenant_name = $2`
	stmt, err := conn.Conn().Prepare(ctx, "update_schema_versions_of_deleted_user", query)
	if err != nil {
		return err
	}
	if tenantName != conf.GlobalAccount {
		tenantName = strings.ToLower(tenantName)
	}
	_, err = conn.Conn().Query(ctx, stmt.Name, userId, tenantName)
	if err != nil {
		return err
	}
	return nil
}

func RemoveSchemaVersionsByTenant(tenantName string) error {
	ctx, cancelfunc := context.WithTimeout(context.Background(), DbOperationTimeout*time.Second)
	defer cancelfunc()
	conn, err := MetadataDbClient.Client.Acquire(ctx)
	if err != nil {
		return err
	}
	defer conn.Release()

	query := `DELETE FROM schema_versions WHERE tenant_name = $1`
	stmt, err := conn.Conn().Prepare(ctx, "remove_schema_versions_by_tenant", query)
	if err != nil {
		return err
	}
	_, err = conn.Conn().Query(ctx, stmt.Name, tenantName)
	if err != nil {
		return err
	}
	return nil
}

func GetSchemaVersionByNumberAndID(version int, schemaId int) (bool, models.SchemaVersion, error) {
	ctx, cancelfunc := context.WithTimeout(context.Background(), DbOperationTimeout*time.Second)
	defer cancelfunc()
	conn, err := MetadataDbClient.Client.Acquire(ctx)
	if err != nil {
		return false, models.SchemaVersion{}, err
	}
	defer conn.Release()
	query := `SELECT * FROM schema_versions WHERE schema_id=$1 AND version_number=$2 LIMIT 1`
	stmt, err := conn.Conn().Prepare(ctx, "get_active_version_by_number_and_id", query)
	if err != nil {
		return false, models.SchemaVersion{}, err
	}
	rows, err := conn.Conn().Query(ctx, stmt.Name, schemaId, version)
	if err != nil {
		return false, models.SchemaVersion{}, err
	}
	defer rows.Close()
	schemas, err := pgx.CollectRows(rows, pgx.RowToStructByPos[models.SchemaVersionResponse])
	if err != nil {
		return false, models.SchemaVersion{}, err
	}
	if len(schemas) == 0 {
		return false, models.SchemaVersion{}, nil
	}
	schemaVersion := models.SchemaVersion{
		ID:                schemas[0].ID,
		VersionNumber:     schemas[0].VersionNumber,
		Active:            schemas[0].Active,
		CreatedBy:         schemas[0].CreatedBy,
		CreatedByUsername: schemas[0].CreatedByUsername,
		CreatedAt:         schemas[0].CreatedAt,
		SchemaContent:     schemas[0].SchemaContent,
		SchemaId:          schemas[0].SchemaId,
		MessageStructName: schemas[0].MessageStructName,
		Descriptor:        string(schemas[0].Descriptor),
		TenantName:        strings.ToLower(schemas[0].TenantName),
	}
	return true, schemaVersion, nil
}

func UpdateSchemaActiveVersion(schemaId int, versionNumber int) error {
	ctx, cancelfunc := context.WithTimeout(context.Background(), DbOperationTimeout*time.Second)
	defer cancelfunc()
	conn, err := MetadataDbClient.Client.Acquire(ctx)
	if err != nil {
		return err
	}
	defer conn.Release()
	query := `UPDATE schema_versions
		SET active = CASE
		WHEN version_number = $2 THEN true
		ELSE false
		END
	WHERE schema_id = $1
`
	stmt, err := conn.Conn().Prepare(ctx, "update_schema_active_version", query)
	if err != nil {
		return err
	}
	_, err = conn.Conn().Query(ctx, stmt.Name, schemaId, versionNumber)
	if err != nil {
		return err
	}
	return nil
}

func GetShcemaVersionsCount(schemaId int, tenantName string) (int, error) {
	ctx, cancelfunc := context.WithTimeout(context.Background(), DbOperationTimeout*time.Second)
	defer cancelfunc()
	conn, err := MetadataDbClient.Client.Acquire(ctx)
	if err != nil {
		return 0, err
	}
	defer conn.Release()
	query := `SELECT COUNT(*) FROM schema_versions WHERE schema_id=$1 AND tenant_name=$2`
	stmt, err := conn.Conn().Prepare(ctx, "get_schema_versions_count", query)
	if err != nil {
		return 0, err
	}
	var count int
	if tenantName != conf.GlobalAccount {
		tenantName = strings.ToLower(tenantName)
	}
	err = conn.Conn().QueryRow(ctx, stmt.Name, schemaId, tenantName).Scan(&count)
	if err != nil {
		return 0, err
	}

	return count, nil
}

func GetAllSchemasDetails(tenantName string) ([]models.ExtendedSchema, error) {
	ctx, cancelfunc := context.WithTimeout(context.Background(), DbOperationTimeout*time.Second)
	defer cancelfunc()
	conn, err := MetadataDbClient.Client.Acquire(ctx)
	if err != nil {
		return []models.ExtendedSchema{}, err
	}
	defer conn.Release()
	query := `SELECT s.id, s.name, s.type, sv.created_by, s.created_by_username, sv.created_at, asv.version_number
	          FROM schemas AS s
	          LEFT JOIN schema_versions AS sv ON s.id = sv.schema_id AND sv.version_number = 1
	          LEFT JOIN schema_versions AS asv ON s.id = asv.schema_id AND asv.active = true
	          WHERE asv.id IS NOT NULL AND s.tenant_name = $1
	          ORDER BY sv.created_at DESC`
	stmt, err := conn.Conn().Prepare(ctx, "get_all_schemas_details", query)
	if err != nil {
		return []models.ExtendedSchema{}, err
	}
	if tenantName != conf.GlobalAccount {
		tenantName = strings.ToLower(tenantName)
	}
	rows, err := conn.Conn().Query(ctx, stmt.Name, tenantName)
	if err != nil {
		return []models.ExtendedSchema{}, err
	}
	if err == pgx.ErrNoRows {
		return []models.ExtendedSchema{}, nil
	}
	defer rows.Close()
	schemas := []models.ExtendedSchema{}
	for rows.Next() {
		var sc models.ExtendedSchema
		err := rows.Scan(&sc.ID, &sc.Name, &sc.Type, &sc.CreatedBy, &sc.CreatedByUsername, &sc.CreatedAt, &sc.ActiveVersionNumber)
		if err != nil {
			return []models.ExtendedSchema{}, err
		}
		schemas = append(schemas, sc)
	}
	if len(schemas) == 0 {
		return []models.ExtendedSchema{}, nil
	}
	return schemas, nil
}

func FindAndDeleteSchema(schemaIds []int) error {
	ctx, cancelfunc := context.WithTimeout(context.Background(), DbOperationTimeout*time.Second)
	defer cancelfunc()

	conn, err := MetadataDbClient.Client.Acquire(ctx)
	if err != nil {
		return err
	}
	defer conn.Release()

	removeSchemaVersionsQuery := `DELETE FROM schema_versions
	WHERE schema_id = ANY($1)`

	stmt, err := conn.Conn().Prepare(ctx, "remove_schema_versions", removeSchemaVersionsQuery)
	if err != nil {
		return err
	}

	_, err = conn.Conn().Exec(ctx, stmt.Name, schemaIds)
	if err != nil {
		return err
	}

	removeSchemasQuery := `DELETE FROM schemas
	WHERE id = ANY($1)`

	stmt, err = conn.Conn().Prepare(ctx, "remove_schemas", removeSchemasQuery)
	if err != nil {
		return err
	}

	_, err = conn.Conn().Exec(ctx, stmt.Name, schemaIds)
	if err != nil {
		return err
	}
	return nil
}

func InsertNewSchema(schemaName string, schemaType string, createdByUsername string, tenantName string) (models.Schema, int64, error) {
	ctx, cancelfunc := context.WithTimeout(context.Background(), DbOperationTimeout*time.Second)
	defer cancelfunc()

	conn, err := MetadataDbClient.Client.Acquire(ctx)
	if err != nil {
		return models.Schema{}, 0, err
	}
	defer conn.Release()

	query := `INSERT INTO schemas ( 
		name, 
		type,
		created_by_username,
		tenant_name) 
    VALUES($1, $2, $3, $4) RETURNING id`

	stmt, err := conn.Conn().Prepare(ctx, "insert_new_schema", query)
	if err != nil {
		return models.Schema{}, 0, err
	}

	var schemaId int
	if tenantName != conf.GlobalAccount {
		tenantName = strings.ToLower(tenantName)
	}
	rows, err := conn.Conn().Query(ctx, stmt.Name, schemaName, schemaType, createdByUsername, tenantName)
	if err != nil {
		return models.Schema{}, 0, err
	}
	defer rows.Close()
	for rows.Next() {
		err := rows.Scan(&schemaId)
		if err != nil {
			return models.Schema{}, 0, err
		}
	}

	if err := rows.Err(); err != nil {
		var pgErr *pgconn.PgError
		if errors.As(err, &pgErr) {
			if pgErr.Detail != "" {
				if strings.Contains(pgErr.Detail, "already exists") {
					return models.Schema{}, 0, errors.New("Schema" + schemaName + " already exists")
				} else {
					return models.Schema{}, 0, errors.New(pgErr.Detail)
				}
			} else {
				return models.Schema{}, 0, errors.New(pgErr.Message)
			}
		} else {
			return models.Schema{}, 0, err
		}
	}

	rowsAffected := rows.CommandTag().RowsAffected()
	newSchema := models.Schema{
		ID:                schemaId,
		Name:              schemaName,
		Type:              schemaType,
		CreatedByUsername: createdByUsername,
	}
	return newSchema, rowsAffected, nil
}

func InsertNewSchemaVersion(schemaVersionNumber int, userId int, username string, schemaContent string, schemaId int, messageStructName string, descriptor string, active bool, tenantName string) (models.SchemaVersion, int64, error) {
	ctx, cancelfunc := context.WithTimeout(context.Background(), DbOperationTimeout*time.Second)
	defer cancelfunc()

	conn, err := MetadataDbClient.Client.Acquire(ctx)
	if err != nil {
		return models.SchemaVersion{}, 0, err
	}
	defer conn.Release()

	query := `INSERT INTO schema_versions ( 
		version_number,
		active,
		created_by,
		created_by_username,
		created_at,
		schema_content,
		schema_id,
		msg_struct_name,
		descriptor,
		tenant_name)
    VALUES($1, $2, $3, $4, $5, $6, $7, $8, $9, $10) RETURNING id`

	stmt, err := conn.Conn().Prepare(ctx, "insert_new_schema_version", query)
	if err != nil {
		return models.SchemaVersion{}, 0, err
	}

	var schemaVersionId int
	createdAt := time.Now()
	if tenantName != conf.GlobalAccount {
		tenantName = strings.ToLower(tenantName)
	}
	rows, err := conn.Conn().Query(ctx, stmt.Name, schemaVersionNumber, active, userId, username, createdAt, schemaContent, schemaId, messageStructName, []byte(descriptor), tenantName)
	if err != nil {
		return models.SchemaVersion{}, 0, err
	}
	defer rows.Close()
	for rows.Next() {
		err := rows.Scan(&schemaVersionId)
		if err != nil {
			return models.SchemaVersion{}, 0, err
		}
	}

	if err := rows.Err(); err != nil {
		var pgErr *pgconn.PgError
		if errors.As(err, &pgErr) {
			if pgErr.Detail != "" {
				if strings.Contains(pgErr.Detail, "already exists") {
					return models.SchemaVersion{}, 0, errors.New("version already exists")
				} else {
					return models.SchemaVersion{}, 0, errors.New(pgErr.Detail)
				}
			} else {
				return models.SchemaVersion{}, 0, errors.New(pgErr.Message)
			}
		} else {
			return models.SchemaVersion{}, 0, err
		}

	}

	rowsAffected := rows.CommandTag().RowsAffected()
	newSchemaVersion := models.SchemaVersion{
		ID:                schemaVersionId,
		VersionNumber:     schemaVersionNumber,
		Active:            active,
		CreatedBy:         userId,
		CreatedByUsername: username,
		CreatedAt:         time.Now(),
		SchemaContent:     schemaContent,
		SchemaId:          schemaId,
		MessageStructName: messageStructName,
		Descriptor:        descriptor,
	}
	return newSchemaVersion, rowsAffected, nil
}

// Integration Functions
func GetIntegration(name string, tenantName string) (bool, models.Integration, error) {
	if tenantName != conf.GlobalAccount {
		tenantName = strings.ToLower(tenantName)
	}
	ctx, cancelfunc := context.WithTimeout(context.Background(), DbOperationTimeout*time.Second)
	defer cancelfunc()
	conn, err := MetadataDbClient.Client.Acquire(ctx)
	if err != nil {
		return false, models.Integration{}, err
	}
	defer conn.Release()
	query := `SELECT * FROM integrations WHERE name=$1 AND tenant_name=$2 LIMIT 1`
	stmt, err := conn.Conn().Prepare(ctx, "get_integration", query)
	if err != nil {
		return false, models.Integration{}, err
	}
	rows, err := conn.Conn().Query(ctx, stmt.Name, name, tenantName)
	if err != nil {
		return false, models.Integration{}, err
	}
	defer rows.Close()
	integrations, err := pgx.CollectRows(rows, pgx.RowToStructByPos[models.Integration])
	if err != nil {
		return false, models.Integration{}, err
	}
	if len(integrations) == 0 {
		return false, models.Integration{}, nil
	}
	return true, integrations[0], nil
}

func GetAllIntegrations() (bool, []models.Integration, error) {
	ctx, cancelfunc := context.WithTimeout(context.Background(), DbOperationTimeout*time.Second)
	defer cancelfunc()
	conn, err := MetadataDbClient.Client.Acquire(ctx)
	if err != nil {
		return false, []models.Integration{}, err
	}
	defer conn.Release()
	query := `SELECT * FROM integrations`
	stmt, err := conn.Conn().Prepare(ctx, "get_all_integrations", query)
	if err != nil {
		return false, []models.Integration{}, err
	}
	rows, err := conn.Conn().Query(ctx, stmt.Name)
	if err != nil {
		return false, []models.Integration{}, err
	}
	defer rows.Close()
	integrations, err := pgx.CollectRows(rows, pgx.RowToStructByPos[models.Integration])
	if err != nil {
		return false, []models.Integration{}, err
	}
	if len(integrations) == 0 {
		return false, []models.Integration{}, nil
	}
	return true, integrations, nil
}

func GetAllIntegrationsByTenant(tenantName string) (bool, []models.Integration, error) {
	ctx, cancelfunc := context.WithTimeout(context.Background(), DbOperationTimeout*time.Second)
	defer cancelfunc()
	conn, err := MetadataDbClient.Client.Acquire(ctx)
	if err != nil {
		return false, []models.Integration{}, err
	}
	defer conn.Release()
	query := `SELECT * FROM integrations WHERE tenant_name = $1`
	stmt, err := conn.Conn().Prepare(ctx, "get_all_integrations_by_tenant", query)
	if err != nil {
		return false, []models.Integration{}, err
	}
	rows, err := conn.Conn().Query(ctx, stmt.Name, tenantName)
	if err != nil {
		return false, []models.Integration{}, err
	}
	defer rows.Close()
	integrations, err := pgx.CollectRows(rows, pgx.RowToStructByPos[models.Integration])
	if err != nil {
		return false, []models.Integration{}, err
	}
	if len(integrations) == 0 {
		return false, []models.Integration{}, nil
	}
	return true, integrations, nil
}

func DeleteIntegration(name string, tenantName string) error {
	if tenantName != conf.GlobalAccount {
		tenantName = strings.ToLower(tenantName)
	}
	ctx, cancelfunc := context.WithTimeout(context.Background(), DbOperationTimeout*time.Second)
	defer cancelfunc()

	conn, err := MetadataDbClient.Client.Acquire(ctx)
	if err != nil {
		return err
	}
	defer conn.Release()

	removeIntegrationQuery := `DELETE FROM integrations WHERE name = $1 AND tenant_name = $2`

	stmt, err := conn.Conn().Prepare(ctx, "remove_integration", removeIntegrationQuery)
	if err != nil {
		return err
	}

	_, err = conn.Conn().Exec(ctx, stmt.Name, name, tenantName)
	if err != nil {
		return err
	}

	return nil
}

func InsertNewIntegration(tenantName string, name string, keys map[string]string, properties map[string]bool) (models.Integration, error) {
	if tenantName != conf.GlobalAccount {
		tenantName = strings.ToLower(tenantName)
	}
	ctx, cancelfunc := context.WithTimeout(context.Background(), DbOperationTimeout*time.Second)
	defer cancelfunc()

	conn, err := MetadataDbClient.Client.Acquire(ctx)
	if err != nil {
		return models.Integration{}, err
	}
	defer conn.Release()

	query := `INSERT INTO integrations ( 
		name, 
		keys,
		properties,
		tenant_name) 
    VALUES($1, $2, $3, $4) RETURNING id`

	stmt, err := conn.Conn().Prepare(ctx, "insert_new_integration", query)
	if err != nil {
		return models.Integration{}, err
	}

	var integrationId int
	rows, err := conn.Conn().Query(ctx, stmt.Name, name, keys, properties, tenantName)
	if err != nil {
		return models.Integration{}, err
	}
	defer rows.Close()
	for rows.Next() {
		err := rows.Scan(&integrationId)
		if err != nil {
			return models.Integration{}, err
		}
	}

	if err := rows.Err(); err != nil {
		var pgErr *pgconn.PgError
		if errors.As(err, &pgErr) {
			if pgErr.Detail != "" {
				if strings.Contains(pgErr.Detail, "already exists") {
					return models.Integration{}, errors.New("Integration " + name + " already exists")
				} else {
					return models.Integration{}, errors.New(pgErr.Detail)
				}
			} else {
				return models.Integration{}, errors.New(pgErr.Message)
			}
		} else {
			return models.Integration{}, err
		}
	}
	newIntegration := models.Integration{
		ID:         integrationId,
		Name:       name,
		Keys:       keys,
		Properties: properties,
		TenantName: tenantName,
	}
	return newIntegration, nil
}

func UpdateIntegration(tenantName string, name string, keys map[string]string, properties map[string]bool) (models.Integration, error) {
	if tenantName != conf.GlobalAccount {
		tenantName = strings.ToLower(tenantName)
	}
	ctx, cancelfunc := context.WithTimeout(context.Background(), DbOperationTimeout*time.Second)
	defer cancelfunc()
	conn, err := MetadataDbClient.Client.Acquire(ctx)
	if err != nil {
		return models.Integration{}, err
	}
	defer conn.Release()
	query := `
	INSERT INTO integrations(name, keys, properties, tenant_name)
	VALUES($1, $2, $3, $4)
	ON CONFLICT(name, tenant_name) DO UPDATE
	SET keys = excluded.keys, properties = excluded.properties
	RETURNING id, name, keys, properties, tenant_name
`
	stmt, err := conn.Conn().Prepare(ctx, "update_integration", query)
	if err != nil {
		return models.Integration{}, err
	}
	rows, err := conn.Conn().Query(ctx, stmt.Name, name, keys, properties, tenantName)
	if err != nil {
		return models.Integration{}, err
	}
	defer rows.Close()
	integrations, err := pgx.CollectRows(rows, pgx.RowToStructByPos[models.Integration])
	if err != nil {
		return models.Integration{}, err
	}
	if len(integrations) == 0 {
		return models.Integration{}, err
	}
	return integrations[0], nil
}

// User Functions
func UpdtaePendingUser(tenantName, username string, pending bool) error {
	ctx, cancelfunc := context.WithTimeout(context.Background(), DbOperationTimeout*time.Second)
	defer cancelfunc()
	conn, err := MetadataDbClient.Client.Acquire(ctx)
	if err != nil {
		return err
	}
	defer conn.Release()
	query := `UPDATE users SET pending = $2 WHERE username = $1 AND tenant_name=$3`
	stmt, err := conn.Conn().Prepare(ctx, "update_pending_user", query)
	if err != nil {
		return err
	}
	if tenantName != conf.GlobalAccount {
		tenantName = strings.ToLower(tenantName)
	}
	_, err = conn.Conn().Query(ctx, stmt.Name, username, pending, tenantName)
	if err != nil {
		return err
	}

	return nil

}
func CreateUser(username string, userType string, hashedPassword string, fullName string, subscription bool, avatarId int, tenantName string, pending bool, team, position, owner, description string) (models.User, error) {
	ctx, cancelfunc := context.WithTimeout(context.Background(), DbOperationTimeout*time.Second)
	defer cancelfunc()

	conn, err := MetadataDbClient.Client.Acquire(ctx)
	if err != nil {
		return models.User{}, err
	}
	defer conn.Release()

	query := `INSERT INTO users ( 
		username,
		password,
		type,
		already_logged_in,
		created_at,
		avatar_id,
		full_name, 
		subscription,
		skip_get_started,
		tenant_name,
		pending,
		team, 
		position,
		owner,
		description) 
    VALUES($1, $2, $3, $4, $5, $6, $7, $8, $9, $10, $11, $12, $13, $14, $15) RETURNING id`

	stmt, err := conn.Conn().Prepare(ctx, "create_new_user", query)
	if err != nil {
		return models.User{}, err
	}
	createdAt := time.Now()
	skipGetStarted := false
	alreadyLoggedIn := false

	var userId int
	if tenantName != conf.GlobalAccount {
		tenantName = strings.ToLower(tenantName)
	}
	rows, err := conn.Conn().Query(ctx, stmt.Name, username, hashedPassword, userType, alreadyLoggedIn, createdAt, avatarId, fullName, subscription, skipGetStarted, tenantName, pending, team, position, owner, description)
	if err != nil {
		return models.User{}, err
	}
	defer rows.Close()
	for rows.Next() {
		err := rows.Scan(&userId)
		if err != nil {
			return models.User{}, err
		}
	}

	if err := rows.Err(); err != nil {
		var pgErr *pgconn.PgError
		if errors.As(err, &pgErr) {
			if pgErr.Detail != "" {
				if strings.Contains(pgErr.Detail, "already exists") {
					return models.User{}, errors.New("User " + username + " already exists")
				} else {
					return models.User{}, errors.New(pgErr.Detail)
				}
			} else {
				return models.User{}, errors.New(pgErr.Message)
			}
		} else {
			return models.User{}, err
		}
	}
	if tenantName != conf.GlobalAccount {
		tenantName = strings.ToLower(tenantName)
	}
	newUser := models.User{
		ID:              userId,
		Username:        username,
		Password:        hashedPassword,
		FullName:        fullName,
		Subscribtion:    subscription,
		UserType:        userType,
		CreatedAt:       createdAt,
		AlreadyLoggedIn: alreadyLoggedIn,
		AvatarId:        avatarId,
		TenantName:      tenantName,
		Pending:         pending,
		Team:            team,
		Position:        position,
		Owner:           owner,
		Description:     description,
	}
	return newUser, nil
}

func UpsertUserUpdatePassword(username string, userType string, hashedPassword string, fullName string, subscription bool, avatarId int, tenantName string) (bool, error) {
	ctx, cancelfunc := context.WithTimeout(context.Background(), DbOperationTimeout*time.Second)
	defer cancelfunc()

	conn, err := MetadataDbClient.Client.Acquire(ctx)
	if err != nil {
		return false, err
	}
	defer conn.Release()

	query := `INSERT INTO users (
		username,
		password,
		type,
		already_logged_in,
		created_at,
		avatar_id,
		full_name, 
		subscription,
		skip_get_started,
		tenant_name
	) 
	VALUES($1, $2, $3, $4, $5, $6, $7, $8, $9, $10) 
	ON CONFLICT (username, tenant_name) DO UPDATE SET password = excluded.password
	RETURNING id, CASE WHEN xmax = 0 THEN 'insert' ELSE 'update' END AS action`

	stmt, err := conn.Conn().Prepare(ctx, "upsert_new_user_update_password", query)
	if err != nil {
		return false, err
	}
	createdAt := time.Now()
	skipGetStarted := false
	alreadyLoggedIn := false

	var userId int
	var op string
	if tenantName != conf.GlobalAccount {
		tenantName = strings.ToLower(tenantName)
	}
	rows, err := conn.Conn().Query(ctx, stmt.Name, username, hashedPassword, userType, alreadyLoggedIn, createdAt, avatarId, fullName, subscription, skipGetStarted, tenantName)
	if err != nil {
		return false, err
	}
	defer rows.Close()
	for rows.Next() {
		err := rows.Scan(&userId, &op)
		if err != nil {
			return false, err
		}
	}

	didCreate := false
	if op == "insert" {
		didCreate = true
	}

	if err := rows.Err(); err != nil {
		var pgErr *pgconn.PgError
		if errors.As(err, &pgErr) {
			if pgErr.Detail != "" {
				if strings.Contains(pgErr.Detail, "already exists") {
					return false, errors.New("User " + username + " already exists")
				} else {
					return false, errors.New(pgErr.Detail)
				}
			} else {
				return false, errors.New(pgErr.Message)
			}
		} else {
			return false, err
		}
	}

	return didCreate, nil
}

func ChangeUserPassword(username string, hashedPassword string, tenantName string) error {
	ctx, cancelfunc := context.WithTimeout(context.Background(), DbOperationTimeout*time.Second)
	defer cancelfunc()
	conn, err := MetadataDbClient.Client.Acquire(ctx)
	if err != nil {
		return err
	}
	defer conn.Release()
	query := `UPDATE users SET password = $2 WHERE username = $1 AND tenant_name=$3`
	stmt, err := conn.Conn().Prepare(ctx, "change_user_password", query)
	if err != nil {
		return err
	}
	if tenantName != conf.GlobalAccount {
		tenantName = strings.ToLower(tenantName)
	}
	_, err = conn.Conn().Query(ctx, stmt.Name, username, hashedPassword, tenantName)
	if err != nil {
		return err
	}
	return nil
}

func GetRootUser(tenantName string) (bool, models.User, error) {
	ctx, cancelfunc := context.WithTimeout(context.Background(), DbOperationTimeout*time.Second)
	defer cancelfunc()
	conn, err := MetadataDbClient.Client.Acquire(ctx)
	if err != nil {
		return false, models.User{}, err
	}
	defer conn.Release()
	query := `SELECT * FROM users WHERE type = 'root' and tenant_name =$1 LIMIT 1`
	stmt, err := conn.Conn().Prepare(ctx, "get_root_user", query)
	if err != nil {
		return false, models.User{}, err
	}
	if tenantName != conf.GlobalAccount {
		tenantName = strings.ToLower(tenantName)
	}
	rows, err := conn.Conn().Query(ctx, stmt.Name, tenantName)
	if err != nil {
		return false, models.User{}, err
	}
	defer rows.Close()
	users, err := pgx.CollectRows(rows, pgx.RowToStructByPos[models.User])
	if err != nil {
		return false, models.User{}, err
	}
	if len(users) == 0 {
		return false, models.User{}, nil
	}
	return true, users[0], nil
}

func GetUserByUsername(username string, tenantName string) (bool, models.User, error) {
	ctx, cancelfunc := context.WithTimeout(context.Background(), DbOperationTimeout*time.Second)
	defer cancelfunc()
	conn, err := MetadataDbClient.Client.Acquire(ctx)
	if err != nil {
		return false, models.User{}, err
	}
	defer conn.Release()
	query := `SELECT * FROM users WHERE username = $1 AND tenant_name = $2 LIMIT 1`
	stmt, err := conn.Conn().Prepare(ctx, "get_user_by_username", query)
	if err != nil {
		return false, models.User{}, err
	}
	if tenantName != conf.GlobalAccount {
		tenantName = strings.ToLower(tenantName)
	}
	rows, err := conn.Conn().Query(ctx, stmt.Name, username, tenantName)
	if err != nil {
		return false, models.User{}, err
	}
	defer rows.Close()
	users, err := pgx.CollectRows(rows, pgx.RowToStructByPos[models.User])
	if err != nil {
		return false, models.User{}, err
	}
	if len(users) == 0 {
		return false, models.User{}, nil
	}
	return true, users[0], nil
}

func GetUserForLogin(username string) (bool, models.User, error) {
	ctx, cancelfunc := context.WithTimeout(context.Background(), DbOperationTimeout*time.Second)
	defer cancelfunc()
	conn, err := MetadataDbClient.Client.Acquire(ctx)
	if err != nil {
		return false, models.User{}, err
	}
	defer conn.Release()
	query := `SELECT * FROM users WHERE username = $1 AND NOT type = 'application' LIMIT 1`
	stmt, err := conn.Conn().Prepare(ctx, "get_user_for_login", query)
	if err != nil {
		return false, models.User{}, err
	}
	rows, err := conn.Conn().Query(ctx, stmt.Name, username)
	if err != nil {
		return false, models.User{}, err
	}
	defer rows.Close()
	users, err := pgx.CollectRows(rows, pgx.RowToStructByPos[models.User])
	if err != nil {
		return false, models.User{}, err
	}
	if len(users) == 0 {
		return false, models.User{}, nil
	}
	return true, users[0], nil
}

func GetUserForLoginByUsernameAndTenant(username, tenantname string) (bool, models.User, error) {
	ctx, cancelfunc := context.WithTimeout(context.Background(), DbOperationTimeout*time.Second)
	defer cancelfunc()
	conn, err := MetadataDbClient.Client.Acquire(ctx)
	if err != nil {
		return false, models.User{}, err
	}
	defer conn.Release()
	query := `SELECT * FROM users WHERE username = $1 AND tenant_name = $2  AND NOT type = 'application' LIMIT 1`
	stmt, err := conn.Conn().Prepare(ctx, "get_user_for_login_by_username_and_tenant", query)
	if err != nil {
		return false, models.User{}, err
	}
	rows, err := conn.Conn().Query(ctx, stmt.Name, username, tenantname)
	if err != nil {
		return false, models.User{}, err
	}
	defer rows.Close()
	users, err := pgx.CollectRows(rows, pgx.RowToStructByPos[models.User])
	if err != nil {
		return false, models.User{}, err
	}
	if len(users) == 0 {
		return false, models.User{}, nil
	}
	return true, users[0], nil
}

func GetUserByUserId(userId int) (bool, models.User, error) {
	ctx, cancelfunc := context.WithTimeout(context.Background(), DbOperationTimeout*time.Second)
	defer cancelfunc()
	conn, err := MetadataDbClient.Client.Acquire(ctx)
	if err != nil {
		return false, models.User{}, err
	}
	defer conn.Release()
	query := `SELECT * FROM users WHERE id = $1 LIMIT 1`
	stmt, err := conn.Conn().Prepare(ctx, "get_user_by_id", query)
	if err != nil {
		return false, models.User{}, err
	}
	rows, err := conn.Conn().Query(ctx, stmt.Name, userId)
	if err != nil {
		return false, models.User{}, err
	}
	defer rows.Close()
	users, err := pgx.CollectRows(rows, pgx.RowToStructByPos[models.User])
	if err != nil {
		return false, models.User{}, err
	}
	if len(users) == 0 {
		return false, models.User{}, nil
	}
	return true, users[0], nil
}

func GetAllUsers(tenantName string) ([]models.FilteredGenericUser, error) {
	ctx, cancelfunc := context.WithTimeout(context.Background(), DbOperationTimeout*time.Second)
	defer cancelfunc()
	conn, err := MetadataDbClient.Client.Acquire(ctx)
	if err != nil {
		return []models.FilteredGenericUser{}, err
	}
	defer conn.Release()
	query := `SELECT s.id, s.username, s.type, s.created_at, s.avatar_id, s.full_name, s.pending, s.position, s.team, s.owner, s.description FROM users AS s WHERE tenant_name=$1`
	stmt, err := conn.Conn().Prepare(ctx, "get_all_users", query)
	if err != nil {
		return []models.FilteredGenericUser{}, err
	}
	if tenantName != conf.GlobalAccount {
		tenantName = strings.ToLower(tenantName)
	}
	rows, err := conn.Conn().Query(ctx, stmt.Name, tenantName)
	if err != nil {
		return []models.FilteredGenericUser{}, err
	}
	defer rows.Close()
	users, err := pgx.CollectRows(rows, pgx.RowToStructByPos[models.FilteredGenericUser])
	if err != nil {
		return []models.FilteredGenericUser{}, err
	}
	if len(users) == 0 {
		return []models.FilteredGenericUser{}, nil
	}
	return users, nil
}

func CountAllUsers() (int64, error) {
	var count int64
	ctx, cancelfunc := context.WithTimeout(context.Background(), DbOperationTimeout*time.Second)
	defer cancelfunc()
	conn, err := MetadataDbClient.Client.Acquire(ctx)
	if err != nil {
		return 0, err
	}
	defer conn.Release()
	query := `SELECT COUNT(*) FROM users`
	stmt, err := conn.Conn().Prepare(ctx, "get_total_users", query)
	if err != nil {
		return 0, err
	}
	err = conn.Conn().QueryRow(ctx, stmt.Name).Scan(&count)
	if err != nil {
		return 0, err
	}

	return count, nil
}

func GetAllUsersByTypeAndTenantName(userType []string, tenantName string) ([]models.User, error) {
	ctx, cancelfunc := context.WithTimeout(context.Background(), DbOperationTimeout*time.Second)
	defer cancelfunc()
	conn, err := MetadataDbClient.Client.Acquire(ctx)
	if err != nil {
		return []models.User{}, err
	}
	defer conn.Release()
	var rows pgx.Rows
	query := `SELECT * FROM users WHERE type=ANY($1) AND tenant_name=$2`
	stmt, err := conn.Conn().Prepare(ctx, "get_all_users_by_type_and_tenant_name", query)
	if err != nil {
		return []models.User{}, err
	}
	if tenantName != conf.GlobalAccount {
		tenantName = strings.ToLower(tenantName)
	}
	rows, err = conn.Conn().Query(ctx, stmt.Name, userType, tenantName)
	if err != nil {
		return []models.User{}, err
	}

	defer rows.Close()
	users, err := pgx.CollectRows(rows, pgx.RowToStructByPos[models.User])
	if err != nil {
		return []models.User{}, err
	}
	if len(users) == 0 {
		return []models.User{}, nil
	}
	return users, nil
}

func GetAllUsersByTenantName(tenantName string) ([]models.User, error) {
	ctx, cancelfunc := context.WithTimeout(context.Background(), DbOperationTimeout*time.Second)
	defer cancelfunc()
	conn, err := MetadataDbClient.Client.Acquire(ctx)
	if err != nil {
		return []models.User{}, err
	}
	defer conn.Release()
	var rows pgx.Rows
	query := `SELECT * FROM users WHERE tenant_name=$1`
	stmt, err := conn.Conn().Prepare(ctx, "get_all_users_by_type_and_tenant_name", query)
	if err != nil {
		return []models.User{}, err
	}

	rows, err = conn.Conn().Query(ctx, stmt.Name, tenantName)
	if err != nil {
		return []models.User{}, err
	}

	defer rows.Close()
	users, err := pgx.CollectRows(rows, pgx.RowToStructByPos[models.User])
	if err != nil {
		return []models.User{}, err
	}
	if len(users) == 0 {
		return []models.User{}, nil
	}
	return users, nil
}

func GetAllUsersByType(userType []string) ([]models.User, error) {
	ctx, cancelfunc := context.WithTimeout(context.Background(), DbOperationTimeout*time.Second)
	defer cancelfunc()
	conn, err := MetadataDbClient.Client.Acquire(ctx)
	if err != nil {
		return []models.User{}, err
	}
	defer conn.Release()
	var rows pgx.Rows
	query := `SELECT * FROM users WHERE type=ANY($1)`
	stmt, err := conn.Conn().Prepare(ctx, "get_all_users_by_type", query)
	if err != nil {
		return []models.User{}, err
	}
	rows, err = conn.Conn().Query(ctx, stmt.Name, userType)
	if err != nil {
		return []models.User{}, err
	}

	defer rows.Close()
	users, err := pgx.CollectRows(rows, pgx.RowToStructByPos[models.User])
	if err != nil {
		return []models.User{}, err
	}
	if len(users) == 0 {
		return []models.User{}, nil
	}
	return users, nil
}

func UpdateUserAlreadyLoggedIn(userId int) error {
	ctx, cancelfunc := context.WithTimeout(context.Background(), DbOperationTimeout*time.Second)
	defer cancelfunc()
	conn, err := MetadataDbClient.Client.Acquire(ctx)
	if err != nil {
		return err
	}
	defer conn.Release()
	query := `UPDATE users SET already_logged_in = true WHERE id = $1`
	stmt, _ := conn.Conn().Prepare(ctx, "update_user_already_logged_in", query)
	conn.Conn().Query(ctx, stmt.Name, userId)
	return nil
}

func UpdateSkipGetStarted(username string, tenantName string) error {
	ctx, cancelfunc := context.WithTimeout(context.Background(), DbOperationTimeout*time.Second)
	defer cancelfunc()
	conn, err := MetadataDbClient.Client.Acquire(ctx)
	if err != nil {
		return err
	}
	defer conn.Release()
	query := `UPDATE users SET skip_get_started = true WHERE username = $1 AND tenant_name=$2`
	stmt, err := conn.Conn().Prepare(ctx, "update_skip_get_started", query)
	if err != nil {
		return err
	}
	if tenantName != conf.GlobalAccount {
		tenantName = strings.ToLower(tenantName)
	}
	_, err = conn.Conn().Query(ctx, stmt.Name, username, tenantName)
	if err != nil {
		return err
	}
	return nil
}

func DeleteUser(username string, tenantName string) error {
	ctx, cancelfunc := context.WithTimeout(context.Background(), DbOperationTimeout*time.Second)
	defer cancelfunc()

	conn, err := MetadataDbClient.Client.Acquire(ctx)
	if err != nil {
		return err
	}
	defer conn.Release()

	removeUserQuery := `DELETE FROM users WHERE username = $1 AND tenant_name=$2`

	stmt, err := conn.Conn().Prepare(ctx, "remove_user", removeUserQuery)
	if err != nil {
		return err
	}
	if tenantName != conf.GlobalAccount {
		tenantName = strings.ToLower(tenantName)
	}
	_, err = conn.Conn().Exec(ctx, stmt.Name, username, tenantName)
	if err != nil {
		return err
	}

	return nil
}

func DeleteUsersByTenant(tenantName string) ([]string, error) {
	ctx, cancelfunc := context.WithTimeout(context.Background(), DbOperationTimeout*time.Second)
	defer cancelfunc()

	conn, err := MetadataDbClient.Client.Acquire(ctx)
	if err != nil {
		return nil, err
	}
	defer conn.Release()

	removeUserQuery := `DELETE FROM users WHERE tenant_name = $1 RETURNING username`
	rows, err := conn.Query(ctx, removeUserQuery, tenantName)
	if err != nil {
		return nil, err
	}
	defer rows.Close()

	var users_list []string

	for rows.Next() {
		var usermame string
		err := rows.Scan(&usermame)
		if err != nil {
			return nil, err
		}
		users_list = append(users_list, usermame)
	}

	return users_list, err
}

func EditAvatar(username string, avatarId int, tenantName string) error {
	ctx, cancelfunc := context.WithTimeout(context.Background(), DbOperationTimeout*time.Second)
	defer cancelfunc()
	conn, err := MetadataDbClient.Client.Acquire(ctx)
	if err != nil {
		return err
	}
	defer conn.Release()
	query := `UPDATE users SET avatar_id = $2 WHERE username = $1 AND tenant_name=$3`
	stmt, err := conn.Conn().Prepare(ctx, "edit_avatar", query)
	if err != nil {
		return err
	}
	if tenantName != conf.GlobalAccount {
		tenantName = strings.ToLower(tenantName)
	}
	_, err = conn.Conn().Query(ctx, stmt.Name, username, avatarId, tenantName)
	if err != nil {
		return err
	}
	return nil
}

func GetAllActiveUsersStations(tenantName string) ([]models.FilteredUser, error) {
	ctx, cancelfunc := context.WithTimeout(context.Background(), DbOperationTimeout*time.Second)
	defer cancelfunc()
	conn, err := MetadataDbClient.Client.Acquire(ctx)
	if err != nil {
		return []models.FilteredUser{}, err
	}
	defer conn.Release()
	query := `
	SELECT DISTINCT u.username
	FROM users AS u
	JOIN stations AS s ON u.id = s.created_by
	WHERE s.tenant_name=$1
	`
	stmt, err := conn.Conn().Prepare(ctx, "get_all_active_users_stations", query)
	if err != nil {
		return []models.FilteredUser{}, err
	}
	if tenantName != conf.GlobalAccount {
		tenantName = strings.ToLower(tenantName)
	}
	rows, err := conn.Conn().Query(ctx, stmt.Name, tenantName)
	if err != nil {
		return []models.FilteredUser{}, err
	}
	defer rows.Close()
	userList, err := pgx.CollectRows(rows, pgx.RowToStructByPos[models.FilteredUser])
	if err != nil {
		return []models.FilteredUser{}, err
	}
	if len(userList) == 0 {
		return []models.FilteredUser{}, nil
	}
	return userList, nil
}

func GetAllActiveUsersSchemaVersions(tenantName string) ([]models.FilteredUser, error) {
	ctx, cancelfunc := context.WithTimeout(context.Background(), DbOperationTimeout*time.Second)
	defer cancelfunc()
	conn, err := MetadataDbClient.Client.Acquire(ctx)
	if err != nil {
		return []models.FilteredUser{}, err
	}
	defer conn.Release()
	query := `
	SELECT DISTINCT u.username
	FROM users AS u
	JOIN schema_versions AS s ON u.id = s.created_by
	WHERE s.tenant_name=$1
	`
	stmt, err := conn.Conn().Prepare(ctx, "get_all_active_users_schema_versions", query)
	if err != nil {
		return []models.FilteredUser{}, err
	}
	if tenantName != conf.GlobalAccount {
		tenantName = strings.ToLower(tenantName)
	}
	rows, err := conn.Conn().Query(ctx, stmt.Name, tenantName)
	if err != nil {
		return []models.FilteredUser{}, err
	}
	defer rows.Close()
	userList, err := pgx.CollectRows(rows, pgx.RowToStructByPos[models.FilteredUser])
	if err != nil {
		return []models.FilteredUser{}, err
	}
	if len(userList) == 0 {
		return []models.FilteredUser{}, nil
	}
	return userList, nil
}

func UpsertBatchOfUsers(users []models.User) error {
	ctx, cancelfunc := context.WithTimeout(context.Background(), DbOperationTimeout*time.Second)
	defer cancelfunc()
	conn, err := MetadataDbClient.Client.Acquire(ctx)
	if err != nil {
		return err
	}
	defer conn.Release()
	valueStrings := make([]string, 0, len(users))
	valueArgs := make([]interface{}, 0, len(users)*6)
	for i, user := range users {
		valueStrings = append(valueStrings, fmt.Sprintf("($%d, $%d, $%d, $%d, $%d, $%d)", i*6+1, i*6+2, i*6+3, i*6+4, i*6+5, i*6+6))
		valueArgs = append(valueArgs, user.Username)
		valueArgs = append(valueArgs, user.Password)
		valueArgs = append(valueArgs, user.UserType)
		valueArgs = append(valueArgs, user.CreatedAt)
		valueArgs = append(valueArgs, user.AvatarId)
		valueArgs = append(valueArgs, user.FullName)
	}
	query := fmt.Sprintf("INSERT INTO users (username, password, type, created_at, avatar_id, full_name) VALUES %s ON CONFLICT (username) DO UPDATE SET password = EXCLUDED.password", strings.Join(valueStrings, ","))
	stmt, err := conn.Conn().Prepare(ctx, "update_batch_of_users", query)
	if err != nil {
		return err
	}
	_, err = conn.Conn().Query(ctx, stmt.Name, valueArgs...)
	if err != nil {
		return err
	}
	return nil
}

// Tags Functions
func InsertNewTag(name string, color string, stationArr []int, schemaArr []int, userArr []int, tenantName string) (models.Tag, error) {
	ctx, cancelfunc := context.WithTimeout(context.Background(), DbOperationTimeout*time.Second)
	defer cancelfunc()

	conn, err := MetadataDbClient.Client.Acquire(ctx)
	if err != nil {
		return models.Tag{}, err
	}
	defer conn.Release()

	query := `INSERT INTO tags ( 
		name,
		color,
		users,
		stations,
		schemas,
		tenant_name) 
    VALUES($1, $2, $3, $4, $5, $6) RETURNING id`

	stmt, err := conn.Conn().Prepare(ctx, "insert_new_tag", query)
	if err != nil {
		return models.Tag{}, err
	}

	var tagId int
	if tenantName != conf.GlobalAccount {
		tenantName = strings.ToLower(tenantName)
	}
	rows, err := conn.Conn().Query(ctx, stmt.Name, name, color, userArr, stationArr, schemaArr, tenantName)
	if err != nil {
		return models.Tag{}, err
	}
	defer rows.Close()
	for rows.Next() {
		err := rows.Scan(&tagId)
		if err != nil {
			return models.Tag{}, err
		}
	}

	if err := rows.Err(); err != nil {
		var pgErr *pgconn.PgError
		if errors.As(err, &pgErr) {
			if pgErr.Detail != "" {
				if strings.Contains(pgErr.Detail, "already exists") {
					return models.Tag{}, errors.New("Tag" + name + " already exists")
				} else {
					return models.Tag{}, errors.New(pgErr.Detail)
				}
			} else {
				return models.Tag{}, errors.New(pgErr.Message)
			}
		} else {
			return models.Tag{}, err
		}
	}
	if tenantName != conf.GlobalAccount {
		tenantName = strings.ToLower(tenantName)
	}
	newTag := models.Tag{
		ID:         tagId,
		Name:       name,
		Color:      color,
		Stations:   stationArr,
		Schemas:    schemaArr,
		Users:      userArr,
		TenantName: tenantName,
	}
	return newTag, nil
}

func InsertEntityToTag(tagName string, entity string, entity_id int, tenantName string) error {
	var entityDBList string
	switch entity {
	case "station":
		entityDBList = "stations"
	case "schema":
		entityDBList = "schemas"
	case "user":
		entityDBList = "users"
	}
	ctx, cancelfunc := context.WithTimeout(context.Background(), DbOperationTimeout*time.Second)
	defer cancelfunc()
	conn, err := MetadataDbClient.Client.Acquire(ctx)
	if err != nil {
		return err
	}
	defer conn.Release()
	query := `UPDATE tags SET ` + entityDBList + ` = ARRAY_APPEND(` + entityDBList + `, $1) WHERE name = $2 AND tenant_name = $3`
	stmt, err := conn.Conn().Prepare(ctx, "insert_entity_to_tag", query)
	if err != nil {
		return err
	}
	_, err = conn.Conn().Query(ctx, stmt.Name, entity_id, tagName, tenantName)
	if err != nil {
		return err
	}
	return nil
}

func RemoveAllTagsFromEntity(entity string, entity_id int) error {
	ctx, cancelfunc := context.WithTimeout(context.Background(), DbOperationTimeout*time.Second)
	defer cancelfunc()
	conn, err := MetadataDbClient.Client.Acquire(ctx)
	if err != nil {
		return err
	}
	defer conn.Release()
	query := `UPDATE tags SET ` + entity + ` = ARRAY_REMOVE(` + entity + `, $1) WHERE $1 = ANY(` + entity + `)`
	stmt, err := conn.Conn().Prepare(ctx, "remove_all_tags_from_entity", query)
	if err != nil {
		return err
	}
	_, err = conn.Conn().Query(ctx, stmt.Name, entity_id)
	if err != nil {
		return err
	}
	return nil
}

func RemoveTagFromEntity(tagName string, entity string, entity_id int) error {
	var entityDBList string
	switch entity {
	case "station":
		entityDBList = "stations"
	case "schema":
		entityDBList = "schemas"
	case "user":
		entityDBList = "users"
	}
	ctx, cancelfunc := context.WithTimeout(context.Background(), DbOperationTimeout*time.Second)
	defer cancelfunc()
	conn, err := MetadataDbClient.Client.Acquire(ctx)
	if err != nil {
		return err
	}
	defer conn.Release()
	query := `UPDATE tags SET ` + entityDBList + ` = ARRAY_REMOVE(` + entityDBList + `, $2) WHERE name = $1`
	stmt, err := conn.Conn().Prepare(ctx, "remove_tag_from_entity", query)
	if err != nil {
		return err
	}
	_, err = conn.Conn().Query(ctx, stmt.Name, tagName, entity_id)
	if err != nil {
		return err
	}
	return nil
}

func GetTagsByEntityID(entity string, id int) ([]models.Tag, error) {
	var entityDBList string
	switch entity {
	case "station":
		entityDBList = "stations"
	case "schema":
		entityDBList = "schemas"
	case "user":
		entityDBList = "users"
	}
	ctx, cancelfunc := context.WithTimeout(context.Background(), DbOperationTimeout*time.Second)
	defer cancelfunc()
	conn, err := MetadataDbClient.Client.Acquire(ctx)
	if err != nil {
		return []models.Tag{}, err
	}
	defer conn.Release()
	uid, err := uuid.NewV4()
	if err != nil {
		return []models.Tag{}, err
	}
	query := `SELECT * FROM tags AS t WHERE $1 = ANY(t.` + entityDBList + `) LIMIT 1000;`
	stmt, err := conn.Conn().Prepare(ctx, "get_tags_by_entity_id"+uid.String(), query)
	if err != nil {
		return []models.Tag{}, err
	}
	rows, err := conn.Conn().Query(ctx, stmt.Name, id)
	if err != nil {
		return nil, err
	}
	defer rows.Close()
	tags, err := pgx.CollectRows(rows, pgx.RowToStructByPos[models.Tag])
	if err != nil {
		return []models.Tag{}, err
	}
	if len(tags) == 0 {
		return []models.Tag{}, err
	}
	return tags, nil
}

func GetTagsByEntityType(entity string, tenantName string) ([]models.Tag, error) {
	var entityDBList string
	switch entity {
	case "station":
		entityDBList = "stations"
	case "schema":
		entityDBList = "schemas"
	case "user":
		entityDBList = "users"
	default:
		entityDBList = ""
	}

	ctx, cancelfunc := context.WithTimeout(context.Background(), DbOperationTimeout*time.Second)
	defer cancelfunc()
	conn, err := MetadataDbClient.Client.Acquire(ctx)
	if err != nil {
		return []models.Tag{}, err
	}
	defer conn.Release()
	var query string
	if entityDBList == "" { // Get All
		query = `SELECT * FROM tags WHERE tenant_name=$1`
	} else {
		query = fmt.Sprintf(`SELECT * FROM tags WHERE %s IS NOT NULL AND array_length(%s, 1) > 0 AND tenant_name=$1`, entityDBList, entityDBList)
	}
	stmt, err := conn.Conn().Prepare(ctx, "get_tags_by_entity_type", query)
	if err != nil {
		return []models.Tag{}, err
	}
	if tenantName != conf.GlobalAccount {
		tenantName = strings.ToLower(tenantName)
	}
	rows, err := conn.Conn().Query(ctx, stmt.Name, tenantName)
	if err != nil {
		return nil, err
	}
	defer rows.Close()
	tags, err := pgx.CollectRows(rows, pgx.RowToStructByPos[models.Tag])
	if err != nil {
		return []models.Tag{}, err
	}
	if len(tags) == 0 {
		return []models.Tag{}, nil
	}
	return tags, nil
}

func GetAllUsedTags(tenantName string) ([]models.Tag, error) {
	ctx, cancelfunc := context.WithTimeout(context.Background(), DbOperationTimeout*time.Second)
	defer cancelfunc()
	conn, err := MetadataDbClient.Client.Acquire(ctx)
	if err != nil {
		return nil, err
	}
	defer conn.Release()
	query := `SELECT * FROM tags WHERE (ARRAY_LENGTH(schemas, 1) > 0 OR ARRAY_LENGTH(stations, 1) > 0 OR ARRAY_LENGTH(users, 1) > 0) AND tenant_name=$1`
	stmt, err := conn.Conn().Prepare(ctx, "get_all_used_tags", query)
	if err != nil {
		return nil, err
	}
	if tenantName != conf.GlobalAccount {
		tenantName = strings.ToLower(tenantName)
	}
	rows, err := conn.Conn().Query(ctx, stmt.Name, tenantName)
	if err != nil {
		return nil, err
	}
	defer rows.Close()
	tags, err := pgx.CollectRows(rows, pgx.RowToStructByPos[models.Tag])
	if err != nil {
		return []models.Tag{}, err
	}
	if len(tags) == 0 {
		return []models.Tag{}, nil
	}
	return tags, nil
}

func GetAllUsedStationsTags(tenantName string) ([]models.Tag, error) {
	ctx, cancelfunc := context.WithTimeout(context.Background(), DbOperationTimeout*time.Second)
	defer cancelfunc()
	conn, err := MetadataDbClient.Client.Acquire(ctx)
	if err != nil {
		return nil, err
	}
	defer conn.Release()
	query := `SELECT * FROM tags WHERE (ARRAY_LENGTH(stations, 1) > 0) AND tenant_name=$1`
	stmt, err := conn.Conn().Prepare(ctx, "get_all_used_stations_tags", query)
	if err != nil {
		return nil, err
	}
	if tenantName != conf.GlobalAccount {
		tenantName = strings.ToLower(tenantName)
	}
	rows, err := conn.Conn().Query(ctx, stmt.Name, tenantName)
	if err != nil {
		return nil, err
	}
	defer rows.Close()
	tags, err := pgx.CollectRows(rows, pgx.RowToStructByPos[models.Tag])
	if err != nil {
		return []models.Tag{}, err
	}
	if len(tags) == 0 {
		return []models.Tag{}, nil
	}
	return tags, nil
}

func GetAllUsedSchemasTags(tenantName string) ([]models.Tag, error) {
	ctx, cancelfunc := context.WithTimeout(context.Background(), DbOperationTimeout*time.Second)
	defer cancelfunc()
	conn, err := MetadataDbClient.Client.Acquire(ctx)
	if err != nil {
		return nil, err
	}
	defer conn.Release()
	query := `SELECT * FROM tags WHERE (ARRAY_LENGTH(schemas, 1) > 0) AND tenant_name=$1`
	stmt, err := conn.Conn().Prepare(ctx, "get_all_used_schemas_tags", query)
	if err != nil {
		return nil, err
	}
	if tenantName != conf.GlobalAccount {
		tenantName = strings.ToLower(tenantName)
	}
	rows, err := conn.Conn().Query(ctx, stmt.Name, tenantName)
	if err != nil {
		return nil, err
	}
	defer rows.Close()
	tags, err := pgx.CollectRows(rows, pgx.RowToStructByPos[models.Tag])
	if err != nil {
		return []models.Tag{}, err
	}
	if len(tags) == 0 {
		return []models.Tag{}, nil
	}
	return tags, nil
}

func GetTagByName(name string, tenantName string) (bool, models.Tag, error) {
	ctx, cancelfunc := context.WithTimeout(context.Background(), DbOperationTimeout*time.Second)
	defer cancelfunc()
	conn, err := MetadataDbClient.Client.Acquire(ctx)
	if err != nil {
		return false, models.Tag{}, err
	}
	defer conn.Release()
	query := `SELECT * FROM tags WHERE name=$1 AND tenant_name=$2 LIMIT 1`
	stmt, err := conn.Conn().Prepare(ctx, "get_tag_by_name", query)
	if err != nil {
		return false, models.Tag{}, err
	}
	if tenantName != conf.GlobalAccount {
		tenantName = strings.ToLower(tenantName)
	}
	rows, err := conn.Conn().Query(ctx, stmt.Name, name, tenantName)
	if err != nil {
		return false, models.Tag{}, err
	}
	defer rows.Close()
	tags, err := pgx.CollectRows(rows, pgx.RowToStructByPos[models.Tag])
	if err != nil {
		return false, models.Tag{}, err
	}
	if len(tags) == 0 {
		return false, models.Tag{}, nil
	}
	return true, tags[0], nil
}

// Image Functions
func InsertImage(name string, base64Encoding string, tenantName string) error {
	if tenantName != conf.GlobalAccount {
		tenantName = strings.ToLower(tenantName)
	}
	err := UpsertConfiguration(name, base64Encoding, tenantName)
	if err != nil {
		return err
	}
	return nil
}

func DeleteImage(name string, tenantName string) error {
	ctx, cancelfunc := context.WithTimeout(context.Background(), DbOperationTimeout*time.Second)
	defer cancelfunc()

	conn, err := MetadataDbClient.Client.Acquire(ctx)
	if err != nil {
		return err
	}
	defer conn.Release()

	removeImageQuery := `DELETE FROM configurations
	WHERE key = $1 AND tenant_name=$2`

	stmt, err := conn.Conn().Prepare(ctx, "remove_image", removeImageQuery)
	if err != nil {
		return err
	}
	if tenantName != conf.GlobalAccount {
		tenantName = strings.ToLower(tenantName)
	}
	_, err = conn.Conn().Exec(ctx, stmt.Name, name, tenantName)
	if err != nil {
		return err
	}
	return nil
}

func GetImage(name string, tenantName string) (bool, models.Image, error) {
	ctx, cancelfunc := context.WithTimeout(context.Background(), DbOperationTimeout*time.Second)
	defer cancelfunc()
	conn, err := MetadataDbClient.Client.Acquire(ctx)
	if err != nil {
		return false, models.Image{}, err
	}
	defer conn.Release()
	query := `SELECT id, key, value FROM configurations WHERE key = $1 AND tenant_name =$2 LIMIT 1`
	stmt, err := conn.Conn().Prepare(ctx, "get_image", query)
	if err != nil {
		return false, models.Image{}, err
	}
	if tenantName != conf.GlobalAccount {
		tenantName = strings.ToLower(tenantName)
	}
	rows, err := conn.Conn().Query(ctx, stmt.Name, name, tenantName)
	if err != nil {
		return false, models.Image{}, err
	}
	defer rows.Close()
	images, err := pgx.CollectRows(rows, pgx.RowToStructByPos[models.Image])
	if err != nil {
		return false, models.Image{}, err
	}
	if len(images) == 0 {
		return false, models.Image{}, nil
	}
	return true, images[0], nil
}

// dls Functions
func InsertSchemaverseDlsMsg(stationId int, messageSeq int, producerName string, poisonedCgs []string, messageDetails models.MessagePayload, validationError string, tenantName string) (models.DlsMessage, error) {
	ctx, cancelfunc := context.WithTimeout(context.Background(), DbOperationTimeout*time.Second)
	defer cancelfunc()
	connection, err := MetadataDbClient.Client.Acquire(ctx)
	if err != nil {
		return models.DlsMessage{}, err
	}
	defer connection.Release()

	query := `INSERT INTO dls_messages( 
			station_id,
			message_seq,
			poisoned_cgs,
			message_details,
			updated_at,
			message_type,
			validation_error,
			tenant_name,
			producer_name) 
		VALUES($1, $2, $3, $4, $5, $6, $7, $8, $9)
		RETURNING id`

	stmt, err := connection.Conn().Prepare(ctx, "insert_dls_messages", query)
	if err != nil {
		return models.DlsMessage{}, err
	}
	updatedAt := time.Now()
	if tenantName != conf.GlobalAccount {
		tenantName = strings.ToLower(tenantName)
	}
	rows, err := connection.Conn().Query(ctx, stmt.Name, stationId, messageSeq, poisonedCgs, messageDetails, updatedAt, "schema", validationError, tenantName, producerName)
	if err != nil {
		return models.DlsMessage{}, err
	}
	defer rows.Close()
	var messagePayloadId int
	for rows.Next() {
		err := rows.Scan(&messagePayloadId)
		if err != nil {
			return models.DlsMessage{}, err
		}
	}

	if err != nil {
		return models.DlsMessage{}, err
	}
	if tenantName != conf.GlobalAccount {
		tenantName = strings.ToLower(tenantName)
	}
	deadLetterPayload := models.DlsMessage{
		ID:           messagePayloadId,
		StationId:    stationId,
		MessageSeq:   messageSeq,
		ProducerName: producerName,
		PoisonedCgs:  poisonedCgs,
		MessageDetails: models.MessagePayload{
			TimeSent: messageDetails.TimeSent,
			Size:     messageDetails.Size,
			Data:     messageDetails.Data,
			Headers:  messageDetails.Headers,
		},
		UpdatedAt:  updatedAt,
		TenantName: tenantName,
	}

	if err := rows.Err(); err != nil {
		var pgErr *pgconn.PgError
		if errors.As(err, &pgErr) {
			if pgErr.Detail != "" {
				if !strings.Contains(pgErr.Detail, "already exists") {
					return models.DlsMessage{}, errors.New("schemaverse dls already exists")
				} else {
					return models.DlsMessage{}, errors.New(pgErr.Detail)
				}
			} else {
				return models.DlsMessage{}, errors.New(pgErr.Message)
			}
		} else {
			return models.DlsMessage{}, err
		}
	}

	return deadLetterPayload, nil
}

func GetMsgByStationIdAndMsgSeq(stationId, messageSeq int) (bool, models.DlsMessage, error) {
	ctx, cancelfunc := context.WithTimeout(context.Background(), DbOperationTimeout*time.Second)
	defer cancelfunc()

	connection, err := MetadataDbClient.Client.Acquire(ctx)
	if err != nil {
		return false, models.DlsMessage{}, err
	}
	defer connection.Release()

	query := `SELECT * FROM dls_messages WHERE station_id = $1 AND message_seq = $2 LIMIT 1`

	stmt, err := connection.Conn().Prepare(ctx, "get_dls_messages_by_station_id_and_message_seq", query)
	if err != nil {
		return false, models.DlsMessage{}, err
	}

	rows, err := connection.Conn().Query(ctx, stmt.Name, stationId, messageSeq)
	if err != nil {
		return false, models.DlsMessage{}, err
	}
	defer rows.Close()

	message, err := pgx.CollectRows(rows, pgx.RowToStructByPos[models.DlsMessage])
	if err != nil {
		return false, models.DlsMessage{}, err
	}
	if len(message) == 0 {
		return false, models.DlsMessage{}, nil
	}

	return true, message[0], nil
}

func StorePoisonMsg(stationId, messageSeq int, cgName string, producerName string, poisonedCgs []string, messageDetails models.MessagePayload, tenantName string) (int, error) {
	ctx, cancelfunc := context.WithTimeout(context.Background(), DbOperationTimeout*time.Second)
	defer cancelfunc()

	connection, err := MetadataDbClient.Client.Acquire(ctx)
	if err != nil {
		return 0, err
	}
	defer connection.Release()

	tx, err := connection.Conn().Begin(ctx)
	if err != nil {
		return 0, err
	}
	defer tx.Rollback(ctx)

	query := `SELECT EXISTS(SELECT 1 FROM consumers WHERE tenant_name = $1 AND consumers_group = $2)`
	stmt, err := tx.Prepare(ctx, "check_if_consumer_exists", query)
	if err != nil {
		return 0, err
	}
	if tenantName != conf.GlobalAccount {
		tenantName = strings.ToLower(tenantName)
	}
	checkRows, err := tx.Query(ctx, stmt.Name, tenantName, cgName)
	if err != nil {
		return 0, err
	}
	var exists bool
	for checkRows.Next() {
		checkRows.Scan(&exists)
	}
	if !exists {
		return 0, err
	}
	checkRows.Close()

	query = `SELECT * FROM dls_messages WHERE station_id = $1 AND message_seq = $2 AND tenant_name =$3 LIMIT 1 FOR UPDATE`
	stmt, err = tx.Prepare(ctx, "handle_insert_dls_message", query)
	if err != nil {
		return 0, err
	}
	rows, err := tx.Query(ctx, stmt.Name, stationId, messageSeq, tenantName)
	if err != nil {
		return 0, err
	}

	message, err := pgx.CollectRows(rows, pgx.RowToStructByPos[models.DlsMessage])
	if err != nil {
		return 0, err
	}
	defer rows.Close()

	var dlsMsgId int
	if len(message) == 0 { // then insert
		query = `INSERT INTO dls_messages( 
			station_id,
			message_seq,
			producer_name,
			poisoned_cgs,
			message_details,
			updated_at,
			message_type,
			validation_error,
			tenant_name
			) 
		VALUES($1, $2, $3, $4, $5, $6, $7, $8, $9)
		RETURNING id`

		stmt, err := tx.Prepare(ctx, "insert_dls_message", query)
		if err != nil {
			return 0, err
		}
		updatedAt := time.Now()
		if tenantName != conf.GlobalAccount {
			tenantName = strings.ToLower(tenantName)
		}
		rows, err := tx.Query(ctx, stmt.Name, stationId, messageSeq, producerName, poisonedCgs, messageDetails, updatedAt, "poison", "", tenantName)
		if err != nil {
			return 0, err
		}
		defer rows.Close()

		for rows.Next() {
			err := rows.Scan(&dlsMsgId)
			if err != nil {
				return 0, err
			}
		}
		if err := rows.Err(); err != nil {
			var pgErr *pgconn.PgError
			if errors.As(err, &pgErr) {
				if pgErr.Detail != "" {
					if !strings.Contains(pgErr.Detail, "already exists") {
						return 0, errors.New("dls_messages row already exists")
					} else {
						return 0, errors.New(pgErr.Detail)
					}
				} else {
					return 0, errors.New(pgErr.Message)
				}
			} else {
				return 0, err
			}
		}
	} else { // then update
		query = `UPDATE dls_messages SET poisoned_cgs = ARRAY_APPEND(poisoned_cgs, $1), updated_at = $4 WHERE station_id=$2 AND message_seq=$3 AND not($1 = ANY(poisoned_cgs)) AND tenant_name=$5 RETURNING id`
		stmt, err := tx.Prepare(ctx, "update_poisoned_cgs", query)
		if err != nil {
			return 0, err
		}
		updatedAt := time.Now()
		if tenantName != conf.GlobalAccount {
			tenantName = strings.ToLower(tenantName)
		}
		rows, err = tx.Query(ctx, stmt.Name, poisonedCgs[0], stationId, messageSeq, updatedAt, tenantName)
		if err != nil {
			return 0, err
		}
		defer rows.Close()

		for rows.Next() {
			err := rows.Scan(&dlsMsgId)
			if err != nil {
				return 0, err
			}
		}
		if err := rows.Err(); err != nil {
			var pgErr *pgconn.PgError
			if errors.As(err, &pgErr) {
				return 0, errors.New(pgErr.Message)
			} else {
				return 0, err
			}
		}
	}

	err = tx.Commit(ctx)
	if err != nil {
		return 0, err
	}

	return dlsMsgId, nil
}

func GetTotalPoisonMsgsPerCg(cgName string, stationId int) (int, error) {
	ctx, cancelfunc := context.WithTimeout(context.Background(), DbOperationTimeout*time.Second)
	defer cancelfunc()
	conn, err := MetadataDbClient.Client.Acquire(ctx)
	if err != nil {
		return 0, err
	}
	defer conn.Release()
	query := `SELECT COUNT(*) FROM dls_messages WHERE $1 = ANY(poisoned_cgs) AND station_id = $2`
	stmt, err := conn.Conn().Prepare(ctx, "get_total_poison_msgs_per_cg", query)
	if err != nil {
		return 0, err
	}
	var count int
	err = conn.Conn().QueryRow(ctx, stmt.Name, cgName, stationId).Scan(&count)
	if err != nil {
		return 0, err
	}

	return count, nil
}

func DeleteOldDlsMessageByRetention(updatedAt time.Time, tenantName string) error {
	ctx, cancelfunc := context.WithTimeout(context.Background(), DbOperationTimeout*time.Second)
	defer cancelfunc()
	conn, err := MetadataDbClient.Client.Acquire(ctx)
	if err != nil {
		return err
	}
	defer conn.Release()

	query := `DELETE FROM dls_messages WHERE tenant_name = $1 AND updated_at < $2`
	stmt, err := conn.Conn().Prepare(ctx, "delete_old_dls_messages", query)
	if err != nil {
		return err
	}
	_, err = conn.Conn().Exec(ctx, stmt.Name, tenantName, updatedAt)
	if err != nil {
		return err
	}
	return nil
}

func DropDlsMessages(messageIds []int) error {
	ctx, cancelfunc := context.WithTimeout(context.Background(), DbOperationTimeout*time.Second)
	defer cancelfunc()
	conn, err := MetadataDbClient.Client.Acquire(ctx)
	if err != nil {
		return errors.New("dropSchemaDlsMsg: " + err.Error())
	}
	defer conn.Release()

	query := `DELETE FROM dls_messages where id=ANY($1)`
	stmt, err := conn.Conn().Prepare(ctx, "drop_dls_schema_msg", query)
	if err != nil {
		return err
	}

	_, err = conn.Conn().Exec(ctx, stmt.Name, messageIds)
	if err != nil {
		return errors.New("dropSchemaDlsMsg: " + err.Error())
	}
	return nil
}

func PurgeDlsMsgsFromStation(station_id int) error {
	ctx, cancelfunc := context.WithTimeout(context.Background(), DbOperationTimeout*time.Second)
	defer cancelfunc()
	conn, err := MetadataDbClient.Client.Acquire(ctx)
	if err != nil {
		return errors.New("PurgeDlsMsgsFromStation: " + err.Error())
	}
	defer conn.Release()

	query := `DELETE FROM dls_messages where station_id=$1`
	stmt, err := conn.Conn().Prepare(ctx, "purge_dls_messages", query)
	if err != nil {
		return err
	}

	_, err = conn.Conn().Exec(ctx, stmt.Name, station_id)
	if err != nil {
		return errors.New("PurgeDlsMsgsFromStation: " + err.Error())
	}
	return nil
}

func RemoveCgFromDlsMsg(msgId int, cgName string, tenantName string) error {
	ctx, cancelfunc := context.WithTimeout(context.Background(), DbOperationTimeout*time.Second)
	defer cancelfunc()
	conn, err := MetadataDbClient.Client.Acquire(ctx)
	if err != nil {
		return err
	}
	defer conn.Release()

	query := `WITH removed_value AS (UPDATE dls_messages SET poisoned_cgs = ARRAY_REMOVE(poisoned_cgs, $1) WHERE id = $2 AND tenant_name = $3 RETURNING *) 
	DELETE FROM dls_messages WHERE (SELECT array_length(poisoned_cgs, 1)) <= 1 AND id = $2;`

	stmt, err := conn.Conn().Prepare(ctx, "get_msg_by_id_and_remove msg", query)
	if err != nil {
		return err
	}
	_, err = conn.Conn().Query(ctx, stmt.Name, cgName, msgId, tenantName)
	if err != nil {
		return err
	}

	return nil
}

func GetDlsMsgsByStationId(stationId int) ([]models.DlsMessage, error) {
	ctx, cancelfunc := context.WithTimeout(context.Background(), DbOperationTimeout*time.Second)
	defer cancelfunc()
	conn, err := MetadataDbClient.Client.Acquire(ctx)
	if err != nil {
		return []models.DlsMessage{}, err
	}
	defer conn.Release()
	query := `SELECT * from dls_messages where station_id=$1 ORDER BY updated_at DESC limit 1000`
	stmt, err := conn.Conn().Prepare(ctx, "get_dls_msg_by_station", query)
	if err != nil {
		return []models.DlsMessage{}, err
	}
	rows, err := conn.Conn().Query(ctx, stmt.Name, stationId)
	if err != nil {
		return []models.DlsMessage{}, err
	}
	defer rows.Close()
	dlsMsgs, err := pgx.CollectRows(rows, pgx.RowToStructByPos[models.DlsMessage])
	if err != nil {
		return []models.DlsMessage{}, err
	}
	if len(dlsMsgs) == 0 {
		return []models.DlsMessage{}, nil
	}

	return dlsMsgs, nil
}

func GetDlsMessageById(messageId int) (bool, models.DlsMessage, error) {
	ctx, cancelfunc := context.WithTimeout(context.Background(), DbOperationTimeout*time.Second)
	defer cancelfunc()
	conn, err := MetadataDbClient.Client.Acquire(ctx)
	if err != nil {
		return false, models.DlsMessage{}, err
	}
	defer conn.Release()
	query := `SELECT * from dls_messages where id=$1 LIMIT 1`
	stmt, err := conn.Conn().Prepare(ctx, "get_dls_msg_by_id", query)
	if err != nil {
		return false, models.DlsMessage{}, err
	}
	rows, err := conn.Conn().Query(ctx, stmt.Name, messageId)
	if err != nil {
		return false, models.DlsMessage{}, err
	}
	defer rows.Close()
	dlsMsgs, err := pgx.CollectRows(rows, pgx.RowToStructByPos[models.DlsMessage])
	if err != nil {
		return false, models.DlsMessage{}, err
	}
	if len(dlsMsgs) == 0 {
		return false, models.DlsMessage{}, nil
	}
	return true, dlsMsgs[0], nil
}

func GetTotalDlsMessages(tenantName string) (uint64, error) {
	ctx, cancelfunc := context.WithTimeout(context.Background(), DbOperationTimeout*time.Second)
	defer cancelfunc()
	conn, err := MetadataDbClient.Client.Acquire(ctx)
	if err != nil {
		return 0, err
	}
	defer conn.Release()
	query := `SELECT COUNT(*) FROM dls_messages WHERE tenant_name=$1`
	stmt, err := conn.Conn().Prepare(ctx, "get_total_dls_msgs", query)
	if err != nil {
		return 0, err
	}
	var count uint64
	if tenantName != conf.GlobalAccount {
		tenantName = strings.ToLower(tenantName)
	}
	err = conn.Conn().QueryRow(ctx, stmt.Name, tenantName).Scan(&count)
	if err != nil {
		return 0, err
	}

	return count, nil
}

func GetStationIdsFromDlsMsgs(tenantName string) (map[int]string, error) {
	ctx, cancelfunc := context.WithTimeout(context.Background(), DbOperationTimeout*time.Second)
	defer cancelfunc()
	stationIds := map[int]string{}
	conn, err := MetadataDbClient.Client.Acquire(ctx)
	if err != nil {
		return stationIds, err
	}
	defer conn.Release()
	query := `SELECT DISTINCT station_id FROM dls_messages WHERE tenant_name=$1`
	stmt, err := conn.Conn().Prepare(ctx, "get_station_ids_in_dls_messages", query)
	if err != nil {
		return stationIds, err
	}
	if tenantName != conf.GlobalAccount {
		tenantName = strings.ToLower(tenantName)
	}
	rows, err := conn.Conn().Query(ctx, stmt.Name, tenantName)
	if err != nil {
		return stationIds, err
	}
	defer rows.Close()

	for rows.Next() {
		var stationId int
		err := rows.Scan(&stationId)
		if err != nil {
			return stationIds, err
		}
		stationIds[stationId] = ""
	}
	return stationIds, nil
}

func DeleteDlsMsgsByTenant(tenantName string) error {
	ctx, cancelfunc := context.WithTimeout(context.Background(), DbOperationTimeout*time.Second)
	defer cancelfunc()

	conn, err := MetadataDbClient.Client.Acquire(ctx)
	if err != nil {
		return err
	}
	defer conn.Release()

	removeUserQuery := `DELETE FROM dls_messages WHERE tenant_name = $1`

	stmt, err := conn.Conn().Prepare(ctx, "remove_dls_msgs_by_tenant", removeUserQuery)
	if err != nil {
		return err
	}
	_, err = conn.Conn().Exec(ctx, stmt.Name, tenantName)
	if err != nil {
		return err
	}

	return nil

}

func GetMinMaxIdDlsMsgsByUpdatedAt(tenantName string, createdAt time.Time, stationId int) (bool, []models.DlsMsgResendAll, int, int, error) {
	ctx, cancelfunc := context.WithTimeout(context.Background(), DbOperationTimeout*time.Second)
	defer cancelfunc()
	conn, err := MetadataDbClient.Client.Acquire(ctx)
	if err != nil {
		return false, []models.DlsMsgResendAll{}, -1, -1, err
	}
	defer conn.Release()
	query := `
		WITH limited_rows AS (
		SELECT *
		FROM dls_messages
		WHERE tenant_name = $1 AND updated_at <= $2 AND message_type = 'poison' AND station_id = $3
		)
		SELECT *,
		(SELECT MIN(id) FROM limited_rows) AS min_id,
		(SELECT MAX(id) FROM limited_rows) AS max_id
		FROM limited_rows;`
	stmt, err := conn.Conn().Prepare(ctx, "get_min_max_id_dls_msgs_by_updated_at", query)
	if err != nil {
		return false, []models.DlsMsgResendAll{}, -1, -1, err
	}
	if tenantName != conf.GlobalAccount {
		tenantName = strings.ToLower(tenantName)
	}
	rows, err := conn.Conn().Query(ctx, stmt.Name, tenantName, createdAt, stationId)
	if err != nil {
		return false, []models.DlsMsgResendAll{}, -1, -1, err
	}
	defer rows.Close()

	dlsMsgs, err := pgx.CollectRows(rows, pgx.RowToStructByPos[models.DlsMsgResendAll])
	if err != nil {
		return false, []models.DlsMsgResendAll{}, -1, -1, err
	}
	if len(dlsMsgs) == 0 {
		return false, []models.DlsMsgResendAll{}, -1, -1, nil
	}
	return true, dlsMsgs, dlsMsgs[0].MinId, dlsMsgs[0].MaxId, nil
}

func GetDlsMsgsBatch(tenantName string, min, max, stationId int) (bool, []models.DlsMessage, error) {
	ctx, cancelfunc := context.WithTimeout(context.Background(), DbOperationTimeout*time.Second)
	defer cancelfunc()
	conn, err := MetadataDbClient.Client.Acquire(ctx)
	if err != nil {
		return false, []models.DlsMessage{}, err
	}
	defer conn.Release()
	query := `
		SELECT *
		FROM dls_messages
		WHERE tenant_name = $1 AND message_type = 'poison' AND station_id = $2 AND id > $3 AND id <= $4 ORDER BY id ASC LIMIT 10
		`
	stmt, err := conn.Conn().Prepare(ctx, "get_dls_msgs_batch_between_min_max_id", query)
	if err != nil {
		return false, []models.DlsMessage{}, err
	}
	if tenantName != conf.GlobalAccount {
		tenantName = strings.ToLower(tenantName)
	}
	rows, err := conn.Conn().Query(ctx, stmt.Name, tenantName, stationId, min, max)
	if err != nil {
		return false, []models.DlsMessage{}, err
	}
	defer rows.Close()

	dlsMsgs, err := pgx.CollectRows(rows, pgx.RowToStructByPos[models.DlsMessage])
	if err != nil {
		return false, []models.DlsMessage{}, err
	}
	if len(dlsMsgs) == 0 {
		return false, []models.DlsMessage{}, nil
	}
	return true, dlsMsgs, nil
}

// Tenants functions
func UpsertTenant(name string, encryptrdInternalWSPass string) (models.Tenant, error) {
	ctx, cancelfunc := context.WithTimeout(context.Background(), DbOperationTimeout*time.Second)
	defer cancelfunc()

	conn, err := MetadataDbClient.Client.Acquire(ctx)
	if err != nil {
		return models.Tenant{}, err
	}
	defer conn.Release()

	query := `INSERT INTO tenants (name, internal_ws_pass) VALUES($1, $2) ON CONFLICT (name) DO NOTHING`

	stmt, err := conn.Conn().Prepare(ctx, "upsert_tenant", query)
	if err != nil {
		return models.Tenant{}, err
	}

	var tenantId int
	rows, err := conn.Conn().Query(ctx, stmt.Name, name, encryptrdInternalWSPass)
	if err != nil {
		return models.Tenant{}, err
	}
	defer rows.Close()
	for rows.Next() {
		err := rows.Scan(&tenantId)
		if err != nil {
			return models.Tenant{}, err
		}
	}

	if err := rows.Err(); err != nil {
		var pgErr *pgconn.PgError
		if errors.As(err, &pgErr) {
			if pgErr.Detail != "" {
				if strings.Contains(pgErr.Detail, "already exists") {
					return models.Tenant{}, errors.New("Tenant " + name + " already exists")
				} else {
					return models.Tenant{}, errors.New(pgErr.Detail)
				}
			} else {
				return models.Tenant{}, errors.New(pgErr.Message)
			}
		} else {
			return models.Tenant{}, err
		}

	}

	newTenant := models.Tenant{
		Name: name,
	}

	//After creation a tenant we update the users table and create fk
	//(we can't do alter and create fk in tables before global tenant exists in tenants table)
	queryAlterUsersTable := `
	ALTER TABLE IF EXISTS users ADD CONSTRAINT fk_tenant_name_users FOREIGN KEY (tenant_name) REFERENCES tenants (name);
	ALTER TABLE IF EXISTS configurations ADD CONSTRAINT fk_tenant_name_configurations FOREIGN KEY(tenant_name) REFERENCES tenants(name);
	ALTER TABLE IF EXISTS schemas ADD CONSTRAINT fk_tenant_name_schemas FOREIGN KEY(tenant_name) REFERENCES tenants(name);
	ALTER TABLE IF EXISTS tags ADD CONSTRAINT fk_tenant_name_tags FOREIGN KEY(tenant_name) REFERENCES tenants(name);
	ALTER TABLE IF EXISTS consumers ADD CONSTRAINT fk_tenant_name_consumers FOREIGN KEY(tenant_name) REFERENCES tenants(name);
	ALTER TABLE IF EXISTS stations ADD CONSTRAINT fk_tenant_name_stations FOREIGN KEY(tenant_name) REFERENCES tenants(name);
	ALTER TABLE IF EXISTS schema_versions ADD CONSTRAINT fk_tenant_name_schemaverse FOREIGN KEY(tenant_name) REFERENCES tenants(name);
	ALTER TABLE IF EXISTS producers ADD CONSTRAINT fk_tenant_name_producers FOREIGN KEY(tenant_name) REFERENCES tenants(name);`
	// we remove alter from dls_msgs table because dls msgs with nats compatability
	// TODO: add this alter and solve dls messages nats compatability
	// ALTER TABLE IF EXISTS dls_messages ADD CONSTRAINT fk_tenant_name_dls_msgs FOREIGN KEY(tenant_name) REFERENCES tenants(name);

	_, err = conn.Conn().Exec(ctx, queryAlterUsersTable)
	if err != nil {
		var pgErr *pgconn.PgError
		errPg := errors.As(err, &pgErr)
		if errPg && !strings.Contains(pgErr.Message, "already exists") {
			return models.Tenant{}, err
		}
	}
	return newTenant, nil
}

func UpsertBatchOfTenants(tenants []models.TenantForUpsert) error {
	ctx, cancelfunc := context.WithTimeout(context.Background(), DbOperationTimeout*time.Second)
	defer cancelfunc()
	conn, err := MetadataDbClient.Client.Acquire(ctx)
	if err != nil {
		return err
	}
	defer conn.Release()

	valueStrings := make([]string, 0, len(tenants))
	valueArgs := make([]interface{}, 0, len(tenants))
	for i, tenant := range tenants {
		valueStrings = append(valueStrings, fmt.Sprintf("($%d, $%d)", i*2+1, i*2+2))
		valueArgs = append(valueArgs, tenant.Name)
		valueArgs = append(valueArgs, tenant.InternalWSPass)
	}
	query := fmt.Sprintf("INSERT INTO tenants (name, internal_ws_pass) VALUES %s ON CONFLICT (name) DO NOTHING", strings.Join(valueStrings, ","))
	stmt, err := conn.Conn().Prepare(ctx, "upsert_tenants", query)
	if err != nil {
		return err
	}
	_, err = conn.Conn().Query(ctx, stmt.Name, valueArgs...)
	if err != nil {
		return err
	}

	return nil
}

func GetGlobalTenant() (bool, models.Tenant, error) {
	ctx, cancelfunc := context.WithTimeout(context.Background(), DbOperationTimeout*time.Second)
	defer cancelfunc()
	conn, err := MetadataDbClient.Client.Acquire(ctx)
	if err != nil {
		return false, models.Tenant{}, err
	}
	defer conn.Release()
	query := `SELECT * FROM tenants WHERE name = '$memphis' LIMIT 1`
	stmt, err := conn.Conn().Prepare(ctx, "get_global_tenant", query)
	if err != nil {
		return false, models.Tenant{}, err
	}
	rows, err := conn.Conn().Query(ctx, stmt.Name)
	if err != nil {
		return false, models.Tenant{}, err
	}
	defer rows.Close()
	tenants, err := pgx.CollectRows(rows, pgx.RowToStructByPos[models.Tenant])
	if err != nil {
		return false, models.Tenant{}, err
	}
	if len(tenants) == 0 {
		return false, models.Tenant{}, nil
	}
	return true, tenants[0], nil
}

func GetAllTenants() ([]models.Tenant, error) {
	ctx, cancelfunc := context.WithTimeout(context.Background(), DbOperationTimeout*time.Second)
	defer cancelfunc()
	conn, err := MetadataDbClient.Client.Acquire(ctx)
	if err != nil {
		return []models.Tenant{}, err
	}
	defer conn.Release()
	query := `SELECT * FROM tenants`
	stmt, err := conn.Conn().Prepare(ctx, "get_all_tenants", query)
	if err != nil {
		return []models.Tenant{}, err
	}
	rows, err := conn.Conn().Query(ctx, stmt.Name)
	if err != nil {
		return []models.Tenant{}, err
	}
	defer rows.Close()
	tenants, err := pgx.CollectRows(rows, pgx.RowToStructByPos[models.Tenant])
	if err != nil {
		return []models.Tenant{}, err
	}
	if len(tenants) == 0 {
		return []models.Tenant{}, nil
	}
	return tenants, nil
}

func GetAllTenantsWithoutGlobal() ([]models.Tenant, error) {
	ctx, cancelfunc := context.WithTimeout(context.Background(), DbOperationTimeout*time.Second)
	defer cancelfunc()
	conn, err := MetadataDbClient.Client.Acquire(ctx)
	if err != nil {
		return []models.Tenant{}, err
	}
	defer conn.Release()
	query := `SELECT * FROM tenants WHERE name != $1 AND name != $2`
	stmt, err := conn.Conn().Prepare(ctx, "get_all_tenants_without_global", query)
	if err != nil {
		return []models.Tenant{}, err
	}
	rows, err := conn.Conn().Query(ctx, stmt.Name, conf.MemphisGlobalAccountName, conf.GlobalAccount)
	if err != nil {
		return []models.Tenant{}, err
	}
	defer rows.Close()
	tenants, err := pgx.CollectRows(rows, pgx.RowToStructByPos[models.Tenant])
	if err != nil {
		return []models.Tenant{}, err
	}
	if len(tenants) == 0 {
		return []models.Tenant{}, nil
	}
	return tenants, nil
}

func GetTenantById(id int) (bool, models.Tenant, error) {
	ctx, cancelfunc := context.WithTimeout(context.Background(), DbOperationTimeout*time.Second)
	defer cancelfunc()
	conn, err := MetadataDbClient.Client.Acquire(ctx)
	if err != nil {
		return false, models.Tenant{}, err
	}
	defer conn.Release()
	query := `SELECT * FROM tenants AS c WHERE id = $1 LIMIT 1`
	stmt, err := conn.Conn().Prepare(ctx, "get_tenant_by_id", query)
	if err != nil {
		return false, models.Tenant{}, err
	}
	rows, err := conn.Conn().Query(ctx, stmt.Name, id)
	if err != nil {
		return false, models.Tenant{}, err
	}
	defer rows.Close()
	tenants, err := pgx.CollectRows(rows, pgx.RowToStructByPos[models.Tenant])
	if err != nil {
		return false, models.Tenant{}, err
	}
	if len(tenants) == 0 {
		return false, models.Tenant{}, nil
	}
	return true, tenants[0], nil
}

func GetTenantByName(name string) (bool, models.Tenant, error) {
	ctx, cancelfunc := context.WithTimeout(context.Background(), DbOperationTimeout*time.Second)
	defer cancelfunc()
	conn, err := MetadataDbClient.Client.Acquire(ctx)
	if err != nil {
		return false, models.Tenant{}, err
	}
	defer conn.Release()
	query := `SELECT * FROM tenants AS c WHERE name = $1 LIMIT 1`
	stmt, err := conn.Conn().Prepare(ctx, "get_tenant_by_name", query)
	if err != nil {
		return false, models.Tenant{}, err
	}

	if name != conf.GlobalAccount {
		name = strings.ToLower(name)
	}

	rows, err := conn.Conn().Query(ctx, stmt.Name, name)
	if err != nil {
		return false, models.Tenant{}, err
	}
	defer rows.Close()
	tenants, err := pgx.CollectRows(rows, pgx.RowToStructByPos[models.Tenant])
	if err != nil {
		return false, models.Tenant{}, err
	}
	if len(tenants) == 0 {
		return false, models.Tenant{}, nil
	}
	return true, tenants[0], nil
}

func CreateTenant(name, firebaseOrganizationId, encryptrdInternalWSPass string) (models.Tenant, error) {
	ctx, cancelfunc := context.WithTimeout(context.Background(), DbOperationTimeout*time.Second)
	defer cancelfunc()

	conn, err := MetadataDbClient.Client.Acquire(ctx)
	if err != nil {
		return models.Tenant{}, err
	}
	defer conn.Release()

	query := `INSERT INTO tenants (id, name, firebase_organization_id, internal_ws_pass) VALUES(nextval('tenants_seq'),$1, $2, $3)`

	stmt, err := conn.Conn().Prepare(ctx, "create_new_tenant", query)
	if err != nil {
		return models.Tenant{}, err
	}

	var tenantId int
	rows, err := conn.Conn().Query(ctx, stmt.Name, name, firebaseOrganizationId, encryptrdInternalWSPass)
	if err != nil {
		return models.Tenant{}, err
	}
	defer rows.Close()
	for rows.Next() {
		err := rows.Scan(&tenantId)
		if err != nil {
			return models.Tenant{}, err
		}
	}

	if err := rows.Err(); err != nil {
		var pgErr *pgconn.PgError
		if errors.As(err, &pgErr) {
			if pgErr.Detail != "" {
				if strings.Contains(pgErr.Detail, "already exists") {
					return models.Tenant{}, errors.New("Tenant " + name + " already exists")
				} else {
					return models.Tenant{}, errors.New(pgErr.Detail)
				}
			} else {
				return models.Tenant{}, errors.New(pgErr.Message)
			}
		} else {
			return models.Tenant{}, err
		}

	}

	newTenant := models.Tenant{
		Name: name,
	}

	return newTenant, nil
}

func RemoveTenant(tenantName string) error {
	ctx, cancelfunc := context.WithTimeout(context.Background(), DbOperationTimeout*time.Second)
	defer cancelfunc()

	conn, err := MetadataDbClient.Client.Acquire(ctx)
	if err != nil {
		return err
	}
	defer conn.Release()

	removeTenants := `DELETE FROM tenants WHERE name = $1`

	stmt, err := conn.Conn().Prepare(ctx, "remove_tenant", removeTenants)
	if err != nil {
		return err
	}

	if tenantName != conf.GlobalAccount {
		tenantName = strings.ToLower(tenantName)
	}

	_, err = conn.Conn().Exec(ctx, stmt.Name, tenantName)
	if err != nil {
		return err
	}

	return nil
}

func RemoveTagsResourcesByTenant(tenantName string) error {
	ctx, cancelfunc := context.WithTimeout(context.Background(), DbOperationTimeout*time.Second)
	defer cancelfunc()
	conn, err := MetadataDbClient.Client.Acquire(ctx)
	if err != nil {
		return err
	}
	defer conn.Release()

	query := `DELETE FROM tags WHERE tenant_name = $1`
	stmt, err := conn.Conn().Prepare(ctx, "remove_tenant_resources_by_tenant", query)
	if err != nil {
		return err
	}

	_, err = conn.Conn().Exec(ctx, stmt.Name, tenantName)
	if err != nil {
		return err
	}
	return nil
}

func SetTenantSequence(sequence int) error {
	ctx, cancelfunc := context.WithTimeout(context.Background(), DbOperationTimeout*time.Second)
	defer cancelfunc()
	conn, err := MetadataDbClient.Client.Acquire(ctx)
	if err != nil {
		return err
	}
	defer conn.Release()

	tenant_seq := fmt.Sprintf("CREATE SEQUENCE IF NOT EXISTS tenants_seq start %v INCREMENT 1;", sequence)

	_, err = conn.Conn().Exec(ctx, tenant_seq)
	if err != nil {
		return err
	}
	return nil
}

func ReliveConectionResources(connectionId string, isActive bool) error {
	ctx, cancelfunc := context.WithTimeout(context.Background(), DbOperationTimeout*time.Second)
	defer cancelfunc()
	conn, err := MetadataDbClient.Client.Acquire(ctx)
	if err != nil {
		return err
	}
	defer conn.Release()

	var queries []string
	queries = append(queries, fmt.Sprintf("UPDATE producers SET is_active = %v WHERE connection_id = '%v';", isActive, connectionId))
	queries = append(queries, fmt.Sprintf("UPDATE consumers SET is_active = %v WHERE connection_id = '%v';", isActive, connectionId))

	batch := &pgx.Batch{}
	for _, q := range queries {
		batch.Queue(q)
	}

	br := conn.SendBatch(ctx, batch)
	for i := 0; i < len(queries); i++ {
		_, err = br.Exec()
		if err != nil {
			return err
		}
	}

	return nil
}

func GetAllUsersInDB() (bool, []models.User, error) {
	ctx, cancelfunc := context.WithTimeout(context.Background(), DbOperationTimeout*time.Second)
	defer cancelfunc()
	conn, err := MetadataDbClient.Client.Acquire(ctx)
	if err != nil {
		return false, nil, err
	}

	defer conn.Release()
	query := `SELECT * FROM users`
	stmt, err := conn.Conn().Prepare(ctx, "get_user", query)
	if err != nil {
		return false, nil, err
	}

	rows, err := conn.Conn().Query(ctx, stmt.Name)
	if err != nil {
		return false, nil, err
	}
	defer rows.Close()

	users, err := pgx.CollectRows(rows, pgx.RowToStructByPos[models.User])
	if err != nil {
		return false, nil, err
	}
	if len(users) == 0 {
		return false, nil, nil
	}
	return true, users, nil
}

func DeleteOldProducersAndConsumers(timeInterval time.Time) ([]models.LightCG, error) {
	ctx, cancelfunc := context.WithTimeout(context.Background(), DbOperationTimeout*time.Second)
	defer cancelfunc()
	conn, err := MetadataDbClient.Client.Acquire(ctx)
	if err != nil {
		return []models.LightCG{}, err
	}
	defer conn.Release()

	var queries []string
	queries = append(queries, "DELETE FROM producers WHERE is_active = false AND updated_at < $1")
	queries = append(queries, "WITH deleted AS (DELETE FROM consumers WHERE is_active = false AND updated_at < $1 RETURNING *) SELECT deleted.consumers_group, s.name as station_name, deleted.station_id , deleted.tenant_name FROM deleted INNER JOIN stations s ON deleted.station_id = s.id GROUP BY deleted.consumers_group, s.name, deleted.station_id, deleted.tenant_name")

	batch := &pgx.Batch{}
	for _, q := range queries {
		batch.Queue(q, timeInterval)
	}

	br := conn.SendBatch(ctx, batch)

	_, err = br.Exec()
	if err != nil {
		return []models.LightCG{}, err
	}

	rows, err := br.Query()
	if err != nil {
		return []models.LightCG{}, err
	}

	cgs, err := pgx.CollectRows(rows, pgx.RowToStructByPos[models.LightCG])
	if err != nil {
		return []models.LightCG{}, err
	}

	return cgs, err
}

func GetAllDeletedConsumersFromList(consumers []string) ([]string, error) {
	ctx, cancelfunc := context.WithTimeout(context.Background(), DbOperationTimeout*time.Second)
	defer cancelfunc()
	conn, err := MetadataDbClient.Client.Acquire(ctx)
	if err != nil {
		return []string{}, err
	}
	defer conn.Release()
	query := "SELECT consumers_group FROM consumers WHERE consumers_group = ANY($1) GROUP BY station_id, consumers_group"

	rows, err := conn.Query(ctx, query, consumers)
	if err != nil {
		return []string{}, err
	}
	defer rows.Close()
	var remainingCG []string
	for rows.Next() {
		var cgName string
		err := rows.Scan(&cgName)
		if err != nil {
			return []string{}, err
		}
		remainingCG = append(remainingCG, cgName)
	}

	return remainingCG, nil
}

func RemovePoisonedCg(stationId int, cgName string) error {
	ctx, cancelfunc := context.WithTimeout(context.Background(), DbOperationTimeout*time.Second)
	defer cancelfunc()

	connection, err := MetadataDbClient.Client.Acquire(ctx)
	if err != nil {
		return err
	}
	defer connection.Release()

	tx, err := connection.Conn().Begin(ctx)
	if err != nil {
		return err
	}
	defer tx.Rollback(ctx)

	query := `UPDATE dls_messages SET poisoned_cgs = ARRAY_REMOVE(poisoned_cgs, $1) WHERE station_id=$2 ;`

	stmt, err := tx.Prepare(ctx, "update_dls_message", query)
	if err != nil {
		return err
	}

	rows, err := tx.Query(ctx, stmt.Name, cgName, stationId)
	if err != nil {
		return err
	}
	rows.Close()

	query = `DELETE FROM dls_messages WHERE poisoned_cgs = '{}' OR poisoned_cgs IS NULL;`
	stmt, err = tx.Prepare(ctx, "delete_dls_message", query)
	if err != nil {
		return err
	}

	rows, err = tx.Query(ctx, stmt.Name)
	if err != nil {
		return err
	}

	rows.Close()

	err = tx.Commit(ctx)
	if err != nil {
		return err
	}

	return nil
}

<<<<<<< HEAD
// Async tasks functions
func UpsertAsyncTask(task, brokerInCharge string, createdAt time.Time, tenantName string, stationId int) (models.AsyncTask, error) {
=======
func DeleteConfByTenantName(tenantName string) error {
>>>>>>> ad7224c0
	ctx, cancelfunc := context.WithTimeout(context.Background(), DbOperationTimeout*time.Second)
	defer cancelfunc()

	conn, err := MetadataDbClient.Client.Acquire(ctx)
	if err != nil {
<<<<<<< HEAD
		return models.AsyncTask{}, err
	}
	defer conn.Release()

	query := `INSERT INTO async_tasks (name, broker_in_charge, created_at, updated_at, tenant_name, station_id) VALUES($1, $2, $3, $4, $5, $6) ON CONFLICT (name, tenant_name, station_id) DO NOTHING`
	stmt, err := conn.Conn().Prepare(ctx, "upsert_async_task", query)
	if err != nil {
		return models.AsyncTask{}, err
	}

	updatedAt := time.Now()
	var asyncTaskId int
	rows, err := conn.Conn().Query(ctx, stmt.Name, task, brokerInCharge, createdAt, updatedAt, tenantName, stationId)
	if err != nil {
		return models.AsyncTask{}, err
	}
	defer rows.Close()
	for rows.Next() {
		err := rows.Scan(&asyncTaskId)
		if err != nil {
			return models.AsyncTask{}, err
		}
	}

	if err := rows.Err(); err != nil {
		var pgErr *pgconn.PgError
		if errors.As(err, &pgErr) {
			if pgErr.Detail != "" {
				if strings.Contains(pgErr.Detail, "already exists") {
					return models.AsyncTask{}, errors.New("Async task " + task + " already exists")
				} else {
					return models.AsyncTask{}, errors.New(pgErr.Detail)
				}
			} else {
				return models.AsyncTask{}, errors.New(pgErr.Message)
			}
		} else {
			return models.AsyncTask{}, err
		}
	}

	asyncTask := models.AsyncTask{
		Name:          task,
		BrokrInCharge: brokerInCharge,
		CreatedAt:     createdAt,
		UpdatedAt:     updatedAt,
	}

	return asyncTask, nil
}

func GetAsyncTaskByTenantNameAndStationId(task, tenantName string, stationId int) (bool, models.AsyncTask, error) {
	ctx, cancelfunc := context.WithTimeout(context.Background(), DbOperationTimeout*time.Second)
	defer cancelfunc()

	conn, err := MetadataDbClient.Client.Acquire(ctx)
	if err != nil {
		return false, models.AsyncTask{}, err
	}
	defer conn.Release()

	query := `SELECT * FROM async_tasks WHERE name = $1 AND tenant_name = $2 AND station_id = $3 LIMIT 1`
	stmt, err := conn.Conn().Prepare(ctx, "get_async_task_by_tenant_name_and_station_id", query)
	if err != nil {
		return false, models.AsyncTask{}, err
	}

	if tenantName != conf.GlobalAccount {
		tenantName = strings.ToLower(tenantName)
	}
	rows, err := conn.Conn().Query(ctx, stmt.Name, task, tenantName, stationId)
	if err != nil {
		return false, models.AsyncTask{}, err
	}
	defer rows.Close()
	asyncTask, err := pgx.CollectRows(rows, pgx.RowToStructByPos[models.AsyncTask])
	if err != nil {
		return false, models.AsyncTask{}, err
	}
	if len(asyncTask) == 0 {
		return false, models.AsyncTask{}, nil
	}
	return true, asyncTask[0], nil
}

func GetAsyncTaskByName(task string) (bool, []models.AsyncTask, error) {
	ctx, cancelfunc := context.WithTimeout(context.Background(), DbOperationTimeout*time.Second)
	defer cancelfunc()

	conn, err := MetadataDbClient.Client.Acquire(ctx)
	if err != nil {
		return false, []models.AsyncTask{}, err
	}
	defer conn.Release()

	query := `SELECT * FROM async_tasks WHERE name = $1`
	stmt, err := conn.Conn().Prepare(ctx, "get_async_task_by_name", query)
	if err != nil {
		return false, []models.AsyncTask{}, err
	}

	rows, err := conn.Conn().Query(ctx, stmt.Name, task)
	if err != nil {
		return false, []models.AsyncTask{}, err
	}
	defer rows.Close()
	asyncTask, err := pgx.CollectRows(rows, pgx.RowToStructByPos[models.AsyncTask])
	if err != nil {
		return false, []models.AsyncTask{}, err
	}
	if len(asyncTask) == 0 {
		return false, []models.AsyncTask{}, nil
	}
	return true, asyncTask, nil
}

func GetAsyncTaskByNameAndBrokerName(task, brokerName string) (bool, []models.AsyncTask, error) {
	ctx, cancelfunc := context.WithTimeout(context.Background(), DbOperationTimeout*time.Second)
	defer cancelfunc()

	conn, err := MetadataDbClient.Client.Acquire(ctx)
	if err != nil {
		return false, []models.AsyncTask{}, err
	}
	defer conn.Release()

	query := `SELECT * FROM async_tasks WHERE name = $1 AND broker_in_charge = $2`
	stmt, err := conn.Conn().Prepare(ctx, "get_async_task_by_name_and_broker_name", query)
	if err != nil {
		return false, []models.AsyncTask{}, err
	}

	rows, err := conn.Conn().Query(ctx, stmt.Name, task, brokerName)
	if err != nil {
		return false, []models.AsyncTask{}, err
	}
	defer rows.Close()
	asyncTask, err := pgx.CollectRows(rows, pgx.RowToStructByPos[models.AsyncTask])
	if err != nil {
		return false, []models.AsyncTask{}, err
	}
	if len(asyncTask) == 0 {
		return false, []models.AsyncTask{}, nil
	}
	return true, asyncTask, nil
}

func UpdateAsyncTask(task, tenantName string, updatedAt time.Time, metaData interface{}, stationId int) error {
	ctx, cancelfunc := context.WithTimeout(context.Background(), DbOperationTimeout*time.Second)
	defer cancelfunc()
	conn, err := MetadataDbClient.Client.Acquire(ctx)
	if err != nil {
		return err
	}
	defer conn.Release()
	query := `UPDATE async_tasks SET updated_at = $1 ,meta_data = $2 WHERE name = $3 AND tenant_name=$4 AND station_id = $5`
	stmt, err := conn.Conn().Prepare(ctx, "edit_async_task_by_task_and_tenant_name_and_station_id", query)
	if err != nil {
		return err
	}
	if tenantName != conf.GlobalAccount {
		tenantName = strings.ToLower(tenantName)
	}
	_, err = conn.Conn().Query(ctx, stmt.Name, updatedAt, metaData, task, tenantName, stationId)
	if err != nil {
		return err
	}
	return nil
}

func RemoveAsyncTask(task, tenantName string, stationId int) error {
	ctx, cancelfunc := context.WithTimeout(context.Background(), DbOperationTimeout*time.Second)
	defer cancelfunc()
	conn, err := MetadataDbClient.Client.Acquire(ctx)
	if err != nil {
		return err
	}
	defer conn.Release()
	query := `DELETE FROM async_tasks WHERE name = $1 AND tenant_name=$2 AND station_id = $3`
	stmt, err := conn.Conn().Prepare(ctx, "remove_async_task_by_name_and_tenant_name_and_station_id", query)
	if err != nil {
		return err
	}
	_, err = conn.Conn().Exec(ctx, stmt.Name, task, tenantName, stationId)
=======
		return err
	}
	defer conn.Release()

	query := `DELETE FROM configurations
	WHERE tenant_name=$1`

	stmt, err := conn.Conn().Prepare(ctx, "remove_conf_by_tenant_name", query)
	if err != nil {
		return err
	}
	tenantName = strings.ToLower(tenantName)
	_, err = conn.Conn().Exec(ctx, stmt.Name, tenantName)
>>>>>>> ad7224c0
	if err != nil {
		return err
	}
	return nil
}<|MERGE_RESOLUTION|>--- conflicted
+++ resolved
@@ -6275,18 +6275,38 @@
 	return nil
 }
 
-<<<<<<< HEAD
+func DeleteConfByTenantName(tenantName string) error {
+	ctx, cancelfunc := context.WithTimeout(context.Background(), DbOperationTimeout*time.Second)
+	defer cancelfunc()
+
+	conn, err := MetadataDbClient.Client.Acquire(ctx)
+	if err != nil {
+		return err
+	}
+	defer conn.Release()
+
+	query := `DELETE FROM configurations
+	WHERE tenant_name=$1`
+
+	stmt, err := conn.Conn().Prepare(ctx, "remove_conf_by_tenant_name", query)
+	if err != nil {
+		return err
+	}
+	tenantName = strings.ToLower(tenantName)
+	_, err = conn.Conn().Exec(ctx, stmt.Name, tenantName)
+	if err != nil {
+		return err
+	}
+	return nil
+}
+
 // Async tasks functions
 func UpsertAsyncTask(task, brokerInCharge string, createdAt time.Time, tenantName string, stationId int) (models.AsyncTask, error) {
-=======
-func DeleteConfByTenantName(tenantName string) error {
->>>>>>> ad7224c0
-	ctx, cancelfunc := context.WithTimeout(context.Background(), DbOperationTimeout*time.Second)
-	defer cancelfunc()
-
-	conn, err := MetadataDbClient.Client.Acquire(ctx)
-	if err != nil {
-<<<<<<< HEAD
+	ctx, cancelfunc := context.WithTimeout(context.Background(), DbOperationTimeout*time.Second)
+	defer cancelfunc()
+
+	conn, err := MetadataDbClient.Client.Acquire(ctx)
+	if err != nil {
 		return models.AsyncTask{}, err
 	}
 	defer conn.Release()
@@ -6471,21 +6491,6 @@
 		return err
 	}
 	_, err = conn.Conn().Exec(ctx, stmt.Name, task, tenantName, stationId)
-=======
-		return err
-	}
-	defer conn.Release()
-
-	query := `DELETE FROM configurations
-	WHERE tenant_name=$1`
-
-	stmt, err := conn.Conn().Prepare(ctx, "remove_conf_by_tenant_name", query)
-	if err != nil {
-		return err
-	}
-	tenantName = strings.ToLower(tenantName)
-	_, err = conn.Conn().Exec(ctx, stmt.Name, tenantName)
->>>>>>> ad7224c0
 	if err != nil {
 		return err
 	}

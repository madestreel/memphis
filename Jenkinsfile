def gitBranch = env.BRANCH_NAME
def imageName = "memphis-broker"
def gitURL = "git@github.com:Memphisdev/memphis-broker.git"
def repoUrlPrefix = "memphisos"
def test_suffix = "test"

String unique_id = org.apache.commons.lang.RandomStringUtils.random(4, false, true)

node {
  git credentialsId: 'main-github', url: gitURL, branch: gitBranch
  def versionTag = readFile "./version.conf"
  
  try{
	  
    stage('Login to Docker Hub') {
	    withCredentials([usernamePassword(credentialsId: 'docker-hub', usernameVariable: 'DOCKER_HUB_CREDS_USR', passwordVariable: 'DOCKER_HUB_CREDS_PSW')]) {
		  sh 'docker login -u $DOCKER_HUB_CREDS_USR -p $DOCKER_HUB_CREDS_PSW'
	    }
    }
	  
    stage('Create memphis namespace in Kubernetes'){
      sh "kubectl config use-context minikube"
      sh "kubectl create namespace memphis-$unique_id --dry-run=client -o yaml | kubectl apply -f -"
      sh "aws s3 cp s3://memphis-jenkins-backup-bucket/regcred.yaml ."
      sh "kubectl apply -f regcred.yaml -n memphis-$unique_id"
      sh "kubectl patch serviceaccount default -p '{\"imagePullSecrets\": [{\"name\": \"regcred\"}]}' -n memphis-$unique_id"
      //sh "sleep 40"
    }

    stage('Build and push docker image to Docker Hub') {
			sh "docker buildx build --push -t ${repoUrlPrefix}/${imageName}-${gitBranch}-${test_suffix} ."
    }

    stage('Tests - Install/upgrade Memphis cli') {
      sh "sudo npm uninstall memphis-dev-cli"
      sh "sudo npm i memphis-dev-cli -g"
    }

    ////////////////////////////////////////
    //////////// Docker-Compose ////////////
    ////////////////////////////////////////

    stage('Tests - Docker compose install') {
<<<<<<< HEAD
      sh "rm -rf memphis-docker"
      dir ('memphis-docker'){
        git credentialsId: 'main-github', url: 'git@github.com:memphisdev/memphis-docker.git', branch: gitBranch
      }
      sh "docker-compose -f ./memphis-docker/docker-compose-dev-tests-broker.yml -p memphis up -d"
=======
      sh "rm -rf memphis-infra"
      dir ('memphis-infra'){
        git credentialsId: 'main-github', url: 'git@github.com:memphisdev/memphis-infra.git', branch: gitBranch //memphis-infra branch is the same as the main repo
      }
      sh "docker-compose -f ./memphis-infra/docker/docker-compose-dev-memphis-broker.yml -p memphis up -d"
>>>>>>> 8f2c2429
    }

    stage('Tests - Run e2e tests over Docker') {
      sh "rm -rf memphis-e2e-tests"
      dir ('memphis-e2e-tests'){
        git credentialsId: 'main-github', url: 'git@github.com:memphisdev/memphis-e2e-tests.git', branch: 'master'
      }
      sh "npm install --prefix ./memphis-e2e-tests"
      sh "node ./memphis-e2e-tests/index.js docker"
    }

    stage('Tests - Remove Docker compose') {
<<<<<<< HEAD
      sh "docker-compose -f ./memphis-docker/docker-compose-dev-tests-broker.yml -p memphis down"
=======
      sh "docker-compose -f ./memphis-infra/docker/docker-compose-dev-memphis-broker.yml -p memphis down"
>>>>>>> 8f2c2429
      sh "docker volume prune -f"
    }

    ////////////////////////////////////////
    ////////////   Kubernetes   ////////////
    ////////////////////////////////////////

    stage('Tests - Install memphis with helm') {
<<<<<<< HEAD
      	sh "rm -rf memphis-k8s"
      	dir ('memphis-k8s'){
       	  git credentialsId: 'main-github', url: 'git@github.com:memphisdev/memphis-k8s.git', branch: gitBranch
      	}
      	sh "helm install memphis-tests memphis-k8s/memphis --set analytics='false',teston='cp' --create-namespace --namespace memphis-$unique_id"
=======
      sh "helm install memphis-tests memphis-infra/kubernetes/helm/memphis --set analytics='false',teston='cp' --create-namespace --namespace memphis-$unique_id"
>>>>>>> 8f2c2429
    }
	  

    stage('Open port forwarding to memphis service') {
      sh(script: """until kubectl get pods --selector=app=memphis-ui -o=jsonpath="{.items[*].status.phase}" -n memphis-$unique_id  | grep -q "Running" ; do sleep 1; done""", returnStdout: true)
      sh "nohup kubectl port-forward service/memphis-ui 9000:80 --namespace memphis-$unique_id &"
      sh "nohup kubectl port-forward service/memphis-cluster 7766:7766 6666:6666 5555:5555 --namespace memphis-$unique_id &"
    }

    stage('Tests - Run e2e tests over kubernetes') {
      sh "npm install --prefix ./memphis-e2e-tests"
      sh "node ./memphis-e2e-tests/index.js kubernetes memphis-$unique_id"
    }

    stage('Tests - Uninstall helm') {
      sh "helm uninstall memphis-tests -n memphis-$unique_id"
      sh "kubectl delete ns memphis-$unique_id &"
      sh(script: """/usr/sbin/lsof -i :5555,9000 | grep kubectl | awk '{print \"kill -9 \"\$2}' | sh""", returnStdout: true)
    }
		
<<<<<<< HEAD
    if (env.BRANCH_NAME ==~ /(staging)/) {
      stage('Tests - Remove used directories') {
      	sh "rm -rf memphis-e2e-tests"
    	}
    }
=======
		if (env.BRANCH_NAME ==~ /(staging)/) {
    	stage('Tests - Remove used directories') {
      	sh "rm -rf memphis-e2e-tests"
    	}
		}
>>>>>>> 8f2c2429
	  
    ////////////////////////////////////////
    ////////////  Build & Push  ////////////
    ////////////////////////////////////////


    stage('Build and push image to Docker Hub') {
      sh "docker buildx use builder"
      if (env.BRANCH_NAME ==~ /(beta)/) {
      	sh "docker buildx build --push --tag ${repoUrlPrefix}/${imageName}:beta --platform linux/amd64,linux/arm64 ."
<<<<<<< HEAD
      }
	    else{
		    if (env.BRANCH_NAME ==~ /(staging)/) {
			    sh "docker buildx build --push --tag ${repoUrlPrefix}/${imageName}-${gitBranch}:${versionTag} --tag ${repoUrlPrefix}/${imageName}-${gitBranch} --platform linux/amd64,linux/arm64 ."
		    }
		    else{
			    sh "docker buildx build --push --tag ${repoUrlPrefix}/${imageName}:${versionTag} --tag ${repoUrlPrefix}/${imageName} --platform linux/amd64,linux/arm64 ."
		    }	
	    }
=======
			}
			else{
				if (env.BRANCH_NAME ==~ /(staging)/) {
					sh "docker buildx build --push --tag ${repoUrlPrefix}/${imageName}-${gitBranch}:${versionTag} --tag ${repoUrlPrefix}/${imageName}-${gitBranch} --platform linux/amd64,linux/arm64 ."
				}
				else{
					sh "docker buildx build --push --tag ${repoUrlPrefix}/${imageName}:${versionTag} --tag ${repoUrlPrefix}/${imageName} --platform linux/amd64,linux/arm64 ."
				}
		  }
		}
	  
	  
    ///////////////////////////////////////
    //////////////  STAGING  //////////////
    ///////////////////////////////////////

		if (env.BRANCH_NAME ==~ /(staging)/) {
    	stage('Push to staging'){
	      sh "aws eks --region eu-central-1 update-kubeconfig --name staging-cluster"
        sh "helm uninstall my-memphis --kubeconfig ~/.kube/config -n memphis"
        sh 'helm install my-memphis memphis-infra/kubernetes/helm/memphis --set analytics="false" --kubeconfig ~/.kube/config --create-namespace --namespace memphis'
        sh "rm -rf memphis-infra"
      }
>>>>>>> 8f2c2429
    }
	  
	  
    ///////////////////////////////////////
    //////////////  STAGING  //////////////
    ///////////////////////////////////////

      if (env.BRANCH_NAME ==~ /(staging)/) {
    	stage('Push to staging'){
	  sh "aws eks --region eu-central-1 update-kubeconfig --name staging-cluster"
          sh "helm uninstall my-memphis --kubeconfig ~/.kube/config -n memphis"
          sh 'helm install my-memphis memphis-k8s/memphis --set analytics="false" --kubeconfig ~/.kube/config --create-namespace --namespace memphis'
          sh "rm -rf memphis-k8s"
	}
      }

    /////////////////////////////////////////////
    //////////////  BETA & MASTER  //////////////
    /////////////////////////////////////////////
		
    /////////////////////////////////////////////
    //////////////  Docker Tests  ///////////////
    /////////////////////////////////////////////
    if (env.BRANCH_NAME ==~ /(beta|master)/) {  
      stage('Tests - Docker compose install') {
        sh "rm -rf memphis-docker"
        dir ('memphis-docker'){
          git credentialsId: 'main-github', url: 'git@github.com:memphisdev/memphis-docker.git', branch: 'master'
        }
        if (env.BRANCH_NAME ==~ /(beta)/) {
          sh "docker-compose -f ./memphis-docker/docker-compose-beta.yml -p memphis up -d"
        }
        else {
          sh "docker-compose -f ./memphis-docker/docker-compose-dev.yml -p memphis up -d"
        }
      }
    

      stage('Tests - Run e2e tests over Docker') {
        sh "node ./memphis-e2e-tests/index.js docker"
      }
    
     
      stage('Tests - Remove Docker compose') {
	
			if (env.BRANCH_NAME ==~ /(beta)/) {
          sh "docker-compose -f ./memphis-docker/docker-compose-beta.yml -p memphis down"
        }
        else {
          sh "docker-compose -f ./memphis-docker/docker-compose-dev.yml -p memphis down"
        }
      sh "rm -rf memphis-docker"
      }    
	  
    //////////////////////////////////////
    //////////////   K8S   ///////////////
    //////////////////////////////////////
	  
<<<<<<< HEAD
      stage('Tests - Install memphis with helm') {
=======
	  	stage('Tests - Install memphis with helm') {
>>>>>>> 8f2c2429
      	sh "rm -rf memphis-k8s"
      	dir ('memphis-k8s'){
       	 git credentialsId: 'main-github', url: 'git@github.com:memphisdev/memphis-k8s.git', branch: gitBranch
      	}
      	sh "helm install memphis-tests memphis-k8s/memphis --set analytics='false' --create-namespace --namespace memphis"
    	}

   	 stage('Open port forwarding to memphis service') {
   	   sh(script: """until kubectl get pods --selector=app=memphis-ui -o=jsonpath="{.items[*].status.phase}" -n memphis | grep -q "Running" ; do sleep 1; done""", returnStdout: true)
   	   sh "nohup kubectl port-forward service/memphis-ui 9000:80 --namespace memphis&"
   	   sh "nohup kubectl port-forward service/memphis-cluster 7766:7766 6666:6666 5555:5555 --namespace memphis &"
   	 }


   	 stage('Tests - Run e2e tests over kubernetes') {
   	   sh "node ./memphis-e2e-tests/index.js kubernetes memphis"
   	 }

     stage('Tests - Uninstall helm') {
       sh "helm uninstall memphis-tests -n memphis"
       sh "kubectl delete ns memphis &"
       sh(script: """/usr/sbin/lsof -i :5555,9000 | grep kubectl | awk '{print \"kill -9 \"\$2}' | sh""", returnStdout: true)
    }

     stage('Tests - Remove used directories') {
       sh "rm -rf memphis-k8s"
       sh "rm -rf memphis-e2e-tests"
		 }
		}
	  
	  
    notifySuccessful()
	  
  } catch (e) {
      currentBuild.result = "FAILED"
<<<<<<< HEAD
      sh "docker-compose -f ./memphis-docker/docker-compose-dev-memphis-broker.yml -p memphis down"
=======
      sh "docker-compose -f ./memphis-infra/docker/docker-compose-dev-memphis-broker.yml -p memphis down"
>>>>>>> 8f2c2429
      sh "kubectl delete ns memphis-$unique_id &"
      cleanWs()
      notifyFailed()
      throw e
  }
}

def notifySuccessful() {
  emailext (
      subject: "SUCCESSFUL: Job '${env.JOB_NAME} [${env.BUILD_NUMBER}]'",
      body: """<p>SUCCESSFUL: Job '${env.JOB_NAME} [${env.BUILD_NUMBER}]':</p>
        <p>Check console output at &QUOT;<a href='${env.BUILD_URL}'>${env.JOB_NAME} [${env.BUILD_NUMBER}]</a>&QUOT;</p>""",
      recipientProviders: [[$class: 'DevelopersRecipientProvider']]
    )
}

def notifyFailed() {
  emailext (
      subject: "FAILED: Job '${env.JOB_NAME} [${env.BUILD_NUMBER}]'",
      body: """<p>FAILED: Job '${env.JOB_NAME} [${env.BUILD_NUMBER}]':</p>
        <p>Check console output at &QUOT;<a href='${env.BUILD_URL}'>${env.JOB_NAME} [${env.BUILD_NUMBER}]</a>&QUOT;</p>""",
      recipientProviders: [[$class: 'DevelopersRecipientProvider']]
    )
}<|MERGE_RESOLUTION|>--- conflicted
+++ resolved
@@ -41,19 +41,11 @@
     ////////////////////////////////////////
 
     stage('Tests - Docker compose install') {
-<<<<<<< HEAD
       sh "rm -rf memphis-docker"
       dir ('memphis-docker'){
         git credentialsId: 'main-github', url: 'git@github.com:memphisdev/memphis-docker.git', branch: gitBranch
       }
       sh "docker-compose -f ./memphis-docker/docker-compose-dev-tests-broker.yml -p memphis up -d"
-=======
-      sh "rm -rf memphis-infra"
-      dir ('memphis-infra'){
-        git credentialsId: 'main-github', url: 'git@github.com:memphisdev/memphis-infra.git', branch: gitBranch //memphis-infra branch is the same as the main repo
-      }
-      sh "docker-compose -f ./memphis-infra/docker/docker-compose-dev-memphis-broker.yml -p memphis up -d"
->>>>>>> 8f2c2429
     }
 
     stage('Tests - Run e2e tests over Docker') {
@@ -66,11 +58,7 @@
     }
 
     stage('Tests - Remove Docker compose') {
-<<<<<<< HEAD
       sh "docker-compose -f ./memphis-docker/docker-compose-dev-tests-broker.yml -p memphis down"
-=======
-      sh "docker-compose -f ./memphis-infra/docker/docker-compose-dev-memphis-broker.yml -p memphis down"
->>>>>>> 8f2c2429
       sh "docker volume prune -f"
     }
 
@@ -79,15 +67,11 @@
     ////////////////////////////////////////
 
     stage('Tests - Install memphis with helm') {
-<<<<<<< HEAD
       	sh "rm -rf memphis-k8s"
       	dir ('memphis-k8s'){
        	  git credentialsId: 'main-github', url: 'git@github.com:memphisdev/memphis-k8s.git', branch: gitBranch
       	}
       	sh "helm install memphis-tests memphis-k8s/memphis --set analytics='false',teston='cp' --create-namespace --namespace memphis-$unique_id"
-=======
-      sh "helm install memphis-tests memphis-infra/kubernetes/helm/memphis --set analytics='false',teston='cp' --create-namespace --namespace memphis-$unique_id"
->>>>>>> 8f2c2429
     }
 	  
 
@@ -107,20 +91,12 @@
       sh "kubectl delete ns memphis-$unique_id &"
       sh(script: """/usr/sbin/lsof -i :5555,9000 | grep kubectl | awk '{print \"kill -9 \"\$2}' | sh""", returnStdout: true)
     }
-		
-<<<<<<< HEAD
+
     if (env.BRANCH_NAME ==~ /(staging)/) {
       stage('Tests - Remove used directories') {
       	sh "rm -rf memphis-e2e-tests"
     	}
     }
-=======
-		if (env.BRANCH_NAME ==~ /(staging)/) {
-    	stage('Tests - Remove used directories') {
-      	sh "rm -rf memphis-e2e-tests"
-    	}
-		}
->>>>>>> 8f2c2429
 	  
     ////////////////////////////////////////
     ////////////  Build & Push  ////////////
@@ -131,7 +107,6 @@
       sh "docker buildx use builder"
       if (env.BRANCH_NAME ==~ /(beta)/) {
       	sh "docker buildx build --push --tag ${repoUrlPrefix}/${imageName}:beta --platform linux/amd64,linux/arm64 ."
-<<<<<<< HEAD
       }
 	    else{
 		    if (env.BRANCH_NAME ==~ /(staging)/) {
@@ -141,31 +116,6 @@
 			    sh "docker buildx build --push --tag ${repoUrlPrefix}/${imageName}:${versionTag} --tag ${repoUrlPrefix}/${imageName} --platform linux/amd64,linux/arm64 ."
 		    }	
 	    }
-=======
-			}
-			else{
-				if (env.BRANCH_NAME ==~ /(staging)/) {
-					sh "docker buildx build --push --tag ${repoUrlPrefix}/${imageName}-${gitBranch}:${versionTag} --tag ${repoUrlPrefix}/${imageName}-${gitBranch} --platform linux/amd64,linux/arm64 ."
-				}
-				else{
-					sh "docker buildx build --push --tag ${repoUrlPrefix}/${imageName}:${versionTag} --tag ${repoUrlPrefix}/${imageName} --platform linux/amd64,linux/arm64 ."
-				}
-		  }
-		}
-	  
-	  
-    ///////////////////////////////////////
-    //////////////  STAGING  //////////////
-    ///////////////////////////////////////
-
-		if (env.BRANCH_NAME ==~ /(staging)/) {
-    	stage('Push to staging'){
-	      sh "aws eks --region eu-central-1 update-kubeconfig --name staging-cluster"
-        sh "helm uninstall my-memphis --kubeconfig ~/.kube/config -n memphis"
-        sh 'helm install my-memphis memphis-infra/kubernetes/helm/memphis --set analytics="false" --kubeconfig ~/.kube/config --create-namespace --namespace memphis'
-        sh "rm -rf memphis-infra"
-      }
->>>>>>> 8f2c2429
     }
 	  
 	  
@@ -224,11 +174,7 @@
     //////////////   K8S   ///////////////
     //////////////////////////////////////
 	  
-<<<<<<< HEAD
       stage('Tests - Install memphis with helm') {
-=======
-	  	stage('Tests - Install memphis with helm') {
->>>>>>> 8f2c2429
       	sh "rm -rf memphis-k8s"
       	dir ('memphis-k8s'){
        	 git credentialsId: 'main-github', url: 'git@github.com:memphisdev/memphis-k8s.git', branch: gitBranch
@@ -264,11 +210,7 @@
 	  
   } catch (e) {
       currentBuild.result = "FAILED"
-<<<<<<< HEAD
       sh "docker-compose -f ./memphis-docker/docker-compose-dev-memphis-broker.yml -p memphis down"
-=======
-      sh "docker-compose -f ./memphis-infra/docker/docker-compose-dev-memphis-broker.yml -p memphis down"
->>>>>>> 8f2c2429
       sh "kubectl delete ns memphis-$unique_id &"
       cleanWs()
       notifyFailed()

--- conflicted
+++ resolved
@@ -11,7 +11,6 @@
     stage('SCM checkout') {
         git credentialsId: 'main-github', url: gitURL, branch: gitBranch
     }
-<<<<<<< HEAD
 	  
     stage('Build docker image') {
         sh "docker build -t ${repoUrlPrefix}/${imageName} ."
@@ -32,20 +31,6 @@
 	sh "kubectl --kubeconfig=\"/var/lib/jenkins/.kube/memphis-staging-kubeconfig.yaml\" set image deployment/${containerName} ${containerName}=${repoUrlPrefix}/${imageName}:${unique_Id} -n ${namespace}"
     }
 
-
-=======
-
-    stage('Push docker image') {
-	withCredentials([usernamePassword(credentialsId: 'docker-hub', usernameVariable: 'DOCKER_HUB_CREDS_USR', passwordVariable: 'DOCKER_HUB_CREDS_PSW')]) {
-		sh "docker login -u $DOCKER_HUB_CREDS_USR -p $DOCKER_HUB_CREDS_PSW"
-	}
-    }
-
-    stage('Build docker image') {
-	    sh "docker buildx build --push -t ${dockerImagesRepo}/${imageName}:${versionTag} --platform linux/amd64,linux/arm/v7,linux/arm64 ."
-    }
-    
->>>>>>> 91dcbdff
     notifySuccessful()
 
   } catch (e) {

--- conflicted
+++ resolved
@@ -1,12 +1,9 @@
 def imageName = "memphis-control-plane-staging"
 def containerName = "memphis-control-plane"
 def gitURL = "git@github.com:Memphis-OS/memphis-control-plane.git"
-<<<<<<< HEAD
-def gitBranch = "master"
-=======
 def gitBranch = "staging"
 def repoUrlPrefix = "memphisos"
->>>>>>> d7de373c
+
 unique_Id = UUID.randomUUID().toString()
 def DOCKER_HUB_CREDS = credentials('docker-hub')
 
@@ -15,18 +12,6 @@
     stage('SCM checkout') {
         git credentialsId: 'main-github', url: gitURL, branch: gitBranch
     }
-<<<<<<< HEAD
-
-    stage('Push docker image') {
-	withCredentials([usernamePassword(credentialsId: 'docker-hub', usernameVariable: 'DOCKER_HUB_CREDS_USR', passwordVariable: 'DOCKER_HUB_CREDS_PSW')]) {
-		sh "docker login -u $DOCKER_HUB_CREDS_USR -p $DOCKER_HUB_CREDS_PSW"
-	}
-    }
-
-    stage('Build docker image') {
-	sh "docker buildx build --push -t ${dockerImagesRepo}/${imageName}:latest --platform linux/amd64,linux/arm/v7,linux/arm64 ."
-    }
-=======
 	  
     stage('Login to Docker Hub') {
 	    withCredentials([usernamePassword(credentialsId: 'docker-hub', usernameVariable: 'DOCKER_HUB_CREDS_USR', passwordVariable: 'DOCKER_HUB_CREDS_PSW')]) {
@@ -103,7 +88,6 @@
     /*stage('Build docker image and push with latest tag') {
 	    sh "docker buildx build --push -t ${dockerImagesRepo}/${imageName}:latest --platform linux/amd64,linux/arm64 ."
     }*/
->>>>>>> d7de373c
     
     notifySuccessful()
 

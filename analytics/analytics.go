--- conflicted
+++ resolved
@@ -35,11 +35,7 @@
 	if !exist {
 		deploymentId = primitive.NewObjectID().Hex()
 
-<<<<<<< HEAD
-		err = db.InsertSystemKey("deployment_id", deploymentId, 0, true)
-=======
-		err = db.InsertSystemKeyPg("deployment_id", deploymentId)
->>>>>>> 6e97e85a
+		err = db.InsertSystemKey("deployment_id", deploymentId)
 		if err != nil {
 			return err
 		}
@@ -58,11 +54,7 @@
 			value = "false"
 		}
 
-<<<<<<< HEAD
-		err = db.InsertSystemKey("analytics", value, 0, true)
-=======
-		err = db.InsertSystemKeyPg("analytics", value)
->>>>>>> 6e97e85a
+		err = db.InsertSystemKey("analytics", value)
 		if err != nil {
 			return err
 		}

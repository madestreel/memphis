// Copyright 2012-2018 The NATS Authors
// Licensed under the Apache License, Version 2.0 (the "License");
// you may not use this file except in compliance with the License.
// You may obtain a copy of the License at
//
// http://www.apache.org/licenses/LICENSE-2.0
//
// Unless required by applicable law or agreed to in writing, software
// distributed under the License is distributed on an "AS IS" BASIS,
// WITHOUT WARRANTIES OR CONDITIONS OF ANY KIND, either express or implied.
// See the License for the specific language governing permissions and
// limitations under the License.

package main

//go:generate go run server/errors_gen.go

import (
	"flag"
	"fmt"
	"memphis/analytics"
	"memphis/db"
	"memphis/http_server"
	"memphis/server"

	"os"

	"go.uber.org/automaxprocs/maxprocs"
)

var usageStr = `
Usage: nats-server [options]

Server Options:
    -a, --addr, --net <host>         Bind to host address (default: 0.0.0.0)
    -p, --port <port>                Use port for clients (default: 6666)
    -n, --name --server_name <server_name>  Server name (default: auto)
    -P, --pid <file>                 File to store PID
    -m, --http_port <port>           Use port for http monitoring
    -ms,--https_port <port>          Use port for https monitoring
    -c, --config <file>              Configuration file
    -t                               Test configuration and exit
    -sl,--signal <signal>[=<pid>]    Send signal to nats-server process (ldm, stop, quit, term, reopen, reload)
                                     pid> can be either a PID (e.g. 1) or the path to a PID file (e.g. /var/run/nats-server.pid)
    --client_advertise <string>  Client URL to advertise to other servers
    --ports_file_dir <dir>       Creates a ports file in the specified directory (<executable_name>_<pid>.ports).

Logging Options:
    -l, --log <file>                 File to redirect log output
    -T, --logtime                    Timestamp log entries (default: true)
    -s, --syslog                     Log to syslog or windows event log
    -r, --remote_syslog <addr>       Syslog server addr (udp://localhost:514)
    -D, --debug                      Enable debugging output
    -V, --trace                      Trace the raw protocol
    -VV                              Verbose trace (traces system account as well)
    -DV                              Debug and trace
    -DVV                             Debug and verbose trace (traces system account as well)
    --log_size_limit <limit>     Logfile size limit (default: auto)
    --max_traced_msg_len <len>   Maximum printable length for traced messages (default: unlimited)

JetStream Options:
    -js, --jetstream                 Enable JetStream functionality.
    -sd, --store_dir <dir>           Set the storage directory.

Authorization Options:
        --user <user>                User required for connections
        --pass <password>            Password required for connections
        --auth <token>               Authorization token required for connections

TLS Options:
        --tls                        Enable TLS, do not verify clients (default: false)
        --tlscert <file>             Server certificate file
        --tlskey <file>              Private key for server certificate
        --tlsverify                  Enable TLS, verify client certificates
        --tlscacert <file>           Client certificate CA for verification

Cluster Options:
        --routes <rurl-1, rurl-2>    Routes to solicit and connect
        --cluster <cluster-url>      Cluster URL for solicited routes
        --cluster_name <string>      Cluster Name, if not set one will be dynamically generated
        --no_advertise <bool>        Do not advertise known cluster information to clients
        --cluster_advertise <string> Cluster URL to advertise to other servers
        --connect_retries <number>   For implicit routes, number of connect retries
        --cluster_listen <url>       Cluster url from which members can solicit routes

Common Options:
    -h, --help                       Show this message
    -v, --version                    Show version
        --help_tls                   TLS help
`

// usage will print out the flag options for the server.
func usage() {
	fmt.Printf("%s\n", usageStr)
	os.Exit(0)
}

func runMemphis(s *server.Server) db.DbPostgreSQLInstance {
	if !s.MemphisInitialized() {
		s.Fatalf("Jetstream not enabled on global account")
	}

<<<<<<< HEAD
	// dbInstance, err := db.InitializeDbConnection(s)
	// if err != nil {
	// 	s.Errorf("Failed initializing db connection: " + err.Error())
	// 	os.Exit(1)
	// }

=======
>>>>>>> 3e51606c
	dbPostgresSql, err := db.InitalizePostgreSQLDbConnection(s)
	if err != nil {
		s.Errorf("Failed initializing PostgreSQL db connection: " + err.Error())
		os.Exit(1)
	}

	err = analytics.InitializeAnalytics()
	if err != nil {
		s.Errorf("Failed initializing analytics: " + err.Error())
	}

	s.InitializeMemphisHandlers()

	err = server.InitializeIntegrations()
	if err != nil {
		s.Errorf("Failed initializing integrations: " + err.Error())
	}

	go s.CreateInternalJetStreamResources()

	err = server.CreateRootUserOnFirstSystemLoad()
	if err != nil {
		s.Errorf("Failed to create root user: " + err.Error())
<<<<<<< HEAD
		// db.Close(dbInstance, s)
=======
>>>>>>> 3e51606c
		os.Exit(1)
	}

	go http_server.InitializeHttpServer(s)

	err = s.StartBackgroundTasks()
	if err != nil {
		s.Errorf("Background task failed: " + err.Error())
		os.Exit(1)
	}

	// run only on the leader
	go s.KillZombieResources()

	var env string
	if os.Getenv("DOCKER_ENV") != "" {
		env = "Docker"
		s.Noticef("\n**********\n\nDashboard/CLI: http://localhost:" + os.Getenv("HTTP_PORT") + "\nBroker: localhost:" + os.Getenv("CLIENTS_PORT") + " (client connections)\nREST gateway: localhost:" + os.Getenv("REST_GW_PORT") + " (Data and management via HTTP)\nUI/CLI/SDK root username - root\nUI/CLI root password - memphis\nSDK connection token - memphis\n\nDocs: https://docs.memphis.dev/memphis/getting-started/2-hello-world  \n\n**********")
	} else if os.Getenv("LOCAL_CLUSTER_ENV") != "" {
		env = "Local cluster"
		s.Noticef("\n**********\n\nDashboard/CLI: http://localhost:9000/9001/9002\nBroker: localhost:6666/6667/6668 (client connections)\nREST gateway: localhost:" + os.Getenv("REST_GW_PORT") + " (Data and management via HTTP)\nUI/CLI/SDK root username - root\nUI/CLI root password - memphis\nSDK connection token - memphis\n\nDocs: https://docs.memphis.dev/memphis/getting-started/2-hello-world  \n\n**********")
	} else {
		env = "K8S"
	}

	s.Noticef("Memphis broker is ready, ENV: " + env)
	return dbPostgresSql
}

func main() {
	exe := "nats-server"

	// Create a FlagSet and sets the usage
	fs := flag.NewFlagSet(exe, flag.ExitOnError)
	fs.Usage = usage

	// Configure the options from the flags/config file
	opts, err := server.ConfigureOptions(fs, os.Args[1:],
		server.PrintServerAndExit,
		fs.Usage,
		server.PrintTLSHelpAndDie)
	if err != nil {
		server.PrintAndDie(fmt.Sprintf("%s: %s", exe, err))
	} else if opts.CheckConfig {
		fmt.Fprintf(os.Stderr, "%s: configuration file %s is valid\n", exe, opts.ConfigFile)
		os.Exit(0)
	}

	// Create the server with appropriate options.
	s, err := server.NewServer(opts)
	if err != nil {
		server.PrintAndDie(fmt.Sprintf("%s: %s", exe, err))
	}

	// Configure the logger based on the flags
	s.ConfigureLogger()

	// Start things up. Block here until done.
	if err := server.Run(s); err != nil {
		server.PrintAndDie(err.Error())
	}

	// Adjust MAXPROCS if running under linux/cgroups quotas.
	undo, err := maxprocs.Set(maxprocs.Logger(s.Debugf))
	if err != nil {
		s.Warnf("Failed to set GOMAXPROCS: %v", err)
	} else {
		defer undo()
		// Reset these from the snapshots from init for monitor.go
		server.SnapshotMonitorInfo()
	}

	dbPostgresSql := runMemphis(s)
<<<<<<< HEAD
	// defer db.Close(dbConnection, s)
=======
>>>>>>> 3e51606c
	defer db.ClosePostgresSql(dbPostgresSql, s)
	// defer analytics.Close()
	s.WaitForShutdown()
}<|MERGE_RESOLUTION|>--- conflicted
+++ resolved
@@ -100,15 +100,6 @@
 		s.Fatalf("Jetstream not enabled on global account")
 	}
 
-<<<<<<< HEAD
-	// dbInstance, err := db.InitializeDbConnection(s)
-	// if err != nil {
-	// 	s.Errorf("Failed initializing db connection: " + err.Error())
-	// 	os.Exit(1)
-	// }
-
-=======
->>>>>>> 3e51606c
 	dbPostgresSql, err := db.InitalizePostgreSQLDbConnection(s)
 	if err != nil {
 		s.Errorf("Failed initializing PostgreSQL db connection: " + err.Error())
@@ -132,10 +123,6 @@
 	err = server.CreateRootUserOnFirstSystemLoad()
 	if err != nil {
 		s.Errorf("Failed to create root user: " + err.Error())
-<<<<<<< HEAD
-		// db.Close(dbInstance, s)
-=======
->>>>>>> 3e51606c
 		os.Exit(1)
 	}
 
@@ -209,10 +196,6 @@
 	}
 
 	dbPostgresSql := runMemphis(s)
-<<<<<<< HEAD
-	// defer db.Close(dbConnection, s)
-=======
->>>>>>> 3e51606c
 	defer db.ClosePostgresSql(dbPostgresSql, s)
 	// defer analytics.Close()
 	s.WaitForShutdown()

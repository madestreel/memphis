--- conflicted
+++ resolved
@@ -36,11 +36,8 @@
     createSchema: false,
     domainList: [],
     filteredList: [],
-<<<<<<< HEAD
-    logsFilter: ''
-=======
+    logsFilter: '',
     integrationsList: []
->>>>>>> 930cc158
 };
 
 const Store = ({ children }) => {

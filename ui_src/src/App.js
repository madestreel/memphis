--- conflicted
+++ resolved
@@ -36,6 +36,7 @@
 import StationsList from './domain/stationsList';
 import SandboxLogin from './domain/sandboxLogin';
 import { useHistory } from 'react-router-dom';
+import SchemaManagment from './domain/schema';
 import { Redirect } from 'react-router-dom';
 import PrivateRoute from './PrivateRoute';
 import Overview from './domain/overview';
@@ -46,10 +47,6 @@
 import Users from './domain/users';
 import Login from './domain/login';
 import Signup from './domain/signup';
-<<<<<<< HEAD
-import SchemaManagment from './domain/schema';
-=======
->>>>>>> 6b22b7df
 
 const App = withRouter(() => {
     const [state, dispatch] = useContext(Context);
@@ -185,20 +182,25 @@
                         />
                         <PrivateRoute
                             exact
-<<<<<<< HEAD
+                            path={`${pathDomains.stations}/:id/:id`}
+                            component={
+                                <AppWrapper
+                                    content={
+                                        <div>
+                                            <MessageJourney />
+                                        </div>
+                                    }
+                                ></AppWrapper>
+                            }
+                        />
+                        <PrivateRoute
+                            exact
                             path={pathDomains.schemas}
-=======
-                            path={`${pathDomains.stations}/:id/:id`}
->>>>>>> 6b22b7df
-                            component={
-                                <AppWrapper
-                                    content={
-                                        <div>
-<<<<<<< HEAD
+                            component={
+                                <AppWrapper
+                                    content={
+                                        <div>
                                             <SchemaManagment />
-=======
-                                            <MessageJourney />
->>>>>>> 6b22b7df
                                         </div>
                                     }
                                 ></AppWrapper>

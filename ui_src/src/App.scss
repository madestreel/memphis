--- conflicted
+++ resolved
@@ -52,7 +52,7 @@
     top: 30px;
 }
 
-.header-wraper{
+.header-wraper {
     display: flex;
     align-items: center;
     justify-content: space-between;
@@ -69,7 +69,6 @@
         color: #b4b4b4;
         font-weight: 400;
     }
-      
 }
 
 ::-webkit-scrollbar {
@@ -151,11 +150,8 @@
     p {
         color: #ff4d4f;
     }
-<<<<<<< HEAD
 }
 
 .ant-popover-arrow {
     display: none;
-=======
->>>>>>> e06aca59
 }
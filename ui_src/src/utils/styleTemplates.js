--- conflicted
+++ resolved
@@ -109,12 +109,9 @@
             return '0px 1px 2px 0px rgba(0,0,0,0.5)';
         case 'login-input':
             return '0px 1px 2px 0px rgba(0,0,0,0.21)';
-<<<<<<< HEAD
         case 'search-input':
             return '0px 1px 2px 0px rgba(90, 79, 229, 1)';
-=======
         default:
             return 'none';
->>>>>>> 7335ce32
     }
 }
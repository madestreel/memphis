// Copyright 2021-2022 The Memphis Authors
// Licensed under the MIT License (the "License");
// Permission is hereby granted, free of charge, to any person obtaining a copy
// of this software and associated documentation files (the "Software"), to deal
// in the Software without restriction, including without limitation the rights
// to use, copy, modify, merge, publish, distribute, sublicense, and to permit persons to whom the Software is
// furnished to do so, subject to the following conditions:
// The above copyright notice and this permission notice shall be included in all
// copies or substantial portions of the Software.
// This license limiting reselling the software itself "AS IS".
// THE SOFTWARE IS PROVIDED "AS IS", WITHOUT WARRANTY OF ANY KIND, EXPRESS OR
// IMPLIED, INCLUDING BUT NOT LIMITED TO THE WARRANTIES OF MERCHANTABILITY,
// FITNESS FOR A PARTICULAR PURPOSE AND NONINFRINGEMENT. IN NO EVENT SHALL THE
// AUTHORS OR COPYRIGHT HOLDERS BE LIABLE FOR ANY CLAIM, DAMAGES OR OTHER
// LIABILITY, WHETHER IN AN ACTION OF CONTRACT, TORT OR OTHERWISE, ARISING FROM,
// OUT OF OR IN CONNECTION WITH THE SOFTWARE OR THE USE OR OTHER DEALINGS IN THE
// SOFTWARE.

import './style.scss';

import { BrowserRouter } from 'react-router-dom';
import ReactDOM from 'react-dom';
import React from 'react';
<<<<<<< HEAD
=======
import { hotjar } from 'react-hotjar';
>>>>>>> 9117e0eb

import reportWebVitals from './reportWebVitals';
import Store from './hooks/store';
import App from './App';

const sandboxSiteId = 3089915;
const hotjarVersion = 6;

function MemphisApp() {
    if (process.env.REACT_APP_SANDBOX_ENV) {
        hotjar.initialize(sandboxSiteId, hotjarVersion);
    }
    return (
        <Store>
            <BrowserRouter>
                <App />
            </BrowserRouter>
        </Store>
    );
}
ReactDOM.render(<MemphisApp />, document.getElementById('root'));

reportWebVitals();<|MERGE_RESOLUTION|>--- conflicted
+++ resolved
@@ -21,10 +21,6 @@
 import { BrowserRouter } from 'react-router-dom';
 import ReactDOM from 'react-dom';
 import React from 'react';
-<<<<<<< HEAD
-=======
-import { hotjar } from 'react-hotjar';
->>>>>>> 9117e0eb
 
 import reportWebVitals from './reportWebVitals';
 import Store from './hooks/store';

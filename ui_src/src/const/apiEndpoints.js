// Copyright 2021-2022 The Memphis Authors
// Licensed under the MIT License (the "License");
// Permission is hereby granted, free of charge, to any person obtaining a copy
// of this software and associated documentation files (the "Software"), to deal
// in the Software without restriction, including without limitation the rights
// to use, copy, modify, merge, publish, distribute, sublicense, and to permit persons to whom the Software is
// furnished to do so, subject to the following conditions:

// The above copyright notice and this permission notice shall be included in all
// copies or substantial portions of the Software.

// This license limiting reselling the software itself "AS IS".

// THE SOFTWARE IS PROVIDED "AS IS", WITHOUT WARRANTY OF ANY KIND, EXPRESS OR
// IMPLIED, INCLUDING BUT NOT LIMITED TO THE WARRANTIES OF MERCHANTABILITY,
// FITNESS FOR A PARTICULAR PURPOSE AND NONINFRINGEMENT. IN NO EVENT SHALL THE
// AUTHORS OR COPYRIGHT HOLDERS BE LIABLE FOR ANY CLAIM, DAMAGES OR OTHER
// LIABILITY, WHETHER IN AN ACTION OF CONTRACT, TORT OR OTHERWISE, ARISING FROM,
// OUT OF OR IN CONNECTION WITH THE SOFTWARE OR THE USE OR OTHER DEALINGS IN THE
// SOFTWARE.

export const ApiEndpoints = {
    //Auth
    LOGIN: '/usermgmt/login',
    SIGNUP: '/usermgmt/addUserSignUp',
    REFRESH_TOKEN: '/usermgmt/refreshToken',
    ADD_USER: '/usermgmt/addUser',
    GET_ALL_USERS: '/usermgmt/getAllUsers',
    REMOVE_USER: '/usermgmt/removeUser',
    REMOVE_MY_UER: '/usermgmt/removeMyUser',
    EDIT_AVATAR: '/usermgmt/editAvatar',
    GET_COMPANY_LOGO: '/usermgmt/getCompanyLogo',
    EDIT_COMPANY_LOGO: '/usermgmt/editCompanyLogo',
    REMOVE_COMPANY_LOGO: '/usermgmt/removeCompanyLogo',
    EDIT_ANALYTICS: '/usermgmt/editAnalytics',
    SANDBOX_LOGIN: '/sandbox/login',
    DONE_NEXT_STEPS: '/usermgmt/doneNextSteps',
    GET_SIGNUP_FLAG: '/usermgmt/getSignUpFlag',

    //Station
    CREATE_STATION: '/stations/createStation',
    REMOVE_STATION: '/stations/removeStation',
    GET_STATION: '/stations/getStation',
    GET_ALL_STATIONS: '/stations/getAllStations',
    GET_STATIONS: '/stations/getStations',
    GET_POISION_MESSAGE_JOURNEY: '/stations/getPoisonMessageJourney',
    GET_MESSAGE_DETAILS: '/stations/getMessageDetails',
    ACK_POISION_MESSAGE: '/stations/ackPoisonMessages',
    RESEND_POISION_MESSAGE_JOURNEY: '/stations/resendPoisonMessages',

    //Producers
    GET_ALL_PRODUCERS_BY_STATION: '/producers/getAllProducersByStation',

    //Consumers
    GET_ALL_CONSUMERS_BY_STATION: '/consumers/getAllConsumersByStation',

    //Monitor
    GET_CLUSTER_INFO: '/monitoring/getClusterInfo',
    GET_MAIN_OVERVIEW_DATA: '/monitoring/getMainOverviewData',
    GET_STATION_DATA: '/monitoring/getStationOverviewData',
    GET_SYS_LOGS: '/monitoring/getSystemLogs',
    DOWNLOAD_SYS_LOGS: '/monitoring/downloadSystemLogs',

<<<<<<< HEAD
    //Tags
    REMOVE_TAG: '/tags/removeTag',
    CREATE_NEW_TAG: '/tags/createNewTag',
    GET_TAGS: '/tags/getTags',
    UPDATE_TAGS_FOR_ENTITY: '/tags/updateTagsForEntity'
=======
    //Schemas
    GET_ALL_SCHEMAS: '/schemas/getAllSchemas',
    CREATE_NEW_SCHEMA: '/schemas/createNewSchema',
    GET_SCHEMA_DETAILS: '/schemas/getSchemaDetails',
    REMOVE_SCHEMA: '/schemas/removeSchema',
    CREATE_NEW_VERSION: '/schemas/createNewVersion',
    ROLL_BACK_VERSION: '/schemas/rollBackVersion',
    VALIDATE_SCHEMA: '/schemas/validateSchema'
>>>>>>> 7335ce32
};<|MERGE_RESOLUTION|>--- conflicted
+++ resolved
@@ -61,13 +61,12 @@
     GET_SYS_LOGS: '/monitoring/getSystemLogs',
     DOWNLOAD_SYS_LOGS: '/monitoring/downloadSystemLogs',
 
-<<<<<<< HEAD
     //Tags
     REMOVE_TAG: '/tags/removeTag',
     CREATE_NEW_TAG: '/tags/createNewTag',
     GET_TAGS: '/tags/getTags',
-    UPDATE_TAGS_FOR_ENTITY: '/tags/updateTagsForEntity'
-=======
+    UPDATE_TAGS_FOR_ENTITY: '/tags/updateTagsForEntity',
+
     //Schemas
     GET_ALL_SCHEMAS: '/schemas/getAllSchemas',
     CREATE_NEW_SCHEMA: '/schemas/createNewSchema',
@@ -76,5 +75,4 @@
     CREATE_NEW_VERSION: '/schemas/createNewVersion',
     ROLL_BACK_VERSION: '/schemas/rollBackVersion',
     VALIDATE_SCHEMA: '/schemas/validateSchema'
->>>>>>> 7335ce32
 };
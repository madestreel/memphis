--- conflicted
+++ resolved
@@ -21,12 +21,8 @@
 const SSL_PREFIX = window.location.protocol === 'https:' ? 'https://' : 'http://';
 
 export const SERVER_URL = environment === 'production' ? `${SSL_PREFIX}${SERVER_URL_PRODUCTION}` : 'http://localhost:9000/api';
-<<<<<<< HEAD
+const WS_PREFIX = window.location.href.includes('https') ? 'wss' : 'ws';
 export const URL = window.location.href;
-=======
-const WS_PREFIX = window.location.href.includes("https") ? "wss" : "ws";
-
->>>>>>> 43cf231f
 
 export const HANDLE_REFRESH_INTERVAL = 600000;
 export const SHOWABLE_ERROR_STATUS_CODE = 666;

--- conflicted
+++ resolved
@@ -25,11 +25,7 @@
 import React from 'react';
 
 const RadioButton = (props) => {
-<<<<<<< HEAD
-    const { options = [], radioValue, onChange, optionType, disabled, vertical } = props;
-=======
-    const { options = [], radioValue, onChange, optionType, disabled, fontFamily } = props;
->>>>>>> a11eae7e
+    const { options = [], radioValue, onChange, optionType, disabled, vertical, fontFamily } = props;
 
     const handleChange = (e) => {
         onChange(e);
@@ -38,10 +34,6 @@
     const fieldProps = {
         onChange: handleChange,
         value: radioValue
-<<<<<<< HEAD
-        // options: options
-=======
->>>>>>> a11eae7e
     };
 
     return (
@@ -54,14 +46,9 @@
                 defaultValue={radioValue || options[0]?.value}
             >
                 {options.map((option) => (
-<<<<<<< HEAD
                     <Radio key={option.id} value={option.value} disabled={option.disabled || false} className="radio-wrapper">
-                        {option.label}
+                        <span style={{ fontFamily: fontFamily }}>{option.label}</span>
                         {option.description || null}
-=======
-                    <Radio key={option.id} value={option.value}>
-                        <span style={{ fontFamily: fontFamily }}>{option.label}</span>
->>>>>>> a11eae7e
                     </Radio>
                 ))}
             </Radio.Group>

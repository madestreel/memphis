--- conflicted
+++ resolved
@@ -170,13 +170,8 @@
                         <p className="item-title">Billing</p>
                     </div>
                 </div>
-<<<<<<< HEAD
-            </Link>
+            )}
             <div className="item-wrap" onClick={() => handleLogout()}>
-=======
-            )}
-            <div className="item-wrap" onClick={() => AuthService.logout()}>
->>>>>>> 794225b2
                 <div className="item">
                     <span className="icons">
                         <ExitToAppOutlined className="icons-sidebar" />

<<<<<<< HEAD
.modal-wrapper{
        .ant-modal-body {
            padding-top:10px;
            padding-bottom:10px;
=======
.modal-wrapper {
    .modal-header {
        .header-img-container {
            background: rgba(101, 87, 255, 0.1);
            height: 45px;
            width: 45px;
            display: flex;
            justify-content: center;
            align-items: center;
            border-radius: 50%;
            margin-right: 20px;
            margin-bottom: 15px;
            .headerImage {
                height: 25px;
                width: 25px;
            }
>>>>>>> 7335ce32
        }
        p {
            margin-bottom: 0;
            font-weight: 700;
        }
        label {
            font-weight: 400;
            font-size: 12px;
            color: #475467;
        }
    }
    .ant-modal-body {
        padding-top: 10px;
    }
    .ant-modal-header {
        border: none;
        border-radius: 12px 12px 0px 0px;
    }
    .ant-modal-content {
        border-radius: 12px;
    }
    .ant-modal-title {
        font-family: InterSemiBold;
        font-size: 18px;
    }
    .btnContainer {
        justify-content: right;
        display: flex;
        margin-right: 10px;
        button {
            margin-left: 10px;
        }
        .cancel-button {
            cursor: pointer;
            background-color: transparent;
            border: none;
            color: var(--purple);
            font-weight: 600;
            font-size: 12px;
        }
    }
}
.ant-modal-mask {
    background-color: rgba(0, 0, 0, 0.2);
}

.modal-shadow {
    box-shadow: rgba(0, 0, 0, 0.16) 0px 3px 6px, rgba(0, 0, 0, 0.23) 0px 3px 6px;
}
.header-container {
    display: flex;
    justify-content: space-between;
}

.MuiDialogActions-root {
    display: block !important;
    padding: 0 !important;
    bottom: 7px;
    position: absolute;
    width: 100%;
    hr {
        border: 1px solid #e8e8e8;
    }
}

.modalContainer {
    display: flex;
    flex-direction: row;
    flex-direction: column;
    justify-content: space-between;
    align-content: space-between;
}

.modal-header {
    font-weight: 700;
    font-size: 18px;
}

.MuiDialog-paperWidthSm {
    max-width: unset !important;
}

.MuiBackdrop-root {
    opacity: 0.3 !important;
}

.dialogPaperConfirm {
    display: flex;
    justify-content: center;
    border-radius: 4px;
}

.buttonLoader {
    color: #f7f7f7;
    margin-top: 5px;
}

.dialogPaper {
    display: flex;
    justify-content: center;
    border-radius: 4px;
    overflow-x: hidden;
    overflow-y: auto;
    position: relative;
}<|MERGE_RESOLUTION|>--- conflicted
+++ resolved
@@ -1,10 +1,9 @@
-<<<<<<< HEAD
-.modal-wrapper{
-        .ant-modal-body {
-            padding-top:10px;
-            padding-bottom:10px;
-=======
+
 .modal-wrapper {
+    .ant-modal-body {
+        padding-top:10px;
+        padding-bottom:10px;
+    }
     .modal-header {
         .header-img-container {
             background: rgba(101, 87, 255, 0.1);
@@ -20,7 +19,6 @@
                 height: 25px;
                 width: 25px;
             }
->>>>>>> 7335ce32
         }
         p {
             margin-bottom: 0;

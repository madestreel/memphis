// Copyright 2022-2023 The Memphis.dev Authors
// Licensed under the Memphis Business Source License 1.0 (the "License");
// you may not use this file except in compliance with the License.
// You may obtain a copy of the License at
//
// Changed License: [Apache License, Version 2.0 (https://www.apache.org/licenses/LICENSE-2.0), as published by the Apache Foundation.
//
// https://github.com/memphisdev/memphis/blob/master/LICENSE
//
// Additional Use Grant: You may make use of the Licensed Work (i) only as part of your own product or service, provided it is not a message broker or a message queue product or service; and (ii) provided that you do not use, provide, distribute, or make available the Licensed Work as a Service.
// A "Service" is a commercial offering, product, hosted, or managed service, that allows third parties (other than your own employees and contractors acting on your behalf) to access and/or use the Licensed Work or a substantial set of the features or functionality of the Licensed Work to third parties as a software-as-a-service, platform-as-a-service, infrastructure-as-a-service or other similar services that compete with Licensor products or services.

import './style.scss';

import Editor, { loader } from '@monaco-editor/react';
import React, { useEffect, useState, useRef } from 'react';
import * as monaco from 'monaco-editor';

import { PROTOCOL_CODE_EXAMPLE, SDK_CODE_EXAMPLE, selectLngOption, selectProtocolLngOptions } from '../../const/codeExample';
import {
    LOCAL_STORAGE_ACCOUNT_ID,
    LOCAL_STORAGE_BROKER_HOST,
    LOCAL_STORAGE_ENV,
    LOCAL_STORAGE_REST_GW_HOST,
    LOCAL_STORAGE_REST_GW_PORT,
    LOCAL_STORAGE_USER_PASS_BASED_AUTH
} from '../../const/localStorageConsts';
import GenerateTokenModal from '../../domain/stationOverview/components/generateTokenModal';
import noCodeExample from '../../assets/images/noCodeExample.svg';
import codeIcon from '../../assets/images/codeIcon.svg';
import refresh from '../../assets/images/refresh.svg';
import addUserIcon from '../../assets/images/addUserIcon.svg';
import { Collapse } from 'antd';

import CollapseArrow from '../../assets/images/collapseArrow.svg';
import SelectComponent from '../select';
import TitleComponent from '../titleComponent/index';
import Modal from '../modal';
import Input from '../Input';
import Switcher from '../switcher';
import Copy from '../copy';
import SegmentButton from '../segmentButton';
import CreateUserDetails from '../../domain/users/createUserDetails';
import { Divider, Form } from 'antd';
import { FiMinusCircle, FiPlus } from 'react-icons/fi';

loader.init();
loader.config({ monaco });

const tabs = ['Producer', 'Consumer'];
const tabsProtocol = ['Generate token', 'Produce data'];
const selectProtocolOption = ['SDK (TCP)', 'REST (HTTP)'];
const ExpandIcon = ({ isActive }) => <img className={isActive ? 'collapse-arrow open' : 'collapse-arrow close'} src={CollapseArrow} alt="collapse-arrow" />;

const SdkExample = ({ consumer, showTabs = true, stationName, username, connectionCreds, withHeader = false }) => {
    const [langSelected, setLangSelected] = useState('Go');
    const [protocolSelected, setProtocolSelected] = useState('SDK (TCP)');
    const [codeExample, setCodeExample] = useState({
        producer: '',
        consumer: ''
    });
    const [tabValue, setTabValue] = useState(consumer ? 'Consumer' : 'Producer');
    const [tabValueRest, setTabValueRest] = useState('Generate token');
    const [generateModal, setGenerateModal] = useState(false);
    const [formFields, setFormFields] = useState({
        userName: '',
        password: '',
        producerConsumerName: '',
        blocking: false,
        useHeaders: false,
        headersList: [{ key: '', value: '' }],
        jwt: '',
        tokenExpiry: '',
        refreshToken: ''
    });
    const [createUserLoader, setCreateUserLoader] = useState(false);
    const [addUserModalIsOpen, addUserModalFlip] = useState(false);
    const createUserRef = useRef(null);
    const { Panel } = Collapse;

    useEffect(() => {
        protocolSelected === 'SDK (TCP)' ? changeDynamicCode(langSelected) : changeProtocolDynamicCode(langSelected);
    }, []);

    useEffect(() => {
        protocolSelected === 'SDK (TCP)' ? changeDynamicCode(langSelected) : changeProtocolDynamicCode(langSelected);
    }, [formFields, tabValue]);

    const updateFormFields = (field, value) => {
        setFormFields({ ...formFields, [field]: value });
    };

    const updateHeaders = (field, value, index) => {
        let headersList = formFields.headersList;
        headersList[index][field] = value;
        setFormFields({ ...formFields, headersList });
    };

    const addHeader = () => {
        let headersList = formFields.headersList;
        headersList.push({ key: '', value: '' });
        setFormFields({ ...formFields, headersList });
    };

    const removeHeader = (index) => {
        let headersList = formFields.headersList;
        if (headersList.length === 1) headersList[0] = { key: '', value: '' };
        else headersList.splice(index, 1);
        setFormFields({ ...formFields, headersList });
    };

    const handleAddUser = (userData) => {
        setCreateUserLoader(false);
        addUserModalFlip(false);
        updateFormFields('userName', userData.username);
    };

    const removeLineWithSubstring = (content, targetSubstring) => {
        const lines = content.split('\n');

        const filteredLines = lines.filter((line) => !line.includes(targetSubstring));

        const modifiedContent = filteredLines.join('\n');
        return modifiedContent;
    };

    const handleSelectLang = (e, isSdk = true) => {
        setLangSelected(e);
        isSdk ? changeDynamicCode(e) : changeProtocolDynamicCode(e);
    };

    const handleSelectProtocol = (e) => {
        setProtocolSelected(e);
        if (e === 'REST (HTTP)') {
            changeProtocolDynamicCode('cURL');
            setLangSelected('cURL');
        } else {
            setLangSelected('Go');
            changeDynamicCode('Go');
        }
    };

    const restGWHost =
        localStorage.getItem(LOCAL_STORAGE_ENV) === 'docker'
            ? `http://localhost:${localStorage.getItem(LOCAL_STORAGE_REST_GW_PORT)}`
            : localStorage.getItem(LOCAL_STORAGE_REST_GW_HOST);

    const changeDynamicCode = (lang) => {
        let codeEx = {};
        if (!SDK_CODE_EXAMPLE[lang].link) {
            codeEx.producer = SDK_CODE_EXAMPLE[lang]?.producer;
            codeEx.consumer = SDK_CODE_EXAMPLE[lang]?.consumer;
            let host =
                localStorage.getItem(LOCAL_STORAGE_ENV) === 'docker'
                    ? 'localhost'
                    : localStorage.getItem(LOCAL_STORAGE_BROKER_HOST)
                    ? localStorage.getItem(LOCAL_STORAGE_BROKER_HOST)
                    : 'memphis.memphis.svc.cluster.local';
            codeEx.producer = codeEx.producer?.replaceAll('<memphis-host>', host);
            codeEx.consumer = codeEx.consumer?.replaceAll('<memphis-host>', host);
            codeEx.producer = codeEx.producer?.replaceAll('<station-name>', stationName);
            codeEx.consumer = codeEx.consumer?.replaceAll('<station-name>', stationName);
            codeEx.producer = codeEx.producer?.replaceAll(`'<account-id>'`, parseInt(localStorage.getItem(LOCAL_STORAGE_ACCOUNT_ID)));
            codeEx.consumer = codeEx.consumer?.replaceAll(`'<account-id>'`, parseInt(localStorage.getItem(LOCAL_STORAGE_ACCOUNT_ID)));
            codeEx.producer = codeEx.producer?.replaceAll(`"<account-id>"`, parseInt(localStorage.getItem(LOCAL_STORAGE_ACCOUNT_ID)));
            codeEx.consumer = codeEx.consumer?.replaceAll(`"<account-id>"`, parseInt(localStorage.getItem(LOCAL_STORAGE_ACCOUNT_ID)));
            codeEx.producer = codeEx.producer?.replaceAll(`"<account-id>"`, parseInt(localStorage.getItem(LOCAL_STORAGE_ACCOUNT_ID)));
            codeEx.consumer = codeEx.consumer?.replaceAll(`"<account-id>"`, parseInt(localStorage.getItem(LOCAL_STORAGE_ACCOUNT_ID)));
            if (username) {
                codeEx.producer = codeEx.producer?.replaceAll('<application type username>', username);
                codeEx.consumer = codeEx.consumer?.replaceAll('<application type username>', username);
            } else if (formFields.userName !== '') {
                codeEx.producer = codeEx.producer?.replaceAll('<application type username>', formFields.userName);
                codeEx.consumer = codeEx.consumer?.replaceAll('<application type username>', formFields.userName);
            }
            if (connectionCreds) {
                codeEx.producer = codeEx.producer?.replaceAll('<broker-token>', connectionCreds);
                codeEx.consumer = codeEx.consumer?.replaceAll('<broker-token>', connectionCreds);
            } else if (formFields.password !== '') {
                codeEx.producer = codeEx.producer?.replaceAll('<broker-token>', formFields.password);
                codeEx.consumer = codeEx.consumer?.replaceAll('<broker-token>', formFields.password);
            }
            if (localStorage.getItem(LOCAL_STORAGE_USER_PASS_BASED_AUTH) === 'true') {
                codeEx.producer = codeEx.producer?.replaceAll('memphis.ConnectionToken', 'memphis.Password');
                codeEx.consumer = codeEx.consumer?.replaceAll('memphis.ConnectionToken', 'memphis.Password');
                codeEx.producer = codeEx.producer?.replaceAll('connectionToken:', 'password:');
                codeEx.consumer = codeEx.consumer?.replaceAll('connectionToken:', 'password:');
                codeEx.producer = codeEx.producer?.replaceAll('connection_token', 'password');
                codeEx.consumer = codeEx.consumer?.replaceAll('connection_token', 'password');
                codeEx.producer = codeEx.producer?.replaceAll('<broker-token>', '<password>');
                codeEx.consumer = codeEx.consumer?.replaceAll('<broker-token>', '<password>');
            } else {
                const accountId = parseInt(localStorage.getItem(LOCAL_STORAGE_ACCOUNT_ID));
                const regexPatternGo = `, memphis\.AccountId\(${accountId}\)`;
                codeEx.producer = codeEx.producer?.replaceAll(regexPatternGo, '');
                codeEx.consumer = codeEx.consumer?.replaceAll(regexPatternGo, '');
                const regexPatternJs = `accountId: ${accountId}`;
                codeEx.producer = codeEx.producer?.replaceAll(regexPatternJs, '');
                codeEx.consumer = codeEx.consumer?.replaceAll(regexPatternJs, '');
                codeEx.producer = codeEx.producer?.replaceAll(regexPatternJs, '');
                codeEx.consumer = codeEx.consumer?.replaceAll(regexPatternJs, '');
                codeEx.consumer = codeEx.consumer.replace(/^\s*[\r\n]/gm, '');
                codeEx.producer = codeEx.producer.replace(/^\s*[\r\n]/gm, '');
                const regexPatternPython = `, account_id=${accountId}`;
                codeEx.producer = codeEx.producer?.replaceAll(regexPatternPython, '');
                codeEx.consumer = codeEx.consumer?.replaceAll(regexPatternPython, '');
                const regexPatterntDotNet = `options\.AccountId = ${accountId};`;
                codeEx.producer = codeEx.producer?.replaceAll(regexPatterntDotNet, '');
                codeEx.consumer = codeEx.consumer?.replaceAll(regexPatterntDotNet, '');
            }
            if (tabValue === 'Producer') {
                codeEx.producer = codeEx.producer?.replaceAll('<producer-name>', formFields.producerConsumerName);
            } else if (tabValue === 'Consumer') {
                codeEx.consumer = codeEx.consumer?.replaceAll('<consumer-name>', formFields.producerConsumerName);
            }
            if (formFields.blocking && tabValue === 'Producer' && langSelected === 'Python') {
                codeEx.producer = codeEx.producer?.replaceAll('<blocking>', `, blocking=True`);
            } else codeEx.producer = codeEx.producer?.replaceAll('<blocking>', '');
            if (formFields.useHeaders) {
                {
                    if (langSelected === 'Go') {
                        codeEx.producer = codeEx.producer?.replaceAll('<headers-declaration>', 'hdrs := memphis.Headers{}');
                        codeEx.producer = codeEx.producer?.replaceAll('<headers-initiation>', 'hdrs.New()');
                        codeEx.producer = codeEx.producer?.replaceAll(
                            '<headers-addition>',
                            formFields.headersList
                                .map(
                                    (header) =>
                                        `err = hdrs.Add("${header.key}", "${header.value}")\n\tif err != nil {\n\t\tfmt.Printf("Header failed: %v", err)\n\t\tos.Exit(1)\n\t}`
                                )
                                .join('\n\t')
                        );
                    } else if (langSelected === 'Python') {
                        codeEx.producer = codeEx.producer?.replaceAll('<headers-initiation>', 'headers = Headers()');
                        codeEx.producer = codeEx.producer?.replaceAll(
                            '<headers-addition>',
                            formFields.headersList.map((header) => `headers.add("${header.key}", "${header.value}")`).join('\n\t\t')
                        );
                    } else if (langSelected === '.NET (C#)') {
                        codeEx.producer = removeLineWithSubstring(codeEx.producer, '<headers-declaration>');
                        codeEx.producer = codeEx.producer?.replaceAll('<headers-initiation>', 'var commonHeaders = new NameValueCollection();');
                        codeEx.producer = codeEx.producer?.replaceAll(
                            '<headers-addition>',
                            formFields.headersList.map((header) => `commonHeaders.Add("${header.key}", "${header.value}")`).join('\n\t\t\t\t')
                        );
                    } else if (langSelected === 'TypeScript' || langSelected === 'Node.js') {
                        codeEx.producer = codeEx.producer?.replaceAll('<headers-initiation>', '\n\t\tconst headers = memphis.headers()');
                        codeEx.producer = codeEx.producer?.replaceAll(
                            '<headers-addition>',
                            formFields.headersList.map((header) => `headers.add("${header.key}", "${header.value}")`).join('\n\t\t\t')
                        );
                    }
                }
            } else {
                codeEx.producer = removeLineWithSubstring(codeEx.producer, '<headers-declaration>');
                codeEx.producer = removeLineWithSubstring(codeEx.producer, '<headers-initiation>');
                codeEx.producer = removeLineWithSubstring(codeEx.producer, '<headers-addition>');
                if (langSelected === 'Go') codeEx.producer = codeEx.producer?.replaceAll(', memphis.MsgHeaders(hdrs)', '');
                else if (langSelected === 'Python') codeEx.producer = codeEx.producer?.replaceAll(', headers=headers', '');
                else if (langSelected === '.NET (C#)') codeEx.producer = codeEx.producer?.replaceAll(', commonHeaders', '');
                else if (langSelected === 'TypeScript') codeEx.producer = removeLineWithSubstring(codeEx.producer, 'headers: headers');
            }

            setCodeExample(codeEx);
        }
    };

    const changeProtocolDynamicCode = (lang) => {
        let codeEx = {};
        codeEx.producer = PROTOCOL_CODE_EXAMPLE[lang].producer;
        codeEx.tokenGenerate = PROTOCOL_CODE_EXAMPLE[lang].tokenGenerate;
        codeEx.producer = codeEx.producer.replaceAll('localhost', restGWHost);
        codeEx.producer = codeEx.producer.replaceAll('<station-name>', stationName);
        codeEx.tokenGenerate = codeEx.tokenGenerate.replaceAll('localhost', restGWHost);
        codeEx.producer = codeEx.producer.replaceAll(`"<account-id>"`, parseInt(localStorage.getItem(LOCAL_STORAGE_ACCOUNT_ID)));
        codeEx.tokenGenerate = codeEx.tokenGenerate.replaceAll(`"<account-id>"`, parseInt(localStorage.getItem(LOCAL_STORAGE_ACCOUNT_ID)));
        if (username) {
            codeEx.tokenGenerate = codeEx.tokenGenerate?.replaceAll('<application type username>', username);
        } else if (formFields.userName !== '') {
            codeEx.tokenGenerate = codeEx.tokenGenerate?.replaceAll('<application type username>', formFields.userName);
        }
        if (connectionCreds) {
            codeEx.tokenGenerate = codeEx.tokenGenerate?.replaceAll('<broker-token>', connectionCreds);
        }
        if (localStorage.getItem(LOCAL_STORAGE_USER_PASS_BASED_AUTH) === 'true') {
            codeEx.tokenGenerate = codeEx.tokenGenerate?.replaceAll('connection_token', 'password');
            codeEx.tokenGenerate = codeEx.tokenGenerate?.replaceAll('<broker-token>', '<password>');
            codeEx.tokenGenerate = codeEx.tokenGenerate?.replaceAll('memphis.ConnectionToken', 'memphis.Password');
            codeEx.tokenGenerate = codeEx.tokenGenerate?.replaceAll("strings.NewReader('{", 'strings.NewReader(`{');
            codeEx.tokenGenerate = codeEx.tokenGenerate?.replaceAll("}')", ' }`)');
        }
        if (formFields.password !== '') {
            codeEx.tokenGenerate = codeEx.tokenGenerate?.replaceAll('<password>', formFields.password);
        }
        if (formFields.tokenExpiry !== '') {
            codeEx.tokenGenerate = codeEx.tokenGenerate?.replaceAll('<token_expiry_in_minutes>', formFields.tokenExpiry);
        }
        if (formFields.refreshToken !== '') {
            codeEx.tokenGenerate = codeEx.tokenGenerate?.replaceAll('<refresh_token_expiry_in_minutes>', formFields.refreshToken);
        }
        if (formFields.jwt !== '') {
            codeEx.producer = codeEx.producer?.replaceAll('<jwt>', formFields.jwt);
        }
        if (formFields.useHeaders) {
            if (lang === 'cURL') {
                codeEx.producer = codeEx.producer?.replaceAll(
                    '<headers-addition>',
                    formFields.headersList.map((header) => `--header '${header.key}: ${header.value}'\\`).join(' \n')
                );
            } else if (lang === 'Node.js') {
                codeEx.producer = codeEx.producer?.replaceAll(
                    '<headers-addition>',
                    formFields.headersList.map((header) => `'${header.key}': '${header.value}',`).join('\n\t')
                );
            } else if (lang === 'Go') {
                codeEx.producer = codeEx.producer?.replaceAll(
                    '<headers-addition>',
                    formFields.headersList.map((header) => `req.Header.Add("${header.key}", "${header.value}")`).join('\n\t\t')
                );
            } else if (lang === 'Java') {
                codeEx.producer = codeEx.producer?.replaceAll(
                    '<headers-addition>',
                    formFields.headersList.map((header) => `.addHeader("${header.key}", "${header.value}")`).join('\n  ')
                );
            } else if (lang === 'Python') {
                codeEx.producer = codeEx.producer?.replaceAll(
                    '<headers-addition>',
                    formFields.headersList.map((header) => `'${header.key}': '${header.value}',`).join('\n  ')
                );
            } else if (lang === 'JavaScript - jQuery') {
                codeEx.producer = codeEx.producer?.replaceAll(
                    '<headers-addition>',
                    formFields.headersList.map((header) => `"${header.key}": "${header.value}",`).join('\n\t')
                );
            } else if (lang === 'JavaScript - Fetch') {
                codeEx.producer = codeEx.producer?.replaceAll(
                    '<headers-addition>',
                    formFields.headersList.map((header) => `myHeaders.append("${header.key}", "${header.value}");`).join('\n')
                );
            }
        } else {
            codeEx.producer = removeLineWithSubstring(codeEx.producer, '<headers-addition>');
        }
        setCodeExample(codeEx);
    };

    const generateEditor = (langCode, value) => {
        return (
            <>
                <Editor
                    options={{
                        minimap: { enabled: false },
                        scrollbar: { verticalScrollbarSize: 0, horizontalScrollbarSize: 0 },
                        scrollBeyondLastLine: false,
                        roundedSelection: false,
                        formatOnPaste: true,
                        formatOnType: true,
                        readOnly: true,
                        fontSize: '12px',
                        fontFamily: 'Inter'
                    }}
                    language={langCode}
                    height="calc(100% - 10px)"
                    width="calc(100% - 25px)"
                    value={value}
                />
                <Copy data={value} />
            </>
        );
    };

    return (
        <div className="code-example-details-container sdk-example">
            <div>
                {withHeader && (
                    <div className="modal-header">
                        <div className="header-img-container">
                            <img className="headerImage" src={codeIcon} alt="codeIcon" />
                        </div>
                        <p>Code example</p>
                        <label>We'll provide you with snippets that you can easily connect your application with Memphis</label>
                    </div>
                )}
<<<<<<< HEAD
                <div className="code-generator-container" style={{ height: withHeader ? '550px' : '700px' }}>
=======
                <div className="code-generator-container" style={{ height: withHeader ? 'calc(100% - 150px)' : '700px' }}>
>>>>>>> 12eb016f
                    <div className="select-lan">
                        <div>
                            <p className="field-title">Protocol</p>
                            <SelectComponent
                                value={protocolSelected}
                                colorType="navy"
                                backgroundColorType="none"
                                borderColorType="gray"
                                radiusType="semi-round"
                                width="235px"
                                height="42px"
                                options={selectProtocolOption}
                                onChange={(e) => handleSelectProtocol(e)}
                                popupClassName="select-options"
                            />
                        </div>
                        <div>
                            <p className="field-title">Language</p>
                            <SelectComponent
                                value={langSelected}
                                colorType="navy"
                                backgroundColorType="none"
                                borderColorType="gray"
                                radiusType="semi-round"
                                width="235px"
                                height="42px"
                                options={protocolSelected === 'SDK (TCP)' ? selectLngOption : selectProtocolLngOptions}
                                onChange={(e) => (protocolSelected === 'SDK (TCP)' ? handleSelectLang(e) : handleSelectLang(e, false))}
                                popupClassName="select-options"
                            />
                        </div>
                    </div>

                    <>
                        {protocolSelected === 'SDK (TCP)' && (
                            <>
                                <div className="installation">
                                    <p className="field-title">Package installation</p>
                                    <div className="install-copy">
                                        <p>{SDK_CODE_EXAMPLE[langSelected].installation}</p>
                                        <Copy data={SDK_CODE_EXAMPLE[langSelected].installation} />
                                    </div>
                                </div>
                                <div className="tabs">
                                    {showTabs && <SegmentButton value={tabValue} options={tabs} onChange={(tabValue) => setTabValue(tabValue)} size="medium" />}
                                    {!showTabs && <p className="field-title">{`Code snippet for ${tabValue === 'Producer' ? 'producing' : 'consuming'} data`}</p>}
                                </div>
                            </>
                        )}
                        {protocolSelected === 'REST (HTTP)' && (
                            <SegmentButton value={tabValueRest} options={tabsProtocol} onChange={(tabValueRest) => setTabValueRest(tabValueRest)} size="medium" />
                        )}

                        {
                            <div className="code-builder">
                                <Collapse ghost expandIcon={({ isActive }) => <ExpandIcon isActive={isActive} />}>
                                    <Panel
                                        header={
                                            <div className="header">
                                                <span className="panel-header">
                                                    <p className="collapse-title">Parameters</p>
                                                    <label className="custom-label">Custom</label>
                                                </span>

                                                <label className="collapse-description">Clients can have multiple parameters to best suit each use case best</label>
                                            </div>
                                        }
                                    >
                                        <div className="parameters-section">
                                            {(tabValue === 'SDK (TCP)' || tabValueRest === 'Generate token') && (
                                                <>
                                                    <div className="new-user">
                                                        <div className="generate-action" onClick={() => addUserModalFlip(true)}>
                                                            <FiPlus />
                                                            <span>Create new user</span>
                                                        </div>
                                                    </div>
                                                    <div className="username-section">
                                                        <span className="input-item">
                                                            <TitleComponent headerTitle="Username" typeTitle="sub-header" />
                                                            <Form.Item>
                                                                <Input
                                                                    placeholder="Type user name"
                                                                    type="text"
                                                                    maxLength="220"
                                                                    radiusType="semi-round"
                                                                    colorType="black"
                                                                    backgroundColorType="white"
                                                                    borderColorType="gray"
                                                                    height="40px"
                                                                    onBlur={(e) => updateFormFields('userName', e.target.value)}
                                                                    onChange={(e) => updateFormFields('userName', e.target.value)}
                                                                    value={formFields.userName}
                                                                />
                                                            </Form.Item>
                                                        </span>
                                                        <span className="input-item">
                                                            <TitleComponent headerTitle="Password" typeTitle="sub-header" />
                                                            <Form.Item name="password">
                                                                <Input
                                                                    placeholder="Type password"
                                                                    type="password"
                                                                    fontSize="12px"
                                                                    radiusType="semi-round"
                                                                    colorType="black"
                                                                    backgroundColorType="none"
                                                                    borderColorType="gray"
                                                                    height="40px"
                                                                    onBlur={(e) => updateFormFields('password', e.target.value)}
                                                                    onChange={(e) => updateFormFields('password', e.target.value)}
                                                                    value={formFields.password}
                                                                />
                                                            </Form.Item>
                                                        </span>
                                                    </div>
                                                </>
                                            )}
                                            {protocolSelected === 'SDK (TCP)' && (
                                                <>
                                                    <TitleComponent
                                                        headerTitle={`${tabValue === 'Producer' ? 'Producer' : 'Consumer'} name`}
                                                        typeTitle="sub-header"
                                                        headerDescription={`To be able to recognize a specific ${
                                                            tabValue === 'Producer' ? 'producer' : 'consumer'
                                                        } across the system`}
                                                    />
                                                    <Form.Item>
                                                        <Input
                                                            placeholder={`Type ${tabValue === 'Producer' ? 'producer' : 'consumer'} name`}
                                                            type="text"
                                                            maxLength="128"
                                                            radiusType="semi-round"
                                                            colorType="black"
                                                            backgroundColorType="white"
                                                            borderColorType="gray"
                                                            height="40px"
                                                            onBlur={(e) => updateFormFields('producerConsumerName', e.target.value)}
                                                            onChange={(e) => updateFormFields('producerConsumerName', e.target.value)}
                                                            value={formFields.producerConsumerName}
                                                        />
                                                    </Form.Item>
                                                </>
                                            )}
                                            {protocolSelected === 'REST (HTTP)' && tabValueRest === 'Generate token' && (
                                                <>
                                                    <div className="username-section">
                                                        <span className="input-item">
                                                            <TitleComponent
                                                                headerTitle="Token expiry"
                                                                headerDescription="Token expiry (In minutes)"
                                                                typeTitle="sub-header"
                                                            />
                                                            <Form.Item>
                                                                <Input
                                                                    placeholder="Type token expiry"
                                                                    type="text"
                                                                    maxLength="128"
                                                                    radiusType="semi-round"
                                                                    colorType="black"
                                                                    backgroundColorType="white"
                                                                    borderColorType="gray"
                                                                    height="40px"
                                                                    onBlur={(e) => !isNaN(e.target.value) && updateFormFields('tokenExpiry', e.target.value)}
                                                                    onChange={(e) => !isNaN(e.target.value) && updateFormFields('tokenExpiry', e.target.value)}
                                                                    value={formFields.tokenExpiry}
                                                                />
                                                            </Form.Item>
                                                        </span>
                                                        <span className="input-item">
                                                            <TitleComponent
                                                                headerTitle="Refresh token expiry"
                                                                headerDescription="Refresh token expiry (In minutes)"
                                                                typeTitle="sub-header"
                                                            />
                                                            <Form.Item>
                                                                <Input
                                                                    placeholder="Refresh token expiry"
                                                                    type="text"
                                                                    maxLength="128"
                                                                    radiusType="semi-round"
                                                                    colorType="black"
                                                                    backgroundColorType="white"
                                                                    borderColorType="gray"
                                                                    height="40px"
                                                                    onBlur={(e) => !isNaN(e.target.value) && updateFormFields('refreshToken', e.target.value)}
                                                                    onChange={(e) => !isNaN(e.target.value) && updateFormFields('refreshToken', e.target.value)}
                                                                    value={formFields.refreshToken}
                                                                />
                                                            </Form.Item>
                                                        </span>
                                                    </div>
                                                </>
                                            )}
                                            {protocolSelected === 'REST (HTTP)' && tabValueRest === 'Produce data' && (
                                                <>
                                                    <TitleComponent
                                                        headerTitle="JWT"
                                                        typeTitle="sub-header"
                                                        headerDescription="To be able to recognize a specific producer across the system"
                                                    />
                                                    <Form.Item>
                                                        <Input
                                                            placeholder="JWT"
                                                            type="text"
                                                            maxLength="128"
                                                            radiusType="semi-round"
                                                            colorType="black"
                                                            backgroundColorType="white"
                                                            borderColorType="gray"
                                                            height="40px"
                                                            onBlur={(e) => updateFormFields('jwt', e.target.value)}
                                                            onChange={(e) => updateFormFields('jwt', e.target.value)}
                                                            value={formFields.jwt}
                                                        />
                                                    </Form.Item>

                                                    <TitleComponent
                                                        headerTitle={`${tabValue === 'Producer' ? 'Producer' : 'Consumer'} name`}
                                                        typeTitle="sub-header"
                                                        headerDescription={`To be able to recognize a specific ${
                                                            tabValue === 'Producer' ? 'producer' : 'consumer'
                                                        } across the system`}
                                                    />
                                                    <Form.Item>
                                                        <Input
                                                            placeholder={`Type ${tabValue === 'Producer' ? 'producer' : 'consumer'} name`}
                                                            type="text"
                                                            maxLength="128"
                                                            radiusType="semi-round"
                                                            colorType="black"
                                                            backgroundColorType="white"
                                                            borderColorType="gray"
                                                            height="40px"
                                                            onBlur={(e) => updateFormFields('producerConsumerName', e.target.value)}
                                                            onChange={(e) => updateFormFields('producerConsumerName', e.target.value)}
                                                            value={formFields.producerConsumerName}
                                                        />
                                                    </Form.Item>
                                                </>
                                            )}
                                            {langSelected === 'Python' && (
                                                <div className="username-section">
                                                    <TitleComponent
                                                        headerTitle="Sync/Async"
                                                        typeTitle="sub-header"
                                                        headerDescription="For better performance, the client won't block requests while waiting for an acknowledgment"
                                                    />

                                                    <Form.Item>
                                                        <Switcher onChange={() => updateFormFields('blocking', !formFields.blocking)} checked={formFields.blocking} />
                                                    </Form.Item>
                                                </div>
                                            )}
                                            {(tabValue === 'Producer' || tabValueRest === 'Produce data') && (
                                                <div className="username-section">
                                                    <TitleComponent headerTitle="Headers" typeTitle="sub-header" headerDescription="Add header to the message" />
                                                    <Form.Item>
                                                        <Switcher
                                                            onChange={() => updateFormFields('useHeaders', !formFields.useHeaders)}
                                                            checked={formFields.useHeaders}
                                                        />
                                                    </Form.Item>
                                                </div>
                                            )}
                                            {formFields.useHeaders && tabValue === 'Producer' && (
                                                <div>
                                                    {formFields.headersList.map((header, index) => (
                                                        <div className="username-section" key={index}>
                                                            <span className="input-item">
                                                                <TitleComponent headerTitle="Key" typeTitle="sub-header" />
                                                                <Form.Item>
                                                                    <Input
                                                                        placeholder="Type key"
                                                                        type="text"
                                                                        maxLength="200"
                                                                        radiusType="semi-round"
                                                                        colorType="black"
                                                                        backgroundColorType="white"
                                                                        borderColorType="gray"
                                                                        height="40px"
                                                                        onBlur={(e) => updateHeaders('key', e.target.value, index)}
                                                                        onChange={(e) => updateHeaders('key', e.target.value, index)}
                                                                        value={header.key}
                                                                    />
                                                                </Form.Item>
                                                            </span>
                                                            <span className="input-item">
                                                                <TitleComponent headerTitle="Value" typeTitle="sub-header" />
                                                                <Form.Item>
                                                                    <Input
                                                                        placeholder="Type value"
                                                                        type="text"
                                                                        maxLength="200"
                                                                        radiusType="semi-round"
                                                                        colorType="black"
                                                                        backgroundColorType="white"
                                                                        borderColorType="gray"
                                                                        height="40px"
                                                                        onBlur={(e) => updateHeaders('value', e.target.value, index)}
                                                                        onChange={(e) => updateHeaders('value', e.target.value, index)}
                                                                        value={header.value}
                                                                    />
                                                                </Form.Item>
                                                            </span>
                                                            <FiMinusCircle className="remove-icon" onClick={() => removeHeader(index)} />
                                                        </div>
                                                    ))}
                                                    <div className="generate-action" onClick={() => addHeader()}>
                                                        <FiPlus />
                                                        <span>Add more</span>
                                                    </div>
                                                </div>
                                            )}
                                        </div>
                                    </Panel>
                                </Collapse>
                            </div>
                        }
                    </>
                </div>
                <Modal
                    header="Generate JWT token"
                    displayButtons={false}
<<<<<<< HEAD
                    height="480px"
                    width="400px"
=======
                    width="460px"
>>>>>>> 12eb016f
                    clickOutside={() => setGenerateModal(false)}
                    open={generateModal}
                    className="generate-modal"
                >
                    <GenerateTokenModal
                        host={restGWHost}
                        close={() => {
                            setGenerateModal(false);
                            setTabValueRest('Produce data');
                        }}
                        returnToken={(e) => updateFormFields('jwt', e.jwt)}
                    />
                </Modal>
                <Modal
                    header={
                        <div className="modal-header">
                            <div className="header-img-container">
                                <img className="headerImage" src={addUserIcon} alt="stationImg" />
                            </div>
                            <p>Add a new user</p>
                            <label>Enter user details to get started</label>
                        </div>
                    }
                    height="470px"
                    width="450px"
                    rBtnText="Create"
                    lBtnText="Cancel"
                    lBtnClick={() => {
                        addUserModalFlip(false);
                        setCreateUserLoader(false);
                    }}
                    clickOutside={() => {
                        setCreateUserLoader(false);
                        addUserModalFlip(false);
                    }}
                    rBtnClick={() => {
                        setCreateUserLoader(true);
                        createUserRef.current();
                    }}
                    isLoading={createUserLoader}
                    open={addUserModalIsOpen}
                >
                    <CreateUserDetails
                        clientType
                        createUserRef={createUserRef}
                        closeModal={(userData) => handleAddUser(userData)}
                        handleLoader={(e) => setCreateUserLoader(e)}
                    />
                </Modal>
            </div>
            <Divider type="vertical" />
            <div>
                <div className="code-output-title">
                    <p>Code Output</p>
                    <label>Copy code example to your IDE</label>
                </div>
                {protocolSelected === 'SDK (TCP)' && SDK_CODE_EXAMPLE[langSelected]?.link && (
                    <div className="guidline">
                        <img src={noCodeExample} />
                        <div className="content">
                            <p>{SDK_CODE_EXAMPLE[langSelected].title}</p>
                            <span>{SDK_CODE_EXAMPLE[langSelected].desc}</span>
                            <a className="learn-more" href={SDK_CODE_EXAMPLE[langSelected].link} target="_blank">
                                View Documentation
                            </a>
                        </div>
                    </div>
                )}
                {protocolSelected === 'SDK (TCP)' && !SDK_CODE_EXAMPLE[langSelected]?.link && (
                    <>
                        <div className="tabs">
                            <div className="code-example">
                                <div className="code-content">
                                    {generateEditor(SDK_CODE_EXAMPLE[langSelected].langCode, tabValue === 'Consumer' ? codeExample.consumer : codeExample.producer)}
                                </div>
                            </div>
                        </div>
                    </>
                )}
                {protocolSelected === 'REST (HTTP)' && (
                    <>
                        {tabValueRest === 'Generate token' && (
                            <div className="installation">
                                <div className="generate-wrapper">
                                    <p className="field-title">Step 1: Generate a token</p>
                                    <div className="generate-action" onClick={() => setGenerateModal(true)}>
                                        <img src={refresh} width="14" />
                                        <span>Generate JWT token</span>
                                    </div>
                                </div>
                                <div className="code-example ce-protoco">
                                    <div className="code-content">{generateEditor(PROTOCOL_CODE_EXAMPLE[langSelected].langCode, codeExample.tokenGenerate)}</div>
                                </div>
                            </div>
                        )}
                        {tabValueRest === 'Produce data' && (
                            <div className="tabs">
                                <p className="field-title">{`Step 2: ${consumer ? 'Consume' : 'Produce'} data`}</p>
                                {consumer ? (
                                    <div className="guidline">
                                        <img src={noCodeExample} />
                                        <div className="content">
                                            <p>Coming soon</p>
                                            <span>
                                                Please <a>upvote</a> to prioritize it!
                                            </span>
                                        </div>
                                    </div>
                                ) : (
                                    <div className="code-example ce-protoco">
                                        <div className="code-content produce">{generateEditor(PROTOCOL_CODE_EXAMPLE[langSelected].langCode, codeExample.producer)}</div>
                                    </div>
                                )}
                            </div>
                        )}
                    </>
                )}
            </div>
        </div>
    );
};

export default SdkExample;<|MERGE_RESOLUTION|>--- conflicted
+++ resolved
@@ -381,11 +381,7 @@
                         <label>We'll provide you with snippets that you can easily connect your application with Memphis</label>
                     </div>
                 )}
-<<<<<<< HEAD
-                <div className="code-generator-container" style={{ height: withHeader ? '550px' : '700px' }}>
-=======
                 <div className="code-generator-container" style={{ height: withHeader ? 'calc(100% - 150px)' : '700px' }}>
->>>>>>> 12eb016f
                     <div className="select-lan">
                         <div>
                             <p className="field-title">Protocol</p>
@@ -709,12 +705,7 @@
                 <Modal
                     header="Generate JWT token"
                     displayButtons={false}
-<<<<<<< HEAD
-                    height="480px"
-                    width="400px"
-=======
                     width="460px"
->>>>>>> 12eb016f
                     clickOutside={() => setGenerateModal(false)}
                     open={generateModal}
                     className="generate-modal"

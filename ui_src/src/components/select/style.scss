--- conflicted
+++ resolved
@@ -3,10 +3,6 @@
         border: 1px solid;
         display: flex;
         align-items: center;
-<<<<<<< HEAD
-        align-items: center;
-=======
->>>>>>> 12eb016f
     }
     .ant-select:not(.ant-select-customize-input) .ant-select-selector {
         border: unset;

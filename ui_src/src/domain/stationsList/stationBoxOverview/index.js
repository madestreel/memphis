--- conflicted
+++ resolved
@@ -39,15 +39,10 @@
 import totalMsgIcon from '../../../assets/images/totalMsgIcon.svg';
 import poisonMsgIcon from '../../../assets/images/poisonMsgIcon.svg';
 import { Link } from 'react-router-dom';
-<<<<<<< HEAD
-import stationsIcon from '../../../assets/images/stationsIcon.svg';
 import TagsList from '../../../components/tagList';
-=======
 import CheckboxComponent from '../../../components/checkBox';
->>>>>>> 7335ce32
 
 const StationBoxOverview = ({ station, handleCheckedClick, removeStation, isCheck }) => {
-    const [modalIsOpen, modalFlip] = useState(false);
     const [retentionValue, setRetentionValue] = useState('');
 
     useEffect(() => {

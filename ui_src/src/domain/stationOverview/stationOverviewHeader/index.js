--- conflicted
+++ resolved
@@ -158,15 +158,12 @@
                     </span>
                 </div>
                 <div className="station-buttons">
-<<<<<<< HEAD
                     {stationState?.stationMetaData?.partitions_number ? (
                         <PartitionsFilter height="34px" partitions_number={stationState?.stationMetaData?.partitions_number || 0} />
                     ) : (
                         ''
                     )}
-=======
                     <AsyncTasks height={'32px'} />
->>>>>>> b5212a1b
                     <Button
                         width="100px"
                         height="32px"

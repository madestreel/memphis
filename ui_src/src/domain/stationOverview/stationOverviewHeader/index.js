--- conflicted
+++ resolved
@@ -353,11 +353,7 @@
                 </div>
                 <Modal
                     width="1100px"
-<<<<<<< HEAD
-                    height="720px"
-=======
                     height="780px"
->>>>>>> 12eb016f
                     clickOutside={() => {
                         setSdkModal(false);
                     }}

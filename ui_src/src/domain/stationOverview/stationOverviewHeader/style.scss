.station-overview-header {
    width: 100%;
    align-items: center;
    justify-content: space-between;
    .title-wrapper {
        display: flex;
        justify-content: space-between;
        align-items: flex-start;
        height: 35px;
        .station-details {
            .station-name {
                margin-bottom: 5px;
                margin-right: 5px;
                display: flex;
                gap: 5px;
                img {
                    cursor: pointer;
                }
                h1 {
                    font-size: 24px;
                    font-family: 'InterSemiBold';
                    line-height: 24px;
                    margin: 0 10px;
                }
                .tags-list {
                    justify-content: space-between;
                    margin-bottom: 0px;
                    margin-left: 10px;
                    margin-top: 4px;
                }
            }
            .created-by {
                color: #979797;
                font-size: 12px;
                font-family: 'Inter';
            }
        }
        .station-buttons {
            .station-actions {
                display: flex;
                width: 35px;
                height: 100%;
                align-items: center;
                .action {
                    border: 1px solid #d7d7d7;
                    border-radius: 8px;
                    width: 30px;
                    height: 30px;
                    justify-content: center;
                    cursor: pointer;
                    display: flex;
                    img {
                        width: 15px;
                    }
                }
                .action:hover {
                    border-color: var(--purple);
                }
            }
        }
    }
    .details {
        margin-top: 30px;
        display: flex;
        justify-content: space-between;
        height: 85px;
        align-items: center;
        width: 100%;
        display: grid;
        grid-template-columns: 20% 55% 20%;
        .main-details {
            font-size: 12px;
            padding-left: 15px;
            background: #ffffff;
            border-radius: 8px;
            height: 100%;
            display: flex;
            justify-content: space-between;
            .left-side {
                display: flex;
                flex-direction: column;
                justify-content: space-evenly;
                margin: 5px 0px;
                min-width: 102px;
                b {
                    font-family: 'InterSemiBold';
                }
            }

            p {
                margin-bottom: 0;
                overflow: hidden;
                text-overflow: ellipsis;
                display: -webkit-box;
                -webkit-line-clamp: 2;
                -webkit-box-orient: vertical;
            }
        }
        .icons-wrapper {
            display: flex;
            height: 100%;
            display: grid;
            grid-template-columns: 40% 30% 30%;
            position: relative;
            background: #ffffff;
            border-radius: 8px;
            .details-wrapper {
                padding: 10px 10px 10px 30px;
                display: flex;
                min-width: 200px;
                height: 100%;
                justify-content: space-between;
                align-items: center;
                .icon {
                    width: 50px;
                    height: 50px;
                    background: rgba(101, 87, 255, 0.1);
                    border-radius: 50px;
                    display: flex;
                    align-items: center;
                    justify-content: center;
                }
                .more-details {
                    margin-left: 10px;
                    color: #1d1d1d;
                    padding-left: 10px;
                    width: calc(100% - 50px);
                    min-width: 110px;
                    display: flex;
                    flex-direction: column;
                    justify-content: space-evenly;
                    .title {
                        font-size: 12px;
                        line-height: 24px;
                        margin: 0;
                        color: #b5b5b5;
                        font-style: normal;
                        font-family: 'Inter';
                        font-size: 12px;
                    }
                    .number {
                        color: #1d1d1d;
                        font-size: 16px;
                        line-height: 19px;
                        font-family: 'InterBold';
                        margin-bottom: 0;
                    }

                    .ant-progress-inner {
                        background-color: #e9e9e9;
                    }
                    .ant-progress-status-success .ant-progress-bg {
                        background-color: var(--purple);
                    }
                    .ant-progress-status-exception .ant-progress-bg {
                        background-color: var(--red);
                    }
                    .add-new {
                        margin-top: 3px;
                        .use-schema-button {
                            display: flex;
                            align-items: center;
                            svg {
                                width: 17px;
                            }
                            p {
                                font-family: 'InterSemiBold';
                                color: #ffffff;
                                margin-bottom: 0;
                            }
                        }
                    }
                    .buttons {
                        display: flex;
                        justify-content: space-between;
                        width: 165px;
                    }
                }
                .schema-header {
                    display: flex;
                    justify-content: space-between;
                    img {
                        cursor: pointer;
                    }
                    .schema-version {
                        display: flex;
                        .schema-title {
                            color: #000000;
                            font-size: 14px;
                            font-family: 'InterSemiBold';
                            margin-right: 5px;
                            margin-bottom: 0px;
                        }
                    }
                }
                .name-and-version {
                    font-size: 12px;
                    font-weight: 500;
                    display: flex;
                    align-items: center;
                    p {
                        margin-bottom: 0;
                    }
                    svg {
                        width: 6px;
                        margin: 0px 5px;
                    }
                }
            }
            .middle {
                cursor: pointer;
                border-left: 1px solid #f3f3f3;
                border-right: 1px solid #f3f3f3;
            }
        }
        .info-buttons {
            display: flex;
            height: 100%;
            background: #ffffff;
            border-radius: 8px;
            p {
                font-style: normal;
                font-family: 'InterSemiBold';
                font-size: 14px;
                line-height: 17px;
            }
            span {
                font-style: normal;
                font-family: 'InterMedium';
                font-size: 12px;
                line-height: 24px;
                color: var(--purple);
                cursor: pointer;
            }
            .sdk,
            .audit {
                width: 50%;
                height: 100%;
                position: relative;
                display: flex;
                flex-direction: column;
                justify-content: center;
                padding-left: 10%;
            }
            .audit {
                border-left: 1px solid #f3f3f3;
            }
        }
        .info-buttons span:hover {
            opacity: 0.8;
        }
    }
}
.modal-wrapper {
<<<<<<< HEAD
    .ant-modal-body{
        padding-top: 0px !important;
=======
    .ant-modal-body {
        padding-top: 0px;
>>>>>>> c31883ba
    }
    .tabs-headers {
        .ant-tabs-tab {
            color: rgba(28, 46, 69, 0.6);
            font-size: 14px;
            font-family: 'interMedium';
        }
        .ant-tabs-nav-wrap {
            padding-left: 15px !important;
        }
        .ant-tabs-top > .ant-tabs-nav {
            margin: 0;
        }
    }
    .audit-header {
        display: flex;
        .title {
            font-family: 'InterBold';
            font-size: 18px;
            margin: 0;
        }
        .msg {
            display: flex;
            align-items: center;
            margin-left: 16px;
            color: #737373;
            svg {
                width: 11px;
                margin-right: 5px;
                height: 100%;
            }
            p {
                margin: 0;
                font-size: 10px;
                font-family: 'InterMedium';
            }
        }
    }
}

.sc-gsnTZi {
    background: white !important;
    width: 100% !important;
    span {
        background: white !important;
    }
    button {
        cursor: pointer !important;
        border: none !important;
        background: white !important;
    }
}<|MERGE_RESOLUTION|>--- conflicted
+++ resolved
@@ -252,13 +252,8 @@
     }
 }
 .modal-wrapper {
-<<<<<<< HEAD
     .ant-modal-body{
         padding-top: 0px !important;
-=======
-    .ant-modal-body {
-        padding-top: 0px;
->>>>>>> c31883ba
     }
     .tabs-headers {
         .ant-tabs-tab {

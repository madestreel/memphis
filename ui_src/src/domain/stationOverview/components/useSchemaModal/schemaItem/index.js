// Copyright 2022-2023 The Memphis.dev Authors
// Licensed under the Memphis Business Source License 1.0 (the "License");
// you may not use this file except in compliance with the License.
// You may obtain a copy of the License at
//
// Changed License: [Apache License, Version 2.0 (https://www.apache.org/licenses/LICENSE-2.0), as published by the Apache Foundation.
//
// https://github.com/memphisdev/memphis/blob/master/LICENSE
//
// Additional Use Grant: You may make use of the Licensed Work (i) only as part of your own product or service, provided it is not a message broker or a message queue product or service; and (ii) provided that you do not use, provide, distribute, or make available the Licensed Work as a Service.
// A "Service" is a commercial offering, product, hosted, or managed service, that allows third parties (other than your own employees and contractors acting on your behalf) to access and/or use the Licensed Work or a substantial set of the features or functionality of the Licensed Work to third parties as a software-as-a-service, platform-as-a-service, infrastructure-as-a-service or other similar services that compete with Licensor products or services.

import './style.scss';

import { CloseRounded, FiberManualRecord } from '@material-ui/icons';
import React from 'react';
<<<<<<< HEAD
import schemaItemIcon from '../../../../../assets/images/schemaItemIcon.svg';
import { ReactComponent as StationIcon } from '../../../../../assets/images/stationsIconActive.svg';
=======
import { ReactComponent as SchemaItemIcon } from '../../../../../assets/images/schemaItemIcon.svg';
>>>>>>> 2d06d7b8
import { parsingDate } from '../../../../../services/valueConvertor';

const SchemaItem = ({ schema, handleSelectedItem, selected, type, handleStopUseSchema }) => {
    return (
        <div
            key={schema?.id}
            className={selected === schema?.name ? 'schema-item-container sch-item-selected' : 'schema-item-container'}
            onClick={() => handleSelectedItem(schema?.name)}
        >
            <div className="content">
                <div className="name-wrapper">
<<<<<<< HEAD
                    {type === 'dls' ? <StationIcon /> : <img src={schemaItemIcon} />}

=======
                    <SchemaItemIcon />
>>>>>>> 2d06d7b8
                    <p className="name">{schema?.name}</p>
                </div>
                <div className="details">
                    <p className="type">{schema?.type}</p>
                    <FiberManualRecord />
                    <p className="date">{parsingDate(schema?.created_at)}</p>
                </div>
            </div>
        </div>
    );
};

export default SchemaItem;<|MERGE_RESOLUTION|>--- conflicted
+++ resolved
@@ -14,12 +14,8 @@
 
 import { CloseRounded, FiberManualRecord } from '@material-ui/icons';
 import React from 'react';
-<<<<<<< HEAD
-import schemaItemIcon from '../../../../../assets/images/schemaItemIcon.svg';
+import { ReactComponent as SchemaItemIcon } from '../../../../../assets/images/schemaItemIcon.svg';
 import { ReactComponent as StationIcon } from '../../../../../assets/images/stationsIconActive.svg';
-=======
-import { ReactComponent as SchemaItemIcon } from '../../../../../assets/images/schemaItemIcon.svg';
->>>>>>> 2d06d7b8
 import { parsingDate } from '../../../../../services/valueConvertor';
 
 const SchemaItem = ({ schema, handleSelectedItem, selected, type, handleStopUseSchema }) => {
@@ -31,12 +27,8 @@
         >
             <div className="content">
                 <div className="name-wrapper">
-<<<<<<< HEAD
-                    {type === 'dls' ? <StationIcon /> : <img src={schemaItemIcon} />}
+                    {type === 'dls' ? <StationIcon /> : <SchemaItemIcon />}
 
-=======
-                    <SchemaItemIcon />
->>>>>>> 2d06d7b8
                     <p className="name">{schema?.name}</p>
                 </div>
                 <div className="details">

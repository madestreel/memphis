--- conflicted
+++ resolved
@@ -165,12 +165,7 @@
     };
 
     const listGenerator = (message) => {
-<<<<<<< HEAD
         const id = tabValue === 'Dead-letter' ? message?._id : message?.message_seq;
-=======
-        const messageSeq = tabValue === 'Dead-letter' ? message?._id : message?.message_seq;
-        const id = tabValue === 'Dead-letter' ? message?._id : null;
->>>>>>> c4ad0eeb
         return (
             <div className={selectedRowIndex === id ? 'row-message selected' : 'row-message'} key={id} id={id} onClick={() => onSelectedRow(id)}>
                 {selectedRowIndex === id && <div className="hr-selected"></div>}
@@ -280,12 +275,7 @@
                     )}
             </div>
             <div className="tabs">
-                <CustomTabs
-                    value={tabValue}
-                    onChange={handleChangeMenuItem}
-                    tabs={tabs}
-                    length={[null, stationState?.stationSocketData?.total_dls_messages || null]}
-                ></CustomTabs>
+                <CustomTabs value={tabValue} onChange={handleChangeMenuItem} tabs={tabs} length={[null, stationState?.stationSocketData?.total_dls_messages || null]} />
             </div>
             {tabValue === 'Dead-letter' && (
                 <div className="tabs">

--- conflicted
+++ resolved
@@ -307,11 +307,7 @@
             </div>
             <Modal
                 width="1200px"
-<<<<<<< HEAD
-                height="720px"
-=======
                 height="780px"
->>>>>>> 12eb016f
                 clickOutside={() => {
                     setOpenCreateConsumer(false);
                 }}
@@ -322,11 +318,7 @@
             </Modal>
             <Modal
                 width="1200px"
-<<<<<<< HEAD
-                height="720px"
-=======
                 height="780px"
->>>>>>> 12eb016f
                 clickOutside={() => {
                     setOpenCreateProducer(false);
                 }}

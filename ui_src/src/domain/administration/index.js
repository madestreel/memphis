// Copyright 2022-2023 The Memphis.dev Authors
// Licensed under the Memphis Business Source License 1.0 (the "License");
// you may not use this file except in compliance with the License.
// You may obtain a copy of the License at
//
// Changed License: [Apache License, Version 2.0 (https://www.apache.org/licenses/LICENSE-2.0), as published by the Apache Foundation.
//
// https://github.com/memphisdev/memphis/blob/master/LICENSE
//
// Additional Use Grant: You may make use of the Licensed Work (i) only as part of your own product or service, provided it is not a message broker or a message queue product or service; and (ii) provided that you do not use, provide, distribute, or make available the Licensed Work as a Service.
// A "Service" is a commercial offering, product, hosted, or managed service, that allows third parties (other than your own employees and contractors acting on your behalf) to access and/or use the Licensed Work or a substantial set of the features or functionality of the Licensed Work to third parties as a software-as-a-service, platform-as-a-service, infrastructure-as-a-service or other similar services that compete with Licensor products or services.

import './style.scss';

import React, { useContext, useState, useEffect } from 'react';

import { Context } from '../../hooks/store';
import Integrations from './integrations';
import AccountMenu from './accountMenu';
import BillingMenu from './billing/billingMenu';
import Payments from './billing/payments';
import Requests from './billing/requests';
import ClusterConfiguration from './clusterConfiguration';
import { useHistory } from 'react-router-dom';
import pathDomains from '../../router';
import VersionUpgrade from './versionUpgrade';
import { isCloud } from '../../services/valueConvertor';

function Administration({ step }) {
    const [selectedMenuItem, selectMenuItem] = useState(step || 'integrations');
    const [state, dispatch] = useContext(Context);
    const history = useHistory();

    useEffect(() => {
        dispatch({ type: 'SET_ROUTE', payload: 'administration' });
    }, []);

    const getComponent = () => {
        switch (selectedMenuItem) {
            case 'integrations':
                if (window.location.href.split('/integrations').length > 1) {
                    return <Integrations />;
                } else {
                    history.replace(`${pathDomains.administration}/integrations`);
                    break;
                }
            case 'cluster_configuration':
                if (!isCloud()) {
                    if (window.location.href.split('/cluster_configuration').length > 1) {
                        return <ClusterConfiguration />;
                    } else {
                        history.replace(`${pathDomains.administration}/cluster_configuration`);
                        break;
                    }
                }
            case 'version_upgrade':
                if (!isCloud()) {
                    if (window.location.href.split('/version_upgrade').length > 1) {
                        return <VersionUpgrade />;
                    } else {
                        history.replace(`${pathDomains.administration}/version_upgrade`);
                        break;
                    }
                }
            case 'requests':
                if (window.location.href.split('/requests').length > 1) {
                    return <Requests />;
                } else {
                    history.replace(`${pathDomains.administration}/requests`);
                    break;
                }
            // case 'payments':
            //     if (window.location.href.split('/payments').length > 1) {
            //         return <Payments />;
            //     } else {
            //         history.replace(`${pathDomains.administration}/payments`);
            //         break;
            //     }
            default:
                return;
        }
    };
    return (
        <div className="setting-container">
            <div className="menu-container">
<<<<<<< HEAD
                <p className="header">Administration</p>
                <p className="sub-header">Modify environment configuration</p>
                <div className="side-menu">
                    <div className={selectedMenuItem === 'integrations' ? 'menu-item selected' : 'menu-item'} onClick={() => selectMenuItem('integrations')}>
                        <img src={selectedMenuItem === 'integrations' ? IntegrationColor : IntegrationGray} alt="notifications" />
                        Integrations
                    </div>
                    {!isCloud() && (
                        <>
                            <div
                                className={selectedMenuItem === 'cluster_configuration' ? 'menu-item selected' : 'menu-item'}
                                onClick={() => selectMenuItem('cluster_configuration')}
                            >
                                <img src={selectedMenuItem === 'cluster_configuration' ? ClusterConfColor : ClusterConfGray} alt="clusterConfiguration" />
                                Environment configuration
                            </div>
                            <div
                                className={selectedMenuItem === 'version_upgrade' ? 'menu-item selected' : 'menu-item'}
                                onClick={() => selectMenuItem('version_upgrade')}
                            >
                                <img src={selectedMenuItem === 'version_upgrade' ? versionUpgradeColor : versionUpgradeGray} alt="versionUpgrade" />
                                System information
                                {!state.isLatest && <div className="update-available">Update available</div>}
                            </div>
                        </>
                    )}
                </div>
=======
                <AccountMenu selectedMenuItem={selectedMenuItem} setMenuItem={(item) => selectMenuItem(item)} />
                <BillingMenu selectedMenuItem={selectedMenuItem} setMenuItem={(item) => selectMenuItem(item)} />
>>>>>>> 9a12aac3
            </div>

            <div className="setting-items">{getComponent()}</div>
        </div>
    );
}
export default Administration;<|MERGE_RESOLUTION|>--- conflicted
+++ resolved
@@ -83,38 +83,8 @@
     return (
         <div className="setting-container">
             <div className="menu-container">
-<<<<<<< HEAD
-                <p className="header">Administration</p>
-                <p className="sub-header">Modify environment configuration</p>
-                <div className="side-menu">
-                    <div className={selectedMenuItem === 'integrations' ? 'menu-item selected' : 'menu-item'} onClick={() => selectMenuItem('integrations')}>
-                        <img src={selectedMenuItem === 'integrations' ? IntegrationColor : IntegrationGray} alt="notifications" />
-                        Integrations
-                    </div>
-                    {!isCloud() && (
-                        <>
-                            <div
-                                className={selectedMenuItem === 'cluster_configuration' ? 'menu-item selected' : 'menu-item'}
-                                onClick={() => selectMenuItem('cluster_configuration')}
-                            >
-                                <img src={selectedMenuItem === 'cluster_configuration' ? ClusterConfColor : ClusterConfGray} alt="clusterConfiguration" />
-                                Environment configuration
-                            </div>
-                            <div
-                                className={selectedMenuItem === 'version_upgrade' ? 'menu-item selected' : 'menu-item'}
-                                onClick={() => selectMenuItem('version_upgrade')}
-                            >
-                                <img src={selectedMenuItem === 'version_upgrade' ? versionUpgradeColor : versionUpgradeGray} alt="versionUpgrade" />
-                                System information
-                                {!state.isLatest && <div className="update-available">Update available</div>}
-                            </div>
-                        </>
-                    )}
-                </div>
-=======
                 <AccountMenu selectedMenuItem={selectedMenuItem} setMenuItem={(item) => selectMenuItem(item)} />
-                <BillingMenu selectedMenuItem={selectedMenuItem} setMenuItem={(item) => selectMenuItem(item)} />
->>>>>>> 9a12aac3
+                {isCloud() && <BillingMenu selectedMenuItem={selectedMenuItem} setMenuItem={(item) => selectMenuItem(item)} />}
             </div>
 
             <div className="setting-items">{getComponent()}</div>

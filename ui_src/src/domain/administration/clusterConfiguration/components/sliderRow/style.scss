.configuration-list-container {
    .current-value {
        width: 100px;
        height: 42px;
        border: 1px solid #d8d8d8;
        border-radius: 4px;
        display: flex;
        justify-content: center;
        align-items: center;
        p {
            margin: 0;
        }
    }
    .slider {
        display: flex;
        align-items: center;
        width: 31vw;
        .min-box {
            padding: 0 5px;
            display: flex;
            height: 20px;
            width: 50px;
            align-items: center;
            justify-content: center;
            font-family: 'Inter';
            font-size: 14px;
            line-height: 16px;
            color: rgba(206, 206, 206, 0.8);
        }
        .max-box {
            padding: 0 5px;
            display: flex;
            height: 20px;
<<<<<<< HEAD
            width: 55px;
=======
            width: 60px;
>>>>>>> 913d130c
            align-items: center;
            justify-content: center;
            font-family: 'InterSemiBold';
            font-size: 14px;
            line-height: 17px;
            color: rgba(29, 29, 29, 1);
        }
    }
}<|MERGE_RESOLUTION|>--- conflicted
+++ resolved
@@ -31,11 +31,7 @@
             padding: 0 5px;
             display: flex;
             height: 20px;
-<<<<<<< HEAD
-            width: 55px;
-=======
             width: 60px;
->>>>>>> 913d130c
             align-items: center;
             justify-content: center;
             font-family: 'InterSemiBold';

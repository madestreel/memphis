.requests-container {
    height: 100%;
    .requests-value {
        font-family: 'InterBold';
        line-height: 28px;
        color: #2e2c34;
        font-size: 28px;
    }
    .header-preferences {
        display: flex;
        justify-content: space-between;
        align-items: center;
        padding: 40px 40px 0px 40px;
        .header {
            display: flex;
            justify-content: space-between;
            align-items: center;
            width: 100%;
        }
        .main-header {
            font-family: 'InterSemiBold';
            font-size: 24px;
            margin-bottom: 0;
        }
    }
    .usage-header-section {
        padding-left: 40px;
        padding-right: 40px;
        display: flex;
        justify-content: space-between;
        .ant-divider {
            margin: 0;
        }
        .requests-summary {
            width: 49%;
            border: 1.4px solid #e4e4e4;
            border-radius: 12px;
            .requests-summary-in-out {
                display: flex;
                .data-gb {
                    color: #2e2c34;
                    font-weight: 700;
                    font-size: 22px;
                }
                .total-value {
                    color: #2e2c34;
                    font-weight: 700;
                    font-size: 18px;
                }
                .requests-title-in {
                    color: #737373;
                }
                .data-in {
                    width: 50%;
                    margin: 10px 5px 10px 10px;
                    .requests-total {
                        padding: 10px;
                        display: flex;
                        align-items: flex-start;
                        background: #cef3dd;
                        border-radius: 4px 4px 0 0;
                        .requests-data {
                            display: flex;
                            flex-direction: column;
                            padding-left: 10px;
                            font-family: 'InterMedium';
                            font-size: 16px;
                            align-self: center;
                            img {
                                width: 30px;
                            }
                            .requests-title-in {
                                color: #27ae60;
                            }
                        }
                    }
                    .total-messages {
                        background-color: #e2f8eb;
                        border-radius: 0 0 4px 4px;
                        padding: 10px;
                        img {
                            margin: 3px;
                        }
                        .requests-data {
                            display: flex;
                            flex-direction: column;
                            padding-left: 10px;
                        }
                        .total-messages-in {
                            display: flex;
                            align-items: flex-start;
                        }
                    }
                }
                .data-out {
                    width: 50%;
                    margin: 10px 10px 10px 5px;
                    .requests-total {
                        padding: 10px;
                        display: flex;
                        align-items: flex-start;
                        background: #ffecc7;
                        border-radius: 4px 4px 0 0;
                        .requests-data {
                            display: flex;
                            flex-direction: column;
                            padding-left: 10px;
                            font-family: 'InterMedium';
                            font-size: 16px;
                            align-self: center;
                            img {
                                width: 30px;
                            }
                            .requests-title-out {
                                color: #fdb927;
                            }
                        }
                    }
                    .total-messages {
                        background-color: #fff5e1;
                        border-radius: 0 0 4px 4px;
                        padding: 10px;
                        img {
                            margin: 3px;
                        }
                        .requests-data {
                            display: flex;
                            flex-direction: column;
                            padding-left: 10px;
                        }
                        .total-messages-out {
                            display: flex;
                            align-items: flex-start;
                        }
                    }
                }
            }

            .cloud-provider {
                padding-bottom: 10px;
                justify-content: space-evenly;
                display: flex;
                span {
                    width: 200px;
                }
                .cloud-provider-label {
                    font-family: 'InterMedium';
                    font-size: 16px;
                    color: #737373;
                    margin-right: 10px;
                }
                .region {
                    font-family: 'InterSemibold';
                    font-size: 14px;
                    color: #2e2c34;
                    margin-left: 10px;
                }
            }
        }
        .total-payment {
            width: 49%;
            padding: 20px;
            border: 1.4px solid #e1e0e5;
            border-radius: 8px;
            display: flex;
            flex-direction: column;
            justify-content: space-between;
            .ant-divider {
                margin: 5px 0 5px 0;
            }
            .next-billing {
                font-size: 12px;
                color: #84818a;
                margin: 0;
                white-space: pre-line;
            }
            .total-payment-header {
                display: flex;
                justify-content: space-between;
                .total-ammount {
                    margin: 0;
                    font-family: 'InterSemiBold';
                    font-size: 24px;
                    color: #2e2c34;
                }
            }
            .billing-item {
                display: flex;
                justify-content: space-between;
                font-size: 14px;
                line-height: 14px;
                .discount-badge {
                    background-color: #d6f5e3;
                    color: #27ae60;
                    border-radius: 10px;
                    font-size: 12px;
                    font-family: 'InterMedium';
                    padding: 2px 8px;
                }
                .item {
                    margin: 0;
                    color: #84818a;
                }
                .ammount {
                    margin: 0;
                    color: #2e2c34;
                }
            }
            .total-payment-footer {
                display: flex;
                justify-content: space-between;
                align-items: flex-end;
                .download-invoice {
                    margin: 0;
                    color: #6557ff;
                    size: 14px;
                    font-weight: 700;
                    cursor: pointer;
                }
            }
        }
    }
    .usage-details {
<<<<<<< HEAD
        overflow-y: hidden;
        height: calc(100% - 390px);
=======
        height: calc(100% - 360px);
>>>>>>> c0fa1e5f
        margin-top: 15px;
        .segment-data {
            margin-bottom: 15px;
            margin-left: 40px;
        }
        .panel-container {
            overflow-y: auto;
            height: calc(100% - 45px);
            .requests-panel {
                margin: 0px 40px 20px 40px;
                padding-right: 20px;
                display: flex;
                justify-content: space-between;
                align-items: center;
                border: 1px solid #e1e0e5;
                border-radius: 10px;
                height: 9.5vh;
                min-height: 75px;
                position: relative;
            }
            .requests-item {
                display: flex;
                align-items: center;
                width: 80%;
                height: 100%;
                .yellow-edge {
                    background-color: #ffc633;
                    width: 10px;
                    height: 100%;
                    margin-right: 20px;
                    border-radius: 8px 0 0 8px;
                }
                .circle-img {
                    border: 1px solid #eaeaea;
                    border-radius: 50%;
                    padding: 10px;
                    height: 50px;
                    width: 50px;
                    display: flex;
                    align-items: center;
                    justify-content: center;
                    margin-right: 20px;
                }

                div {
                    display: flex;
                    flex-direction: column;
                }
                .request-type {
                    font-family: 'InterSemiBold';
                    font-size: 20px;
                    color: #2e2c34;
                }
                .request-description {
                    font-size: 14px;
                    color: #84818a;
                }
            }
        }
    }
}<|MERGE_RESOLUTION|>--- conflicted
+++ resolved
@@ -221,12 +221,8 @@
         }
     }
     .usage-details {
-<<<<<<< HEAD
         overflow-y: hidden;
         height: calc(100% - 390px);
-=======
-        height: calc(100% - 360px);
->>>>>>> c0fa1e5f
         margin-top: 15px;
         .segment-data {
             margin-bottom: 15px;

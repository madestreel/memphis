--- conflicted
+++ resolved
@@ -33,17 +33,14 @@
             font-family: 'InterMedium';
         }
     }
-<<<<<<< HEAD
-    .integration-name {
-=======
-    .lock-wrapper{
+    .lock-wrapper {
         position: absolute;
         width: 100%;
         height: 100%;
         display: flex;
         align-items: center;
         justify-content: center;
-        .opacity-background{
+        .opacity-background {
             background: white;
             border-radius: 8px;
             position: absolute;
@@ -51,7 +48,7 @@
             height: 100%;
             opacity: 0.8;
         }
-        .lock-integration{
+        .lock-integration {
             background: #2e2c34;
             border-radius: 6px;
             width: 50px;
@@ -60,14 +57,13 @@
             align-items: center;
             justify-content: center;
             z-index: 2;
-            svg{
+            svg {
                 width: 40px;
                 height: 30px;
             }
         }
     }
-    .integration-name{
->>>>>>> efc32dbb
+    .integration-name {
         display: flex;
         margin: 15px;
         img,
@@ -100,7 +96,7 @@
         padding: 0 15px;
         display: flex;
         align-items: center;
-        .tag-wrapper{
+        .tag-wrapper {
             max-width: 160px !important;
         }
     }

.alerts-integrations-container {
    .header-preferences {
        display: flex;
        justify-content: space-between;
        align-items: center;
        padding: 40px 40px 0px 40px;
    }
    .categories-list {
        display: flex;
        gap: 5px;
        padding: 0 40px;
        .tag-wrapper {
            cursor: pointer;
            max-width: 160px !important;
        }
    }
    .loading {
        .loader-container {
            height: calc(95vh - 174px);
            width: 100%;
            position: relative;
            display: flex;
            align-items: center;
            justify-content: center;
            .memphis-gif {
                top: unset !important;
                transform: unset !important;
                left: unset !important;
            }
        }
    }
    .integration-list {
        padding: 0 40px;
        height: calc(95vh - 174px);
        width: 100%;
        position: relative;
        display: inline-flex;
        overflow-y: auto;
        margin-right: 1vw;
        margin-top: 20px;
        gap: 20px;
        align-content: flex-start;
        flex-wrap: wrap;
        .cloud-wrapper {
            .dark-background {
                position: absolute;
                background: rgba(0, 0, 0, 0.3);
                width: 270px;
                height: 300px;
                border-radius: 8px;
                display: flex;
                align-items: center;
                justify-content: center;
                z-index: 3;
                img {
                    position: absolute;
                    left: -8px;
                    top: 8px;
                }
                .cloud-icon {
                    width: 90px;
                    height: 90px;
                    background: rgba(255, 255, 255, 0.3);
                    border-radius: 50%;
                    display: flex;
                    align-items: center;
                    justify-content: center;
                    svg {
                        color: white;
                        width: 45px;
                        height: 45px;
                    }
                }
            }

            integ-item {
                border: unset !important;
            }
        }
        .experimental-badge {
            position: absolute;
            display: flex;
            align-items: center;
            justify-content: center;
<<<<<<< HEAD
            svg {
=======
            z-index: 3;
            img {
>>>>>>> 8b379de6
                position: absolute;
                left: -8px;
                top: 8px;
            }
        }
    }
}
.request-integration-modal {
    .ant-modal-content {
        border-radius: 16px;
    }
    .ant-modal-header {
        border-bottom: unset !important;
        border-radius: 16px;
    }
    .ant-modal-body {
        padding-top: 0px;
    }
}

dynamic-integration {
    display: flex;
    flex-direction: column;
    height: 100%;
    min-height: 550px;
    p {
        margin: 0;
    }
    .insideBanner {
        border-top-left-radius: 16px;
        border-top-right-radius: 16px;
    }
    form {
        position: relative;
        height: calc(100% - 460px);

        .api-details {
            height: calc(100% - 36px);
            overflow: scroll;
            margin: 0 20px;
            margin-right: 2px;
            padding-right: 13px;
            .connected-to-gh {
                border-radius: 50px;
                color: rgb(255, 255, 255);
                background-color: rgb(39, 174, 96);
                width: 100px;
                height: 22px;
                font-size: 12px;
                font-family: 'InterSemiBold';
                display: flex;
                justify-content: center;
                align-items: center;
            }
            .title {
                font-family: 'InterMedium';
                font-size: 15px;
                margin-top: 5px;
            }
            .api-key {
                margin-top: 5px;
                padding: 10px;
                padding-bottom: 1px;
                border-radius: 8px;
                background-color: rgba(101, 87, 255, 0.1);
                p {
                    font-family: 'InterSemiBold';
                    font-size: 12px;
                    color: #2c2c2c;
                }
                .desc {
                    color: rgba(74, 73, 92, 0.8);
                    font-size: 14px;
                    margin-bottom: 15px;
                }
                .input-component-container {
                    padding-top: 10px;
                    .input-container input {
                        background-color: rgba(101, 87, 255, 0.2) !important;
                    }
                    .ant-input::placeholder {
                        color: rgba(46, 44, 52, 0.5);
                    }
                }
            }
            .flex-fields {
                display: flex;
                position: relative;
                width: 100%;
                justify-content: space-between;
                .input-field {
                    width: 48%;
                }
            }
            .input-field {
                margin: 10px 0px;
                font-size: 13px;
                p {
                    color: #1d1d1d;
                }
                .desc {
                    color: #b4b4b4;
                    font-size: 12px;
                }
                .input-component-container {
                    margin-top: 10px;
                }
            }
            .notification-option {
                p {
                    font-family: 'InterMedium';
                    font-size: 15px;
                }
                .desc {
                    color: #b4b4b4;
                    font-size: 12px;
                    margin-bottom: 15px;
                }
                .option-wrapper {
                    display: flex;
                    width: 100%;
                    height: 80px;
                    border: 1px solid #e1e1e1;
                    border-radius: 8px;
                    margin: 10px 0px;
                    padding: 0px 10px;
                    align-items: center;
                    justify-content: space-between;
                    .option-name {
                        display: flex;
                        align-items: flex-start;
                        img,
                        svg {
                            width: 35px;
                            margin-right: 10px;
                        }
                        .name-des {
                            padding-right: 10px;
                            p {
                                font-family: 'InterSemiBold';
                                font-size: 14px;
                            }
                            span {
                                color: #b4b4b4;
                                font-size: 12px;
                            }
                        }
                    }
                }
            }
        }
        .button-wrapper {
            display: grid;
            grid-template-columns: 50% 50%;
            text-align: -moz-center;
            text-align: -webkit-center;
            height: 90px;
            align-items: center;
            margin: 0 20px;
            border-top: 1px solid #dedede;
        }
    }
}

.repos-container {
    .ant-divider {
        margin: 0;
    }
    width: 100%;
    border: 1px solid #d6d6d6;
    border-radius: 8px;
    .repos-header {
        height: 40px;
        width: 100%;
        background-color: rgba(217, 217, 217, 0.3);
        border-radius: 8px 8px 0px 0px;
        display: grid;
        grid-template-columns: 8% 43% 43% 6%;
        align-items: center;
        color: #737373;
    }

    .repos-body {
        .repos-loader {
            margin-top: 20px;
            width: 100%;
            display: flex;
            align-items: center;
            justify-content: center;
        }
        .ant-form-item {
            margin-bottom: 0px !important;
        }
        width: 100%;
        position: relative;

        .repos-item {
            width: 100%;
            display: grid;
            grid-template-columns: 8% 43% 43% 6%;
            align-items: center;
            position: relative;
            margin: 10px 0px;
            .select-repo-span {
                width: 100%;
                display: flex;
                position: relative;
            }
            .remove-icon {
                color: #a9a9a9;
                cursor: pointer;
                width: 17px;
                line-height: 17px;
                height: 17px;
            }
        }
        .repos-item > img:first-child,
        .repos-item > svg:first-child {
            margin-left: 18px;
        }
        .add-more-repos {
            height: 40px;
            padding-left: 20px;
            align-items: center;
            display: flex;
            color: #6557ff;
            cursor: pointer;
            label {
                cursor: pointer;
            }
        }
    }
}
.connect-bth-gh {
    display: flex;
    justify-content: space-between;
    span {
        display: flex;
        align-items: center;
        vertical-align: baseline;
        .connected {
            height: 12px;
        }
    }
}<|MERGE_RESOLUTION|>--- conflicted
+++ resolved
@@ -82,12 +82,8 @@
             display: flex;
             align-items: center;
             justify-content: center;
-<<<<<<< HEAD
+            z-index: 3;
             svg {
-=======
-            z-index: 3;
-            img {
->>>>>>> 8b379de6
                 position: absolute;
                 left: -8px;
                 top: 8px;

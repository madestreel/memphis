--- conflicted
+++ resolved
@@ -4,11 +4,8 @@
     position: relative;
     gap: 30px;
     height: calc(100% - 90px);
-<<<<<<< HEAD
     overflow-wrap: anywhere;
-=======
     margin-top: 25px;
->>>>>>> 7335ce32
     logs {
         background: white;
         box-shadow: 0px 6px 18px rgb(0 0 0 / 6%);

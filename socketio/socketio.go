// Copyright 2021-2022 The Memphis Authors
// Licensed under the GNU General Public License v3.0 (the “License”);
// you may not use this file except in compliance with the License.
// You may obtain a copy of the License at
//
// https://www.gnu.org/licenses/gpl-3.0.en.html
//
// Unless required by applicable law or agreed to in writing, software
// distributed under the License is distributed on an “AS IS” BASIS,
// WITHOUT WARRANTIES OR CONDITIONS OF ANY KIND, either express or implied.
// See the License for the specific language governing permissions and
// limitations under the License.

package socketio

import (
	"memphis-control-plane/handlers"
	"memphis-control-plane/logger"
	"memphis-control-plane/middlewares"
	"memphis-control-plane/models"

	"errors"
	"net/http"
	"strings"
	"time"

	"github.com/gin-contrib/cors"
	"github.com/gin-gonic/gin"
	socketio "github.com/googollee/go-socket.io"
	"go.mongodb.org/mongo-driver/bson/primitive"
)

var server = socketio.NewServer(nil)

var producersHandler = handlers.ProducersHandler{}
var consumersHandler = handlers.ConsumersHandler{}
var auditLogsHandler = handlers.AuditLogsHandler{}
var stationsHandler = handlers.StationsHandler{}
var factoriesHandler = handlers.FactoriesHandler{}
var monitoringHandler = handlers.MonitoringHandler{}

type mainOverviewData struct {
	TotalStations    int               `json:"total_stations"`
	TotalMessages    int               `json:"total_messages"`
	SystemComponents []models.SystemComponent `json:"system_components"`
	Stations         []models.ExtendedStation        `json:"stations"`
}

type stationOverviewData struct {
	Producers     []models.ExtendedProducer `json:"producers"`
	Consumers     []models.ExtendedConsumer `json:"consumers"`
	TotalMessages int                       `json:"total_messages"`
	AvgMsgSize    int64                     `json:"average_message_size"`
	AuditLogs     []models.AuditLog         `json:"audit_logs"`
}

type factoryOverviewData struct {
	ID            primitive.ObjectID `json:"id"`
	Name          string             `json:"name"`
	Description   string             `json:"description"`
	CreatedByUser string             `json:"created_by_user"`
	CreationDate  time.Time          `json:"creation_date"`
	Stations      []models.Station   `json:"stations"`
	UserAvatarId  int                `json:"user_avatar_id"`
}

func getMainOverviewData() (mainOverviewData, error) {
	stations, err := stationsHandler.GetAllStationsDetails()
	if err != nil {
		return mainOverviewData{}, nil
	}
	totalMessages, err := stationsHandler.GetTotalMessagesAcrossAllStations()
	if err != nil {
		return mainOverviewData{}, err
	}
	systemComponents, err := monitoringHandler.GetSystemComponents()
	if err != nil {
		return mainOverviewData{}, err
	}

	return mainOverviewData{
		TotalStations:    len(stations),
		TotalMessages:    totalMessages,
		SystemComponents: systemComponents,
		Stations:         stations,
	}, nil
}

func getFactoriesOverviewData() ([]models.ExtendedFactory, error) {
	factories, err := factoriesHandler.GetAllFactoriesDetails()
	if err != nil {
		return factories, err
	}

	return factories, nil
}

func getFactoryOverviewData(factoryName string) (map[string]interface{}, error) {
	factoryName = strings.ToLower(factoryName)
	factory, err := factoriesHandler.GetFactoryDetails(factoryName)
	if err != nil {
		return factory, err
	}

	return factory, nil
}

func getStationOverviewData(stationName string) (stationOverviewData, error) {
	stationName = strings.ToLower(stationName)
	exist, station, err := handlers.IsStationExist(stationName)
	if err != nil {
		return stationOverviewData{}, err
	}
	if !exist {
		return stationOverviewData{}, errors.New("Station does not exist")
	}

	producers, err := producersHandler.GetProducersByStation(station)
	if err != nil {
		return stationOverviewData{}, err
	}
	consumers, err := consumersHandler.GetConsumersByStation(station)
	if err != nil {
		return stationOverviewData{}, err
	}
	auditLogs, err := auditLogsHandler.GetAuditLogsByStation(station)
	if err != nil {
		return stationOverviewData{}, err
	}
	totalMessages, err := stationsHandler.GetTotalMessages(station)
	if err != nil {
		return stationOverviewData{}, err
	}
	avgMsgSize, err := stationsHandler.GetAvgMsgSize(station)
	if err != nil {
		return stationOverviewData{}, err
	}

	// get messages

	return stationOverviewData{
		Producers:     producers,
		Consumers:     consumers,
		TotalMessages: totalMessages,
		AvgMsgSize:    avgMsgSize,
		AuditLogs:     auditLogs,
	}, nil
}

func ginMiddleware() gin.HandlerFunc {
	return func(c *gin.Context) {
		c.Writer.Header().Set("Access-Control-Allow-Credentials", "true")
		c.Writer.Header().Set("Access-Control-Allow-Methods", "POST, OPTIONS, GET, PUT, DELETE")
		c.Writer.Header().Set("Access-Control-Allow-Headers", "Accept, Authorization, Content-Type, Content-Length, X-CSRF-Token, Token, session, Origin, Host, Connection, Accept-Encoding, Accept-Language, X-Requested-With")
		if c.Request.Method == http.MethodOptions {
			c.AbortWithStatus(http.StatusNoContent)
			return
		}

		c.Request.Header.Del("Origin")
		c.Next()
	}
}

func SendLogs(logs []models.Log){
	if server.RoomLen("/", "system_logs_group") > 0 {
		server.BroadcastToRoom("/", "system_logs_group", "system_logs_data", logs)
	}
}

func InitializeSocketio(router *gin.Engine) *socketio.Server {

	server.OnConnect("/", func(s socketio.Conn) error {
		return nil
	})

	server.OnEvent("/", "register_main_overview_data", func(s socketio.Conn, msg string) string {
		s.LeaveAll()
		data, err := getMainOverviewData()
		if err != nil {
			logger.Error("Error while trying to get main overview data " + err.Error())
		} else {
			s.Emit("main_overview_data", data)
			s.Join("main_overview_sockets_group")
		}

		return "recv " + msg
	})

	server.OnEvent("/", "register_factories_overview_data", func(s socketio.Conn, msg string) string {
		s.LeaveAll()
		data, err := getFactoriesOverviewData()
		if err != nil {
			logger.Error("Error while trying to get factories overview data " + err.Error())
		} else {
			s.Emit("factories_overview_data", data)
			s.Join("factories_overview_sockets_group")
		}

		return "recv " + msg
	})

	server.OnEvent("/", "register_factory_overview_data", func(s socketio.Conn, factoryName string) string {
		s.LeaveAll()
		data, err := getFactoryOverviewData(factoryName)
		if err != nil {
			logger.Error("Error while trying to get factory overview data " + err.Error())
		} else {
			s.Emit("factory_overview_data", data)
			s.Join("factory_overview_group_" + factoryName)
		}

		return "recv " + factoryName
	})

	server.OnEvent("/", "register_station_overview_data", func(s socketio.Conn, stationName string) string {
		s.LeaveAll()
		data, err := getStationOverviewData(stationName)
		if err != nil {
			logger.Error("Error while trying to get station overview data " + err.Error())
		} else {
			s.Emit("station_overview_data", data)
			s.Join("station_overview_group_" + stationName)
		}

		return "recv " + stationName
	})

<<<<<<< HEAD
	server.OnEvent("/", "register_system_logs_data", func (s socketio.Conn, msg string) string  {
		s.LeaveAll()
		hours := 24
		logs, err := handlers.GetLogs(hours)
		if err != nil {
			logger.Error("Failed to fetch logs")
		} else {
			s.Emit("system_logs_data", logs)
			s.Join("system_logs_group")
		}

=======
	server.OnEvent("/", "deregister", func(s socketio.Conn, msg string) string {
		s.LeaveAll()
>>>>>>> 763627dd
		return "recv " + msg
	})

	server.OnError("/", func(s socketio.Conn, e error) {
		logger.Error("An error occured during a socket connection " + e.Error())
	})

	go server.Serve()

	go func() {
		for range time.Tick(time.Second * 5) {
			if server.RoomLen("/", "main_overview_sockets_group") > 0 {
				data, err := getMainOverviewData()
				if err != nil {
					logger.Error("Error while trying to get main overview data - " + err.Error())
				} else {
					server.BroadcastToRoom("/", "main_overview_sockets_group", "main_overview_data", data)
				}
			}

			if server.RoomLen("/", "factories_overview_sockets_group") > 0 {
				data, err := getFactoriesOverviewData()
				if err != nil {
					logger.Error("Error while trying to get factories overview data - " + err.Error())
				} else {
					server.BroadcastToRoom("/", "factories_overview_sockets_group", "factories_overview_data", data)
				}
			}

			rooms := server.Rooms("/")
			for _, room := range rooms {
				if strings.HasPrefix(room, "station_overview_group_") && server.RoomLen("", room) > 0 {
					stationName := strings.Split(room, "station_overview_group_")[1]
					data, err := getStationOverviewData(stationName)
					if err != nil {
						logger.Error("Error while trying to get station overview data - " + err.Error())
					} else {
						server.BroadcastToRoom("/", room, "station_overview_data", data)
					}
				}

				if strings.HasPrefix(room, "factory_overview_group_") && server.RoomLen("", room) > 0 {
					factoryName := strings.Split(room, "factory_overview_group_")[1]
					data, err := getFactoryOverviewData(factoryName)
					if err != nil {
						logger.Error("Error while trying to get factory overview data - " + err.Error())
					} else {
						server.BroadcastToRoom("/", room, "factory_overview_data", data)
					}
				}
			}
		}
	}()

	socketIoRouter := router.Group("/api/socket.io")
	router.Use(cors.New(cors.Config{
		AllowOrigins: []string{"http://localhost:9000", "http://*", "https://*"},
	}))
	socketIoRouter.Use(ginMiddleware())
	socketIoRouter.Use(middlewares.Authenticate)

	socketIoRouter.GET("/*any", gin.WrapH(server))
	socketIoRouter.POST("/*any", gin.WrapH(server))
	return server
}<|MERGE_RESOLUTION|>--- conflicted
+++ resolved
@@ -226,7 +226,6 @@
 		return "recv " + stationName
 	})
 
-<<<<<<< HEAD
 	server.OnEvent("/", "register_system_logs_data", func (s socketio.Conn, msg string) string  {
 		s.LeaveAll()
 		hours := 24
@@ -238,10 +237,11 @@
 			s.Join("system_logs_group")
 		}
 
-=======
+		return "recv " + msg
+	})
+
 	server.OnEvent("/", "deregister", func(s socketio.Conn, msg string) string {
 		s.LeaveAll()
->>>>>>> 763627dd
 		return "recv " + msg
 	})
 
